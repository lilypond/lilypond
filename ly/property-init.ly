% property-init.ly

\version "2.12.0"

stemUp = \override Stem #'direction = #UP
stemDown = \override Stem #'direction = #DOWN 
stemNeutral = \revert Stem #'direction

slurUp = \override Slur #'direction = #UP
slurDown = \override Slur #'direction = #DOWN
slurNeutral = \revert Slur #'direction

#(define (make-simple-dash-definition dash-fraction dash-period)
    (list (list 0 1 dash-fraction dash-period)))

slurDashed = {
  \override Slur #'dash-definition =  #'((0 1 0.4 0.75))
}
<<<<<<< HEAD
=======
slurDashPattern = 
#(define-music-function (parser location dash-fraction dash-period)
  (number? number?)
  #{
     \override Slur #'dash-definition =
       $(make-simple-dash-definition dash-fraction dash-period)
  #})
>>>>>>> b075394a
slurDotted = {
  \override Slur #'dash-definition =  #'((0 1 0.1 0.75))
}
slurHalfDashed = {
  \override Slur #'dash-definition =  #'((0 0.5 0.4 0.75)
                                         (0.5 1 1 1))
}
slurHalfSolid = {
  \override Slur #'dash-definition =  #'((0 0.5 1 1)
                                         (0.5 1 0.4 0.75))
}
slurSolid = {
  \revert Slur #'dash-definition
}



phrasingSlurUp = \override PhrasingSlur #'direction = #UP
phrasingSlurDown = \override PhrasingSlur #'direction = #DOWN
phrasingSlurNeutral = \revert PhrasingSlur #'direction

phrasingSlurDashed = {
  \override PhrasingSlur #'dash-definition =  #'((0 1 0.4 0.75))
}
<<<<<<< HEAD
=======
phrasingSlurDashPattern = 
#(define-music-function (parser location dash-fraction dash-period)
  (number? number?)
  #{
     \override PhrasingSlur #'dash-definition =
       $(make-simple-dash-definition dash-fraction dash-period)
  #})
>>>>>>> b075394a
phrasingSlurDotted = {
  \override PhrasingSlur #'dash-definition =  #'((0 1 0.1 0.75))
}
phrasingSlurHalfDashed = {
  \override PhrasingSlur #'dash-definition =  #'((0 0.5 0.4 0.75)
                                                 (0.5 1 1 1))
}
phrasingSlurHalfSolid = {
  \override PhrasingSlur #'dash-definition =  #'((0 0.5 1 1)
                                                 (0.5 1 0.4 0.75))
}
phrasingSlurSolid = {
  \revert PhrasingSlur #'dash-definition
}

mergeDifferentlyDottedOn = {
  \override Staff.NoteCollision #'merge-differently-dotted = ##t
}
mergeDifferentlyDottedOff = {
  \revert Staff.NoteCollision #'merge-differently-dotted
}

mergeDifferentlyHeadedOn = {
  \override Staff.NoteCollision #'merge-differently-headed = ##t
}
mergeDifferentlyHeadedOff = {
  \revert Staff.NoteCollision #'merge-differently-headed
}

shiftOn = \override NoteColumn #'horizontal-shift = #1
shiftOnn = \override NoteColumn #'horizontal-shift = #2
shiftOnnn = \override NoteColumn #'horizontal-shift = #3
shiftOff = \revert NoteColumn #'horizontal-shift

tieUp = \override Tie #'direction = #UP
tieDown = \override Tie #'direction = #DOWN
tieNeutral = \revert Tie #'direction

tieDashed = {
  \override Tie #'dash-definition = #'((0 1 0.4 0.75))
}
tieDashPattern = 
#(define-music-function (parser location dash-fraction dash-period)
  (number? number?)
  #{
     \override Tie #'dash-definition =
       $(make-simple-dash-definition dash-fraction dash-period)
  #})
tieDotted = {
  \override Tie #'dash-definition = #'((0 1 0.1 0.75))
}
tieHalfDashed = {
  \override Tie #'dash-definition =  #'((0 0.5 0.4 0.75)
                                        (0.5 1 1 1))
}
tieHalfSolid = {
  \override Tie #'dash-definition =  #'((0 0.5 1 1)
                                        (0.5 1 0.4 0.75))
}
tieSolid = {
  \revert Tie #'dash-definition
}

easyHeadsOn = {
  \override NoteHead #'stencil = #ly:note-head::brew-ez-stencil
  \override NoteHead #'font-size = #-7
  \override NoteHead #'font-family = #'sans
  \override NoteHead #'font-series = #'bold
}

easyHeadsOff = {
  \revert NoteHead #'stencil
  \revert NoteHead #'font-size
  \revert NoteHead #'font-family
  \revert NoteHead #'font-series
}

aikenHeads = \set shapeNoteStyles = #'#(do re mi fa #f la ti)

sacredHarpHeads = \set shapeNoteStyles = #'#(fa #f la fa #f la mi)

dynamicUp = {
  \override DynamicText #'direction = #UP
  \override DynamicLineSpanner #'direction = #UP
}

dynamicDown = {
  \override DynamicText #'direction = #DOWN
  \override DynamicLineSpanner #'direction = #DOWN
}

dynamicNeutral = {
  \revert DynamicText #'direction
  \revert DynamicLineSpanner #'direction
}


dotsUp = \override Dots #'direction = #UP
dotsDown = \override Dots #'direction = #DOWN
dotsNeutral = \revert Dots #'direction

tupletUp = \override TupletBracket #'direction = #UP
tupletDown = \override TupletBracket #'direction = #DOWN
tupletNeutral = \revert TupletBracket #'direction

cadenzaOn = \set Timing.timing = ##f
cadenzaOff = {
  \set Timing.timing = ##t
  \set Timing.measurePosition = #ZERO-MOMENT
}

% dynamic ly:dir?  text script, articulation script ly:dir? 
oneVoice = #(context-spec-music (make-voice-props-revert) 'Voice)
voiceOne = #(context-spec-music (make-voice-props-set 0) 'Voice)
voiceTwo = #(context-spec-music (make-voice-props-set 1) 'Voice)
voiceThree = #(context-spec-music (make-voice-props-set 2) 'Voice)
voiceFour = #(context-spec-music (make-voice-props-set 3) 'Voice)

voiceOneStyle = {
  \override NoteHead #'style = #'diamond
  \override NoteHead #'color = #red
  \override Stem #'color = #red
  \override Beam #'color = #red
}
voiceTwoStyle = {
  \override NoteHead #'style = #'triangle
  \override NoteHead #'color = #blue
  \override Stem #'color = #blue
  \override Beam #'color = #blue
}
voiceThreeStyle = {
  \override NoteHead #'style = #'xcircle
  \override NoteHead #'color = #green
  \override Stem #'color = #green
  \override Beam #'color = #green
}
voiceFourStyle = {
  \override NoteHead #'style = #'cross
  \override NoteHead #'color = #magenta
  \override Stem #'color = #magenta
  \override Beam #'color = #magenta
}
voiceNeutralStyle = {
  \revert NoteHead #'style
  \revert NoteHead #'color
  \revert Stem #'color
  \revert Beam #'color
}

teeny = {
  \set fontSize = #-3
}

tiny = {
  \set fontSize = #-2
}

small = {
  \set fontSize = #-1
}

normalsize = {
  \set fontSize = #0
}

large = {
  \set fontSize = #1
}

huge = {
  \set fontSize = #2
}

%% End the incipit and print a ``normal line start''.
endincipit = \context Staff {
  \partial 16 s16  % Hack to handle e.g. \bar ".|" \endincipit
  \once \override Staff.Clef #'full-size-change = ##t
  \once \override Staff.Clef #'non-default = ##t
  \bar ""
}

autoBeamOff = \set autoBeaming = ##f
autoBeamOn = \set autoBeaming = ##t

textLengthOn = {
  \override TextScript #'extra-spacing-width = #'(0 . 0)
  \override TextScript #'extra-spacing-height = #'(-inf.0 . +inf.0)
}

textLengthOff = {
  \override TextScript #'extra-spacing-width = #'(+inf.0 . -inf.0)
  \override TextScript #'extra-spacing-height = #'(0 . 0)
}

balloonLengthOn = {
  \override BalloonTextItem #'extra-spacing-width = #'(0 . 0)
  \override BalloonTextItem #'extra-spacing-height = #'(-inf.0 . +inf.0)
}

balloonLengthOff = {
  \override BalloonTextItem #'extra-spacing-width = #'(+inf.0 . -inf.0)
  \override BalloonTextItem #'extra-spacing-height = #'(0 . 0)
}


showStaffSwitch = \set followVoice = ##t
hideStaffSwitch = \set followVoice = ##f

expandFullBarRests = {
  \set Score.skipBars = ##f
}

compressFullBarRests = {
  \set Score.skipBars = ##t
}

numericTimeSignature = {
  \override Staff.TimeSignature #'style = #'()
}

defaultTimeSignature = {
  \revert Staff.TimeSignature #'style
}


% For drawing vertical chord brackets with \arpeggio
% This is a shorthand for the value of the print-function property 
% of either Staff.Arpeggio or PianoStaff.Arpeggio, depending whether 
% cross-staff brackets are desired. 

arpeggio = #(make-music 'ArpeggioEvent)

arpeggioArrowUp = {
  \revert Arpeggio  #'stencil
  \revert Arpeggio #'X-extent
  \override Arpeggio  #'arpeggio-direction = #UP
}
arpeggioArrowDown = {
  \revert Arpeggio #'stencil
  \revert Arpeggio #'X-extent
  \override Arpeggio  #'arpeggio-direction = #DOWN
}
arpeggioNormal = {
  \revert Arpeggio #'stencil
  \revert Arpeggio #'X-extent
  \revert Arpeggio #'arpeggio-direction
  \revert Arpeggio #'dash-definition
}
arpeggioBracket = {
  \revert Arpeggio #'X-extent
  \override Arpeggio #'stencil = #ly:arpeggio::brew-chord-bracket
}
arpeggioParenthesis = {
  \override Arpeggio #'stencil = #ly:arpeggio::brew-chord-slur
  \override Arpeggio #'X-extent = #ly:grob::stencil-width
  \revert Arpeggio #'dash-definition
}
arpeggioParenthesisDashed = {
  \override Arpeggio #'stencil = #ly:arpeggio::brew-chord-slur
  \override Arpeggio #'X-extent = #ly:grob::stencil-width
  \override Arpeggio #'dash-definition = #'((0 1 0.4 0.75))
}



glissando = #(make-music 'GlissandoEvent)

fermataMarkup = \markup { \musicglyph #"scripts.ufermata" } 

hideNotes = {
  % hide notes, accidentals, etc.
  \override Dots #'transparent = ##t
  \override NoteHead #'transparent = ##t
  \override NoteHead #'no-ledgers = ##t
  \override Stem #'transparent = ##t
  \override Beam #'transparent = ##t
  \override Accidental #'transparent = ##t
}


unHideNotes = {
  \revert Accidental #'transparent
  \revert Beam #'transparent
  \revert Stem #'transparent
  \revert NoteHead #'transparent
  \revert NoteHead #'no-ledgers
  \revert Dots #'transparent
}

germanChords = {
  \set chordRootNamer = #(chord-name->german-markup #t)
  \set chordNoteNamer = #note-name->german-markup
}
semiGermanChords = {
  \set chordRootNamer = #(chord-name->german-markup #f)
  \set chordNoteNamer = #note-name->german-markup
}

frenchChords = {
  \set chordRootNamer = #(chord-name->italian-markup #t)
  \set chordPrefixSpacer = #0.4
}

italianChords = {
  \set chordRootNamer = #(chord-name->italian-markup #f)
  \set chordPrefixSpacer = #0.4
}

improvisationOn = {
  \set squashedPosition = #0
  \override NoteHead #'style = #'slash
  \override Accidental #'stencil = ##f
}

improvisationOff = {
  \unset squashedPosition
  \revert NoteHead #'style
  \revert Accidental #'stencil
}

textSpannerUp = \override TextSpanner #'direction = #UP
textSpannerDown = \override TextSpanner #'direction = #DOWN
textSpannerNeutral = \revert TextSpanner #'direction



bassFigureExtendersOn = {
  \set useBassFigureExtenders = ##t
  \set Staff.useBassFigureExtenders = ##t
}

bassFigureExtendersOff = {
  \set useBassFigureExtenders = ##f
  \set Staff.useBassFigureExtenders = ##f
}

bassFigureStaffAlignmentDown = {
  \override Staff.BassFigureAlignmentPositioning #'direction = #DOWN
}

bassFigureStaffAlignmentUp = {
  \override Staff.BassFigureAlignmentPositioning #'direction = #UP
}

bassFigureStaffAlignmentNeutral = {
  \revert Staff.BassFigureAlignmentPositioning #'direction
}

predefinedFretboardsOff = {  
  \set FretBoards.predefinedDiagramTable = ##f
}

predefinedFretboardsOn = {
  \set FretBoards.predefinedDiagramTable = #fretboard-table
}

pointAndClickOff = #(define-music-function (parser location) ()
                      (ly:set-option 'point-and-click #f)
                      (make-music 'SequentialMusic 'void #t))

pointAndClickOn = #(define-music-function (parser location) ()
                      (ly:set-option 'point-and-click #t)
                      (make-music 'SequentialMusic 'void #t))<|MERGE_RESOLUTION|>--- conflicted
+++ resolved
@@ -16,8 +16,6 @@
 slurDashed = {
   \override Slur #'dash-definition =  #'((0 1 0.4 0.75))
 }
-<<<<<<< HEAD
-=======
 slurDashPattern = 
 #(define-music-function (parser location dash-fraction dash-period)
   (number? number?)
@@ -25,7 +23,6 @@
      \override Slur #'dash-definition =
        $(make-simple-dash-definition dash-fraction dash-period)
   #})
->>>>>>> b075394a
 slurDotted = {
   \override Slur #'dash-definition =  #'((0 1 0.1 0.75))
 }
@@ -42,7 +39,6 @@
 }
 
 
-
 phrasingSlurUp = \override PhrasingSlur #'direction = #UP
 phrasingSlurDown = \override PhrasingSlur #'direction = #DOWN
 phrasingSlurNeutral = \revert PhrasingSlur #'direction
@@ -50,8 +46,6 @@
 phrasingSlurDashed = {
   \override PhrasingSlur #'dash-definition =  #'((0 1 0.4 0.75))
 }
-<<<<<<< HEAD
-=======
 phrasingSlurDashPattern = 
 #(define-music-function (parser location dash-fraction dash-period)
   (number? number?)
@@ -59,7 +53,6 @@
      \override PhrasingSlur #'dash-definition =
        $(make-simple-dash-definition dash-fraction dash-period)
   #})
->>>>>>> b075394a
 phrasingSlurDotted = {
   \override PhrasingSlur #'dash-definition =  #'((0 1 0.1 0.75))
 }
