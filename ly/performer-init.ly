%%%% This file is part of LilyPond, the GNU music typesetter.
%%%%
%%%% Copyright (C) 1996--2012 Han-Wen Nienhuys <hanwen@xs4all.nl>
%%%%                          Jan Nieuwenhuizen <janneke@gnu.org>
%%%%
%%%% LilyPond is free software: you can redistribute it and/or modify
%%%% it under the terms of the GNU General Public License as published by
%%%% the Free Software Foundation, either version 3 of the License, or
%%%% (at your option) any later version.
%%%%
%%%% LilyPond is distributed in the hope that it will be useful,
%%%% but WITHOUT ANY WARRANTY; without even the implied warranty of
%%%% MERCHANTABILITY or FITNESS FOR A PARTICULAR PURPOSE.  See the
%%%% GNU General Public License for more details.
%%%%
%%%% You should have received a copy of the GNU General Public License
%%%% along with LilyPond.  If not, see <http://www.gnu.org/licenses/>.

\version "2.14.0"

%%
%% setup for Request->Element conversion.
%%
\context {
  \type "Performer_group"
  \name Staff
  \accepts Voice
  \accepts CueVoice
  \defaultchild Voice

  \consists "Staff_performer"
  \consists "Key_performer"
}

\context {
  \name Global
  \accepts Score
  \description "Hard coded entry point for LilyPond.  Cannot be tuned."
  EventClasses = #all-event-classes
<<<<<<< HEAD
=======
}

\context {
  \type "Performer_group"
  \name KievanStaff
  \denies Voice
  \accepts KievanVoice
  \defaultchild KievanVoice
  \alias Staff
  \consists "Staff_performer"
  \consists "Key_performer"
}

\context {
  \type "Performer_group"
  \name VaticanaStaff
  \alias Staff
  \denies Voice
  \accepts VaticanaVoice
  \defaultchild VaticanaVoice
  \consists "Staff_performer"
  \consists "Key_performer"
}

\context {
  \type "Performer_group"
  \name MensuralStaff
  \denies Voice
  \accepts MensuralVoice
  \defaultchild MensuralVoice
  \alias Staff
  \consists "Staff_performer"
  \consists "Key_performer"
>>>>>>> 6cc24e4a
}

\context {
  \Staff
  \name DrumStaff
  midiInstrument = #"drums"
  \accepts DrumVoice
  \defaultchild DrumVoice
}

\context {
  \type "Performer_group"
  \name Voice
  \consists "Dynamic_performer"
  \consists "Tie_performer"
  \consists "Piano_pedal_performer"
  \consists "Note_performer"
  \consists "Beam_performer"
  \consists "Slur_performer"
}

\context {
  \Voice
  \name CueVoice
  \alias Voice
}

\context {
  \type "Performer_group"
  \name VaticanaVoice
  \alias Voice
  \consists "Dynamic_performer"
  \consists "Tie_performer"
  \consists "Note_performer"
  \consists "Beam_performer"
  \consists "Slur_performer"
}

\context {
  \type "Performer_group"
  \name KievanVoice
  \alias Voice
  \consists "Dynamic_performer"
  \consists "Tie_performer"
  \consists "Note_performer"
  \consists "Beam_performer"
  \consists "Slur_performer"
}

\context {
  \type "Performer_group"
  \name MensuralVoice
  \alias Voice
  \consists "Dynamic_performer"
  \consists "Tie_performer"
  \consists "Note_performer"
  \consists "Beam_performer"
  \consists "Slur_performer"
}

\context {
  \Voice
  \remove "Note_performer"
  \consists "Drum_note_performer"
  \name DrumVoice
}

\context {
  \type "Performer_group"
  \name FiguredBass
}

\context {
  \type "Performer_group"
  \name FretBoards
}

\context {
  \type "Performer_group"
  \name GrandStaff
  \accepts RhythmicStaff
  \accepts Staff
  \accepts Dynamics
  \defaultchild Staff
}

\context {
  \type "Performer_group"
  \name "PianoStaff"
  \accepts Staff
  \accepts DrumStaff
  \defaultchild Staff
}

\context {
  \Voice
  \name TabVoice
}

\context {
  \type "Performer_group"
  \name "Devnull"
}

\context {
  \Staff
  \name TabStaff
  midiInstrument = #"acoustic guitar (nylon)"
  \alias Staff
  \accepts TabVoice
  \defaultchild TabVoice
}

\context {
  \type "Score_performer"

  \name Score

  melismaBusyProperties = #default-melisma-properties
  instrumentName = #"bright acoustic"
  midiChannelMapping = #'staff

  %% quarter = 60
  tempoWholesPerMinute = #(ly:make-moment 15 1)

  \accepts Staff
  \accepts DrumStaff
  \accepts GrandStaff
  \accepts PianoStaff
  \accepts TabStaff
  \accepts StaffGroup
  \accepts Devnull
  \accepts ChoirStaff
  \accepts RhythmicStaff
  \accepts ChordNames
  \accepts FiguredBass
  \accepts FretBoards
  \accepts Lyrics
  \accepts VaticanaStaff
  \accepts KievanStaff
  \accepts MensuralStaff

  \consists "Time_signature_performer"
  \consists "Control_track_performer"
  \consists "Tempo_performer"

  \alias "Timing"

  %% An alias for Timing is established by the Timing_translator in
  %% whatever context it is initialized, and the timing variables are
  %% then copied from wherever Timing had been previously established.
  %% The alias at Score level provides a target for initializing
  %% Timing variables in layout definitions before any
  %% Timing_translator has been run.

  timeSignatureFraction = #'(4 . 4)

%% These defaults should be the same as the rules established in
%%   scm/time-signature-settings.scm for 4/4 time
  measureLength = #(ly:make-moment 4 4)
  baseMoment = #(ly:make-moment 1  4)

  \consists "Timing_translator"

  \defaultchild "Staff"

  dynamicAbsoluteVolumeFunction = #default-dynamic-absolute-volume
  instrumentEqualizer = #default-instrument-equalizer
  drumPitchTable = #(alist->hash-table midiDrumPitches)
  timing = ##t
}


\context {
  \type "Performer_group"
  \consists "Staff_performer" % Performer_group ?
  \consists "Lyric_performer"
  \name Lyrics
}

\context{
  \type "Performer_group"
  \name ChoirStaff
  \accepts Staff
  \accepts DrumStaff
  \defaultchild Staff
}

\context {
  \type "Performer_group"
  \consists "Staff_performer"
  \accepts ChordNameVoice
  \name ChordNames
}

\context {
  \type "Performer_group"
  \consists "Note_performer"
  \name ChordNameVoice
}

\context {
  \type "Performer_group"
  \name StaffGroup
  \accepts Staff
  \accepts DrumStaff
  \accepts TabStaff
  \accepts RhythmicStaff
  \accepts GrandStaff
  \accepts PianoStaff
  \accepts Lyrics
  \accepts ChordNames
  \accepts FiguredBass
  \accepts FretBoards
  \defaultchild Staff
}

\context {
  \Staff
  \name RhythmicStaff
}

\context {
  \type "Performer_group"
  \name Dynamics
  \consists "Piano_pedal_performer"
}<|MERGE_RESOLUTION|>--- conflicted
+++ resolved
@@ -37,8 +37,6 @@
   \accepts Score
   \description "Hard coded entry point for LilyPond.  Cannot be tuned."
   EventClasses = #all-event-classes
-<<<<<<< HEAD
-=======
 }
 
 \context {
@@ -72,7 +70,6 @@
   \alias Staff
   \consists "Staff_performer"
   \consists "Key_performer"
->>>>>>> 6cc24e4a
 }
 
 \context {
