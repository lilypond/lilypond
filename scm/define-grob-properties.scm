;;;; define-grob-properties.scm -- part of generated backend documentation
;;;;
;;;;  source file of the GNU LilyPond music typesetter
;;;; 
;;;; (c) 1998--2008  Han-Wen Nienhuys <hanwen@xs4all.nl>
;;;;                 Jan Nieuwenhuizen <janneke@gnu.org>

(define (define-grob-property symbol type? description)
  (if (not (equal? (object-property symbol 'backend-doc) #f))
      (ly:error (_ "symbol ~S redefined") symbol))
  
  (set-object-property! symbol 'backend-type? type?)
  (set-object-property! symbol 'backend-doc description)
  symbol)

;; put this in an alist?
(define-public
  all-user-grob-properties

  (map
   (lambda (x)
     (apply define-grob-property x))

   `(
     (X-extent ,number-pair? "Hard coded extent in X@tie{}direction.")
     (X-offset ,number? "The horizontal amount that this object is
moved relative to its X-parent.")
     (Y-extent ,number-pair? "Hard coded extent in Y@tie{}direction.")
     (Y-offset ,number? "The vertical amount that this object is moved
relative to its Y-parent.")

     (add-stem-support ,boolean? "If set, the @code{Stem} object is
included in this script's support.") 
     (after-line-breaking ,boolean? "Dummy property, used to trigger
callback for @code{after-line-breaking}.")
     (align-dir ,ly:dir? "Which side to align? @code{-1}: left side,
@code{0}: around center of width, @code{1}: right side.")
     (allow-loose-spacing ,boolean? "If set, column can be detached
from main spacing.")
     (allow-span-bar ,boolean? "If false, no inter-staff bar line will
be created below this bar line.")
     (alteration ,number? "Alteration numbers for accidental.")
     (alteration-alist ,list? "List of @code{(@var{pitch}
. @var{accidental})} pairs for key signature.")
     (annotation ,string? "Annotate a grob for debug purposes.")
     (arpeggio-direction ,ly:dir? "If set, put an arrow on the
arpeggio squiggly line.")
     (arrow-length ,number? "Arrow length.")
     (arrow-width ,number? "Arrow width.")
     (auto-knee-gap ,ly:dimension? "If a gap is found between note
heads where a horizontal beam fits that is larger than this number,
make a kneed beam.")
     (average-spacing-wishes ,boolean? "If set, the spacing wishes
are averaged over staves.")
     (avoid-note-head ,boolean? "If set, the stem of a chord does not
pass through all note heads, but starts at the last note head.")
     (avoid-slur ,symbol? "Method of handling slur collisions.
Choices are @code{around}, @code{inside}, @code{outside}.  If unset,
scripts and slurs ignore each other.  @code{around} only moves the
script if there is a collision; @code{outside} always moves the
script.")
     (axes ,list? "List of axis numbers.  In the case of alignment
grobs, this should contain only one number.")

     (bar-size ,ly:dimension? "The size of a bar line.")
     (base-shortest-duration ,ly:moment? "Spacing is based on the
shortest notes in a piece.  Normally, pieces are spaced as if notes
at least as short as this are present.")
     (baseline-skip ,ly:dimension? "Distance between base lines of
multiple lines of text.")
     (beam-thickness ,ly:dimension? "Beam thickness, measured in
@code{staff-space} units.")
     (beam-width ,ly:dimension? "Width of the tremolo sign.")
     (beamed-stem-shorten ,list? "How much to shorten beamed stems,
when their direction is forced.  It is a list, since the value is
different depending on the number of flags and beams.")
     (beaming ,pair? "Pair of number lists.  Each number list
specifies which beams to make.  @code{0}@tie{}is the central beam,
@code{1}@tie{}is the next beam toward the note, etc.  This
information is used to determine how to connect the beaming patterns
from stem to stem inside a beam.")
     (beamlet-default-length ,pair? "A pair of numbers. The first number
specifies the default length of a beamlet that sticks out of the left hand
side of this stem; the second number specifies the default length of the
beamlet to the right. The actual length of a beamlet is determined by
taking either the default length or the length specified by
@code{beamlet-max-length-proportion}, whichever is smaller.")
     (beamlet-max-length-proportion ,pair? "The maximum length of a beamlet,
as a proportion of the distance between two adjacent stems.")
     (before-line-breaking ,boolean? "Dummy property, used to trigger
a callback function.")
     (between-cols ,pair? "Where to attach a loose column to.")
     (bound-padding ,number? "The amount of padding to insert around
spanner bounds.")
     (bound-details ,list? "An alist of properties for determining
attachments of spanners to edges.")
     (bracket-flare ,number-pair? "A pair of numbers specifying how
much edges of brackets should slant outward.  Value @code{0.0} means
straight edges.")
     (bracket-visibility ,boolean-or-symbol? "This controls the
visibility of the tuplet bracket.  Setting it to false prevents
printing of the bracket.  Setting the property to @code{if-no-beam}
makes it print only if there is no beam associated with this tuplet
bracket.")
     (break-align-anchor ,number? "Grobs aligned to this break-align
grob will have their X-offsets shifted by this number.  In bar lines,
for example, this is used to position grobs relative to the (visual)
center of the bar line.")
     (break-align-anchor-alignment ,number? "Read by
@code{ly:break-aligned-interface::calc-extent-aligned-anchor} for aligning
an anchor to a grob's extent")
     (break-align-symbol ,symbol? "This key is used for aligning and
spacing breakable items.")
     (break-align-symbols ,list? "A list of symbols that determine
which break-aligned grobs to align this to.  If the grob selected by
the first symbol in the list is invisible due to break-visibility,
we will align to the next grob (and so on).")
     (break-align-orders ,vector? "Defines the order in which
prefatory matter (clefs, key signatures) appears.  The format is a
vector of length@tie{}3, where each element is one order for
end-of-line, middle of line, and start-of-line, respectively.  An
order is a list of symbols.

For example, clefs are put after key signatures by setting

@example
\\override Score.BreakAlignment #'break-align-orders =
  #(make-vector 3 '(span-bar
                    breathing-sign
                    staff-bar
                    key
                    clef
                    time-signature))
@end example")
     (break-overshoot ,number-pair? "How much does a broken spanner
stick out of its bounds?")
     (break-visibility ,vector? "A vector of 3@tie{}booleans,
@code{#(@var{end-of-line} @var{unbroken} @var{begin-of-line})}.
@code{#t} means visible, @code{#f} means killed.")
     (breakable ,boolean? "Allow breaks here.")

     (c0-position ,integer? "An integer indicating the position of
middle@tie{}C.")
     (circled-tip ,boolean? "Put a circle at start/end of hairpins (al/del
niente).")
     (clip-edges ,boolean? "Allow outward pointing beamlets at the
edges of beams?")
     (collapse-height ,ly:dimension? "Minimum height of system start
delimiter.  If equal or smaller, the bracket/brace/line is removed.")
     (color ,color? "The color of this grob.")
     (common-shortest-duration ,ly:moment? "The most common shortest
note length.  This is used in spacing.  Enlarging this sets the score
tighter.")
     (concaveness ,number? "A beam is concave if its inner stems are
closer to the beam than the two outside stems.  This number is a
measure of the closeness of the inner stems.  It is used for damping
the slope of the beam.")
     (connect-to-neighbor ,pair? "Pair of booleans, indicating whether
this grob looks as a continued break.")
     (control-points ,list? "List of offsets (number pairs) that form
control points for the tie, slur, or bracket shape.  For B@'eziers,
this should list the control points of a third-order B@'ezier curve.")

     (damping ,number? "Amount of beam slope damping.")
     (dash-fraction ,number? "Size of the dashes, relative to
@code{dash-period}.  Should be between @code{0.0} (no line) and
@code{1.0} (continuous line).")
     (dash-period ,number? "The length of one dash together with
whitespace.  If negative, no line is drawn at all.")
     (default-direction ,ly:dir? "Direction determined by note head
positions.")
     (digit-names ,vector "Names for string finger digits.")
     (direction ,ly:dir? "If @code{side-axis} is @code{0} (or
@code{#X}), then this property determines whether the object is placed
@code{#LEFT}, @code{#CENTER} or @code{#RIGHT} with respect to the
other object.  Otherwise, it determines whether the object is placed
@code{#UP}, @code{#CENTER} or @code{#DOWN}.  Numerical values may also
be used: @code{#UP}=@code{1}, @code{#DOWN}=@code{-1},
@code{#LEFT}=@code{-1}, @code{#RIGHT}=@code{1}, @code{#CENTER}=@code{0}.")
     (dot-count ,integer? "The number of dots.")
     (dot-negative-kern ,number? "The space to remove between a dot
and a slash in percent repeat glyphs.  Larger values bring the two
elements closer together.")
     (dot-placement-list ,list? "List 
consisting of @code{(@var{description} @var{string-number} 
@var{fret-number} @var{finger-number})} 
entries used to define fret diagrams.")
     (duration-log ,integer? "The 2-log of the note head duration,
i.e., @code{0} = whole note, @code{1} = half note, etc.")

     (eccentricity ,number? "How asymmetrical to make a slur.
Positive means move the center to the right.")
     (edge-height ,pair? "A pair of numbers specifying the heights of
the vertical edges: @code{(@var{left-height} . @var{right-height})}.")
     (edge-text ,pair? "A pair specifying the texts to be set at the
edges: @code{(@var{left-text} . @var{right-text})}.")
     (expand-limit ,integer? "Maximum number of measures expanded in
church rests.")
     (extra-X-extent ,number-pair? "A grob is enlarged in
X@tie{}dimension by this much.")
     (extra-Y-extent ,number-pair? "A grob is enlarged in
Y@tie{}dimension by this much.")
     ;; remove me?
     (extra-dy ,number? "Slope glissandi this much extra.")
     (extra-offset ,number-pair? "A pair representing an offset.  This
offset is added just before outputting the symbol, so the typesetting
engine is completely oblivious to it.  The values are measured in
@code{staff-space} units of the staff's @code{StaffSymbol}.")
     (extra-spacing-height ,number-pair? "In the horizontal spacing
problem, we increase the height of each item by this amount (by adding
the @q{car} to the bottom of the item and adding the @q{cdr} to the top
of the item. In order to make a grob infinitely high (to prevent the
horizontal spacing problem from placing any other grobs above or below
this grob), set this to @code{(-inf.0 . +inf.0)}.")
     (extra-spacing-width ,number-pair? "In the horizontal spacing
problem, we pad each item by this amount (by adding the @q{car} on the
left side of the item and adding the @q{cdr} on the right side of the
item).  In order to make a grob take up no horizontal space at all,
set this to @code{(+inf.0 . -inf.0)}.")
     (flag ,ly:stencil? "A function returning the full flag stencil for
the @code{Stem}, which is passed to the function as the only argument.
The default ly:stem::calc-stencil function uses the @code{flag-style}
property to determine the correct glyph for the
flag. By providing your own function, you can create arbitrary flags.")
     (flag-count ,number? "The number of tremolo beams.")
     (flag-style ,symbol? "A symbol determining what style of flag
glyph is typeset on a @code{Stem}.  Valid options include @code{'()} for
standard flags, @code{'mensural} and @code{'no-flag}, which switches off 
the flag.")
     (font-encoding ,symbol? "The font encoding is the broadest
category for selecting a font.  Currently, only lilypond's system fonts
(Emmentaler and Aybabtu) are using this property.  Available values are
@code{fetaMusic} (Emmentaler), @code{fetaBraces} (Aybabtu),
@code{fetaNumber} (Emmentaler), and @code{fetaDynamic} (Emmentaler).")
     (font-family ,symbol? "The font family is the broadest category
for selecting text fonts.  Options include: @code{sans},
@code{roman}.")
     (font-name ,string? "Specifies a file name (without extension)
of the font to load.  This setting overrides selection using
@code{font-family}, @code{font-series} and @code{font-shape}.")
     (font-series ,symbol? "Select the series of a font.  Choices
include @code{medium}, @code{bold}, @code{bold-narrow}, etc.")
     (font-shape ,symbol? "Select the shape of a font.  Choices
include @code{upright}, @code{italic}, @code{caps}.")
     (font-size ,number? "The font size, compared to the
@q{normal}@tie{}size.  @code{0}@tie{}is style-sheet's normal size,
@code{-1} is smaller, @code{+1} is bigger.  Each step of@tie{}1 is
approximately 12% larger; 6@tie{}steps are exactly a factor@tie{}2 larger.
Fractional values are allowed.")
     (force-hshift ,number? "This specifies a manual shift for notes
in collisions.  The unit is the note head width of the first voice
note.  This is used by @rinternals{note-collision-interface}.")
     (fraction ,number-pair? "Numerator and denominator of a time
signature object.")
     (french-beaming ,boolean? "Use French beaming style for this
stem.  The stem stops at the innermost beams.")

     (fret-diagram-details ,list? "An alist of detailed grob properties
for fret diagrams.  Each alist entry consists of a
(@code{property} . @code{value}) pair.
The properties which can be included in fret-diagram-details
include the following:
@itemize @bullet
@item
@code{barre-type} -- Type of barre indication used.
Choices include @code{curved}, @code{straight}, and
@code{none}.  Default @code{curved}.
@item
@code{capo-thickness} -- Thickness of capo indicator, in
multiples of fret-space.  Default value 0.5.
@item
@code{dot-color} -- Color of dots.  Options include
@code{black} and @code{white}.  Default @code{black}.
@item
@code{dot-label-font-mag} -- Magnification for font used to
label fret dots.  Default value 1.
@item
@code{dot-radius} -- Radius of dots, in terms of fret spaces.  
Default value 0.425 for labeled dots, 0.25 for unlabeled dots.
@item
@code{finger-code} -- Code for the type of fingering indication used.
Options include @code{none}, @code{in-dot}, and
@code{below-string}.  Default @code{none} for markup fret diagrams, 
@code{below-string} for @code{FretBoards} fret diagrams.
@item
@code{fret-count} -- The number of frets.  Default 4.
@item
@code{fret-label-font-mag} -- The magnification of the font used to label
the lowest fret number.  Default 0.5
@item
@code{fret-label-vertical-offset} -- The vertical offset of the fret label
from the fret.  Default -0.2
@item
@code{label-dir} -- Side to which the fret label is attached.
@code{-1}, @code{#LEFT}, or @code{#DOWN} for left or down;
@code{1}, @code{#RIGHT}, or @code{#UP} for right or up.
Default @code{#RIGHT}.
@item
@code{mute-string} -- Character string to be used to indicate muted 
string.  Default \"x\".
@item
@code{number-type} -- Type of numbers to use in fret label.  Choices
include @code{roman-lower}, @code{roman-upper}, and @code{arabic}.  Default
@code{roman-lower}.
@item
@code{open-string} -- Character string to be used to indicate open 
string.  Default \"o\".
@item
@code{orientation} -- Orientation of fret-diagram.  Options include
@code{normal} and @code{landscape}.  Default @code{normal}.
@item
@code{string-count} -- The number of strings.  Default 6.
@item
@code{string-label-font-mag} -- The magnification of the font used to label 
fingerings at the string, rather than in the dot.  Default value 0.6.
@item
@code{top-fret-thickness} -- The thickness of the top fret line, as a multiple
of the standard thickness.   Default value 3.
@item
@code{xo-font-magnification} -- Magnification used for mute and
open string indicators.  Default value 0.5.
@item
@code{xo-padding} -- Padding for open and mute indicators from top fret.  
Default value 0.25.
@end itemize")      ;"


    ;; ugh: double, change.
     (full-length-padding ,number? "How much padding to use at the right side of a full-length tuplet bracket.")
     (full-length-to-extent ,boolean? "Run to the extent of the column for a full-length tuplet bracket.")
     
     (full-size-change ,boolean? "Don't make a change clef smaller.")

     (gap ,ly:dimension? "Size of a gap in a variable symbol.")
     (gap-count ,integer? "Number of gapped beams for tremolo.")
     (glyph ,string? "A string determining what @q{style} of glyph is
typeset.  Valid choices depend on the function that is reading this
property.")
     (glyph-name-alist ,list? "An alist of key-string pairs.")
     (grow-direction ,ly:dir? "Crescendo or decrescendo?")

     (hair-thickness ,number? "Thickness of the thin line in a bar
line.")
     (harp-pedal-details ,list? "An alist of detailed grob properties
for harp pedal diagrams.  Each alist entry consists of a
(@code{property} . @code{value}) pair.
The properties which can be included in harp-pedal-details
include the following:
@itemize @bullet
@item
@code{box-offset} -- Vertical shift of the center of flat / sharp pedal
boxes above / below the horizontal line. Default value 0.8.
@item
@code{box-width} -- Width of each pedal box. Default value 0.4.
@item
@code{box-height} -- Height of each pedal box. Default value 1.0.
@item
@code{space-before-divider} -- Space between boxes before the first divider
(so that the diagram can be made symmetric). Default value 0.8.
@item
@code{space-after-divider} -- Space between boxes after the first divider.
Default value 0.8.
@item
@code{circle-thickness} -- Thickness (in unit of the line-thickness) of the
ellipse around circled pedals. Default value 0.5.
@item
@code{circle-x-padding} -- Padding in X direction of the ellipse around
circled pedals. Default value 0.15.
@item
@code{circle-y-padding} -- Padding in Y direction of the ellipse around
circled pedals. Default value 0.2.
@end itemize")

     (head-direction ,ly:dir? "Are the note heads left or right in a
semitie?")
     (height ,ly:dimension? "Height of an object in
@code{staff-space} units.")
     (height-limit ,ly:dimension? "Maximum slur height: The longer the
slur, the closer it is to this height.")
     (horizontal-shift ,integer? "An integer that identifies ranking
of @code{NoteColumn}s for horizontal shifting.  This is used by
@rinternals{note-collision-interface}.")
     (horizontal-skylines ,ly:skyline-pair? "Two skylines, one to the
left and one to the right of this grob.")

     (ignore-collision ,boolean? "If set, don't do note collision
resolution on this @code{NoteColumn}.")
     (implicit ,boolean? "Is this an implicit bass figure?")
     (inspect-index ,integer? "If debugging is set, set beam and slur
configuration to this index, and print the respective scores.")
     (inspect-quants ,number-pair? "If debugging is set,
set beam and slur quants to this position, and print the respective
scores.")

     (keep-fixed-while-stretching ,boolean? "A grob with this property
set to true is fixed relative to the staff above it when systems are
stretched.")
     (keep-inside-line ,boolean? "If set, this column cannot have
objects sticking into the margin.")
     (kern ,ly:dimension? "Amount of extra white space to add.  For
bar lines, this is the amount of space after a thick line.")
     (knee ,boolean? "Is this beam kneed?")
     (knee-spacing-correction ,number? "Factor for the optical
correction amount for kneed beams.  Set between @code{0} for no
correction and @code{1} for full correction.")

     (labels ,list? "List of labels (symbols) placed on a column")
     (layer ,integer? "The output layer (a value between 0 and@tie{}2:
Layers define the order of printing objects.  Objects in lower layers
are overprinted by objects in higher layers.")
     (ledger-line-thickness ,number-pair? "The thickness of ledger
lines.  It is the sum of 2@tie{}numbers: The first is the factor for
line thickness, and the second for staff space.  Both contributions
are added.")
     (left-bound-info ,list? "An alist of properties for determining
attachments of spanners to edges.")
     (left-padding ,ly:dimension? "The amount of space that is put
left to an object (e.g., a group of accidentals).")
     (length ,ly:dimension? "User override for the stem length of
unbeamed stems.")
     (length-fraction ,number? "Multiplier for lengths.  Used for
determining ledger lines and stem lengths.")
     (line-break-penalty ,number? "Penalty for a line break at this
column.  This affects the choices of the line breaker; it avoids a
line break at a column with a positive penalty and prefers a line break
at a column with a negative penalty.")
     (line-break-permission ,symbol? "Instructs the line breaker on
whether to put a line break at this column.  Can be @code{force} or
@code{allow}.")
     (line-break-system-details ,list? "An alist of properties to use
if this column is the start of a system.")
     (line-count ,integer? "The number of staff lines.")
     (line-positions ,list? "Vertical positions of staff lines.")
     (line-thickness ,number? "The thickness of the tie or slur
contour.")
     (long-text ,markup? "Text markup.  See @ruser{Formatting
text}.")

     (max-beam-connect ,integer? "Maximum number of beams to connect
to beams from this stem.  Further beams are typeset as beamlets.")
     (max-stretch ,number? "The maximum amount that this
@code{VerticalAxisGroup} can be vertically stretched (for example, in
order to better fill a page).")
     (measure-count ,integer? "The number of measures for a
multi-measure rest.")
     (measure-length ,ly:moment? "Length of a measure.  Used in some
spacing situations.")
     (merge-differently-dotted ,boolean? "Merge note heads in
collisions, even if they have a different number of dots.  This is
normal notation for some types of polyphonic music.

@code{merge-differently-dotted} only applies to opposing stem
directions (i.e., voice 1 &@tie{}2).")
     (merge-differently-headed ,boolean? "Merge note heads in
collisions, even if they have different note heads.  The
smaller of the two heads is rendered invisible.  This is used in
polyphonic guitar notation.  The value of this setting is used by
@rinternals{note-collision-interface}.

@code{merge-differently-headed} only applies to opposing stem
directions (i.e., voice 1 &@tie{}2).")
     (minimum-X-extent ,number-pair? "Minimum size of an object in
X@tie{}dimension, measured in @code{staff-space} units.")
     (minimum-Y-extent ,number-pair? "Minimum size of an object in
Y@tie{}dimension, measured in @code{staff-space} units.")
     (minimum-distance ,ly:dimension? "Minimum distance between rest
and notes or beam.")
     (minimum-length ,ly:dimension? "Try to make a spanner at least
this long, normally in the horizontal direction.  This requires an
appropriate callback for the @code{springs-and-rods} property.  If
added to a @code{Tie}, this sets the minimum distance between
noteheads.")
     (minimum-length-fraction ,number? "Minimum length of ledger line
as fraction of note head size.")
     (minimum-space ,ly:dimension? "Minimum distance that the victim
should move (after padding).")

     (neutral-direction ,ly:dir? "Which direction to take in the
center of the staff.")
     (neutral-position ,number? "Position (in half staff spaces) where
to flip the direction of custos stem.")
     (next ,ly:grob? "Object that is next relation (e.g., the lyric
syllable following an extender.")
     (no-alignment ,boolean? "If set, don't place this grob in a
@code{VerticalAlignment}; rather, place it using its own @code{Y-offset}
callback.")
     (no-ledgers ,boolean? "If set, don't draw ledger lines on this
object.")
     (no-stem-extend ,boolean? "If set, notes with ledger lines do not
get stems extending to the middle staff line.")
     (non-default ,boolean? "Set for manually specified clefs.")
     (non-musical ,boolean? "True if the grob belongs to a
@code{NonMusicalPaperColumn}.")
     (note-names ,vector? "Vector of strings containing names for
easy-notation note heads.")

     (outside-staff-horizontal-padding ,number? "By default, an
outside-staff-object can be placed so that is it very close to another
grob horizontally.  If this property is set, the outside-staff-object
is raised so that it is not so close to its neighbor.")
     (outside-staff-padding ,number? "The padding to place between
this grob and the staff when spacing according to
@code{outside-staff-priority}.")
     (outside-staff-priority ,number? "If set, the grob is positioned
outside the staff in such a way as to avoid all collisions.
In case of a potential collision, the grob with the smaller
@code{outside-staff-priority} is closer to the staff.")

     (packed-spacing ,boolean? "If set, the notes are spaced as
tightly as possible.")
     (padding ,ly:dimension? "Add this much extra space between
objects that are next to each other.")
     (padding-pairs ,list? "An alist mapping @code{(@var{name} . @var{name})}
to distances.")
     (page-break-penalty ,number? "Penalty for page break at this
column.  This affects the choices of the page breaker; it avoids a
page break at a column with a positive penalty and prefers a page break
at a column with a negative penalty.")
     (page-break-permission ,symbol? "Instructs the page breaker on
whether to put a page break at this column.  Can be @code{force} or
@code{allow}.")
     (page-turn-penalty ,number? "Penalty for a page turn at this
column.  This affects the choices of the page breaker; it avoids a
page turn at a column with a positive penalty and prefers a page turn
at a column with a negative penalty.")
     (page-turn-permission ,symbol? "Instructs the page breaker on
whether to put a page turn at this column.  Can be @code{force} or
@code{allow}.")
     (parenthesized ,boolean? "Parenthesize this grob.")
     (positions ,number-pair? "Pair of staff coordinates
@code{(@var{left} . @var{right})}, where both @var{left} and
@var{right} are in @code{staff-space} units of the current staff.
For slurs, this value selects which slur candidate to use; if
extreme positions are requested, the closest one is taken.")
     (prefer-dotted-right ,boolean? "For note collisions, prefer to
shift dotted up-note to the right, rather than shifting just the
dot.")

     (ratio ,number? "Parameter for slur shape.  The higher this
number, the quicker the slur attains its @code{height-limit}.")
     (remove-empty ,boolean? "If set, remove group if it contains no
interesting items.")
     (remove-first ,boolean? "Remove the first staff of an orchestral
score?")
     (restore-first ,boolean? "Print a natural before the
accidental.")
     (rhythmic-location ,rhythmic-location? "Where (bar number,
measure position) in the score.")
     (right-bound-info ,list? "An alist of properties for determining
attachments of spanners to edges.")
     (right-padding ,ly:dimension? "Space to insert on the right side
of an object (e.g., between note and its accidentals).")
     (rotation ,list? "Number of degrees to rotate this object, and
what point to rotate around.  For example, @code{#'(45 0 0)} rotates
by 45 degrees around the center of this object.")

     (same-direction-correction ,number? "Optical correction amount
for stems that are placed in tight configurations.  This amount is
used for stems with the same direction to compensate for note head to
stem distance.")
     (script-priority ,number? "A sorting key that determines in what
order a script is within a stack of scripts.")
     (self-alignment-X ,number? "Specify alignment of an object.  The
value @code{-1} means left aligned, @code{0}@tie{}centered, and
@code{1}@tie{}right-aligned in X@tie{}direction.  Other numerical
values may also be specified.")
     (self-alignment-Y ,number? "Like @code{self-alignment-X} but for
the Y@tie{}axis.")
     (toward-stem-shift ,number? "Amount by which scripts are shifted
toward the stem if their direction coincides with the stem direction.
@code{0.0} means keep the default position (centered on the note head),
@code{1.0} means centered on the stem.  Interpolated values are possible.")
     (shorten-pair ,number-pair? "The lengths to shorten a
text-spanner on both sides, for example a pedal bracket.  Positive
values shorten the text-spanner, while negative values lengthen it.")
     (shortest-duration-space ,ly:dimension? "Start with this much
space for the shortest duration.  This is expressed in
@code{spacing-increment} as unit.  See also
@rinternals{spacing-spanner-interface}.")
     (shortest-playing-duration ,ly:moment? "The duration of the
shortest note playing here.")
     (shortest-starter-duration ,ly:moment? "The duration of the
shortest note that starts here.")
     (side-axis ,number? "If the value is @code{#X} (or
equivalently@tie{}@code{0}), the object is placed horizontally next
to the other object.  If the value is @code{#Y} or@tie{}@code{1}, it
is placed vertically.")
     (side-relative-direction ,ly:dir? "Multiply direction of
@code{direction-source} with this to get the direction of this
object.")
     (size ,number? "Size of object, relative to standard size.")
<<<<<<< HEAD
=======
     (skyline-horizontal-padding ,number? "For determining the vertical
distance between two staves, it is possible to have a configuration which
would result in a tight interleaving of grobs from the top staff and the
bottom staff.  The larger this parameter is, the farther apart the staves
are placed in such a configuration.")
>>>>>>> 9c1421a4
     (slash-negative-kern ,number? "The space to remove between
slashes in percent repeat glyphs.  Larger values bring the two
elements closer together.")
     (slope ,number? "The slope of this object.")
     (slur-padding ,number? "Extra distance between slur and script.")
     (space-alist ,list? "A table that specifies distances between
prefatory items, like clef and time-signature.  The format is an alist
of spacing tuples: @code{(@var{break-align-symbol} @var{type}
. @var{distance})}, where @var{type} can be the symbols
@code{minimum-space} or @code{extra-space}.")
     (space-to-barline ,boolean? "If set, the distance between a note
and the following non-musical column will be measured to the bar line
instead of to the beginning of the non-musical column.  If there is a
clef change followed by a bar line, for example, this means that we will
try to space the non-musical column as though the clef is not there.")
     (spacing-increment ,number? "Add this much space for a doubled
duration.  Typically, the width of a note head.  See also
@rinternals{spacing-spanner-interface}.")
     (springs-and-rods ,boolean? "Dummy variable for triggering
spacing routines.")
     (stacking-dir ,ly:dir? "Stack objects in which direction?")
     (staff-padding ,ly:dimension? "Maintain this much space between
reference points and the staff.  Its effect is to align objects of
differing sizes (like the dynamics @b{p} and @b{f}) on their
baselines.")
     (staff-position ,number? "Vertical position, measured in half
staff spaces, counted from the middle line.")
     (staff-space ,ly:dimension? "Amount of space between staff lines,
expressed in global @code{staff-space}.")
     (stem-attachment ,number-pair? "An @code{(@var{x} . @var{y})} pair
where the stem attaches to the notehead.")
     (stem-end-position ,number? "Where does the stem end (the end is
opposite to the support-head)?")
     ;;[TODO: doco]
     (stem-spacing-correction ,number? "Optical correction amount for
stems that are placed in tight configurations.  For opposite
directions, this amount is the correction for two normal sized stems
that overlap completely.")
     (stemlet-length ,number? "How long should a stem over a rest
be?")
     (stencil ,ly:stencil? "The symbol to print.")
     (stencils ,list? "Multiple stencils, used as intermediate
value.")
     (strict-grace-spacing ,boolean? "If set, main notes are spaced
normally, then grace notes are put left of the musical columns fot the main notes.")
     (strict-note-spacing ,boolean? "If set, unbroken columns
with non-musical material (clefs, bar lines, etc.) are not spaced
separately, but put before musical columns.")
     (stroke-style ,string? "Set to @code{\"grace\"} to turn stroke
through flag on.")
     (style ,symbol? "This setting determines in what style a grob is
typeset.  Valid choices depend on the @code{stencil} callback reading
this property.")

     (text ,markup? "Text markup.  See @ruser{Formatting text}.")
;;FIXME -- Should both be the same?
     (text-direction ,ly:dir? "This controls the ordering of the
words.  The default @code{RIGHT} is for roman text.  Arabic or Hebrew
should use @code{LEFT}.")
     (thick-thickness ,number? "Bar line thickness, measured in
@code{line-thickness}.")
     (thickness ,number? "Line thickness, generally measured in
@code{line-thickness}.")
     (thin-kern ,number? "The space after a hair-line in a bar line.")
     (threshold ,number-pair? "@code{(@var{min} . @var{max})}, where
@var{min} and @var{max} are dimensions in staff space.")
     (to-barline ,boolean? "If true, the spanner will stop at the bar line
just before it would otherwise stop.")
     (tie-configuration ,list? "List of @code{(@var{position} .
@var{dir})} pairs, indicating the desired tie configuration, where
@var{position} is the offset from the center of the staff in staff
space and @var{dir} indicates the direction of the tie
(@code{1}=>up, @code{-1}=>down, @code{0}=>center).  A non-pair entry
in the list causes the corresponding tie to be formatted
automatically.")
     (transparent ,boolean? "This makes the grob invisible.")

     (uniform-stretching ,boolean? "If set, items stretch
proportionally to their durations.  This looks better in complex
polyphonic patterns.")
     (used ,boolean? "If set, this spacing column is kept in the
spacing problem.")

     (vertical-skylines ,ly:skyline-pair? "Two skylines, one above and
one below this grob.")

     (when ,ly:moment? "Global time step associated with this column
happen?")
     (width ,ly:dimension? "The width of a grob measured in staff
space.")
     (word-space ,ly:dimension? "Space to insert between words in
texts.")

     (zigzag-length ,ly:dimension? "The length of the lines of a
zigzag, relative to @code{zigzag-width}.  A value of@tie{}@code{1}
gives 60-degree zigzags.")
     (zigzag-width ,ly:dimension? "The width of one zigzag squiggle.
This number is adjusted slightly so that the glissando line can
be constructed from a whole number of squiggles.")
     )))


;;;;;;;;;;;;;;;;
;;   INTERNAL


(define (define-internal-grob-property symbol type? description)
  (define-grob-property symbol type? description)
  (set-object-property! symbol 'backend-internal #t)
  symbol
  )


(define-public all-internal-grob-properties
  (map
   (lambda (x)
     (apply define-internal-grob-property x))

   `(
     ;;;;;;;;;;;;;;;;
     ;; grobs & grob arrays. (alphabetical)
     (X-common ,ly:grob? "Common reference point for axis group.")

     (Y-common ,ly:grob? "See @code{X-common}.")

     (accidental-grob ,ly:grob? "The accidental for this note.")
     (accidental-grobs ,list? "An alist with @code{(@var{notename} .
@var{groblist})} entries.")
     (adjacent-pure-heights ,vector? "Used by a @code{VerticalAxisGroup} to
cache the @code{Y-extent}s of different column ranges.")
     (adjacent-hairpins ,ly:grob-array? "A list of directly neighboring
hairpins.")
     (all-elements ,ly:grob-array? "A list of all grobs in this line.  Its
function is to protect objects from being garbage collected.")
     (arpeggio ,ly:grob? "A pointer to an @code{Arpeggio} object.")
     (axis-group-parent-X ,ly:grob? "Containing X@tie{}axis group.")
     (axis-group-parent-Y ,ly:grob? "Containing Y@tie{}axis group.")

     (bar-extent ,number-pair? "The Y-extent of the actual bar line.
This may differ from @code{Y-extent} because it does not include the dots in
a repeat bar line.")
     (bars ,ly:grob-array? "A list of bar line pointers.")
     (beam ,ly:grob? "A pointer to the beam, if applicable.")
     (bounded-by-me ,ly:grob-array? "A list of spanners that have this
column as start/begin point.  Only columns that have grobs or act as
bounds are spaced.")
     (bracket ,ly:grob? "The bracket for a number.")

     (columns ,ly:grob-array? "A list of grobs, typically containing
@code{PaperColumn} or @code{NoteColumn} objects.")
     (conditional-elements ,ly:grob-array? "Internal use only.")
     (cross-staff ,boolean? "For a beam or a stem, this is true if we
depend on inter-staff spacing.")

     (direction-source ,ly:grob? "In case @code{side-relative-direction} is
set, which grob to get the direction from.")
     (dot ,ly:grob? "A reference to a @code{Dots} object.")
     (dots ,ly:grob-array? "Multiple @code{Dots} objects.")

     (elements ,ly:grob-array? "A list of grobs; the type is depending on
the grob where this is set in.")
     (encompass-objects ,ly:grob-array? "Objects that a slur should avoid
in addition to notes and stems.")

     (figures ,ly:grob-array? "Figured bass objects for continuation line.")
     (forced ,boolean? "Manually forced accidental.")

     (glyph-name ,string? "The glyph name within the font.")
     (grace-spacing ,ly:grob? "A run of grace notes.")

     (heads ,ly:grob-array? "A list of note heads.")

     (important-column-ranks ,vector? "A cache of columns that contain
@code{items-worth-living} data.")
     (items-worth-living ,ly:grob-array? "A list of interesting items.  If
empty in a particular staff, then that staff is erased.")

     (left-items ,ly:grob-array? "DOCME")
     (left-neighbors ,ly:grob-array? "A list of @code{spacing-wishes} grobs
that are close to the current column.

The closest @code{spacing-wishes} determine the actual distances between the
columns.")

     (normal-stems ,ly:grob-array? "An array of visible stems.")
     (note-columns ,pair? "A list of @code{NoteColumn} grobs.")
     (note-head ,ly:grob? "A single note head.")
     (note-heads ,ly:grob-array? "A list of note head grobs.")
     (pedal-text ,ly:grob? "A pointer to the text of a mixed-style piano
pedal.")
     (pure-Y-common ,ly:grob? "A cache of the
@code{common_refpoint_of_array} of the @code{elements} grob set.")
     (pure-Y-offset-in-progress ,boolean? "A debugging aid for catching
cyclic dependencies.")
     (pure-relevant-items ,ly:grob-array? "A subset of elements that are
relevant for finding the @code{pure-Y-extent}.")
     (pure-relevant-spanners ,ly:grob-array? "A subset of elements that are
relevant for finding the @code{pure-Y-extent}.")

     (rest ,ly:grob? "A pointer to a @code{Rest} object.")
     (rest-collision ,ly:grob? "A rest collision that a rest is in.")
     (rests ,ly:grob-array? "A list of rest objects.")
     (right-items ,ly:grob-array? "DOCME")
     (right-neighbors ,ly:grob-array? "See @code{left-neighbors}.")

     (separation-item ,ly:grob? "A separation item.")
     (side-support-elements ,ly:grob-array? "The side support, a list of
grobs.")
     (slur ,ly:grob? "A pointer to a @code{Slur} object.")
     (spaceable-staves ,ly:grob-array? "Objects to be spaced during page
layout.")
     (spacing ,ly:grob? "The spacing spanner governing this section.")
     (spacing-wishes ,ly:grob-array? "List of note spacing or staff spacing
objects.")
     (staff-symbol ,ly:grob? "The staff symbol grob that we are in.")
     (stem ,ly:grob? "A pointer to a @code{Stem} object.")
     (stems ,ly:grob-array? "A list of stem objects, corresponding to the
notes that the arpeggio has to be before.")

     (tie ,ly:grob? "A pointer to a @code{Tie} object.")
     (tremolo-flag ,ly:grob? "The tremolo object on a stem.")
     (tuplet-number ,ly:grob? "The number for a bracket.")
     (tuplets ,ly:grob-array? "A list of smaller tuplet brackets.")

     ;;;;;;;;;;;;;;;;
     ;; other
     (begin-of-line-visible ,boolean? "Used for marking @code{ChordNames}
that should only show changes.")

     (cause ,scheme? "Any kind of causation objects (i.e., music, or perhaps
translator) that was the cause for this grob.")
     (delta-position ,number? "The vertical position difference.")
     (details ,list? "Alist of parameters for detailed grob behavior.

More information on the allowed parameters can be found by inspecting
@file{lily/slur-scoring.cc}, @file{lily/beam-quanting.cc}, and
@file{lily/tie-formatting-problem.cc}.  Setting @code{debug-tie-scoring},
@code{debug-beam-scoring} or @code{debug-slur-scoring} also provides
useful clues.")

     (font ,ly:font-metric? "A cached font metric object.")

     (head-width ,ly:dimension? "The width of this ligature head.")
     
     (ideal-distances ,list? "@code{(@var{obj} . (@var{dist} .
@var{strength}))} pairs.")
     (interfaces ,list? "A list of symbols indicating the interfaces
supported by this object.  It is initialized from the @code{meta} field.")

     (least-squares-dy ,number? "The ideal beam slope, without damping.")

     (meta ,list? "Provide meta information.  It is an alist with the
entries @code{name} and @code{interfaces}.")
     (minimum-distances ,list? "A list of rods that have the format
@code{(@var{obj} . @var{dist})}.")
     
     (positioning-done ,boolean? "Used to signal that a positioning element
did its job.  This ensures that a positioning is only done once.")
     (pure-Y-extent ,number-pair? "The estimated height of a system.")

     (quant-score ,string? "The beam quanting score; stored for
debugging.")
     (quantize-position ,boolean? "If set, a vertical alignment is aligned
to be within staff spaces.")
     (quantized-positions ,number-pair? "The beam positions after
quanting.")
     
     (script-stencil ,pair? "A pair @code{(@var{type} . @var{arg})} which
acts as an index for looking up a @code{Stencil} object.")
     (shorten ,ly:dimension? "The amount of space that a stem is shortened.
Internally used to distribute beam shortening over stems.")
     (skyline-distance ,number? "The distance between this staff and the
next one, as determined by a skyline algorithm.")
     (stem-info ,pair? "A cache of stem parameters.")

     (use-breve-rest ,boolean? "Use breve rests for measures longer
than a whole rest.")

     ;;;;;;;;;;;;;;;;
     ;; ancient notation

     ;;;;;;; TODO:
     ;; There are too many properties for ancient notation;
     ;; probably neume-types (a list of symbols) would also work.

     ;; However, such a list would consist of a couple of dozens of
     ;; entries, since head prefixes may be combined in many ways.  If
     ;; the macros in `gregorian.ly' would directly set prefix-set,
     ;; all the head prefixes could be junked; however, such macros
     ;; would be quite numerous, I guess.  --jr

     (add-cauda ,boolean? "Does this flexa require an additional cauda on
the left side?")
     (add-join ,boolean? "Is this ligature head-joined with the next one
by a vertical line?")
     (add-stem ,boolean? "Is this ligature head a virga and therefore needs
an additional stem on the right side?")
     (ascendens ,boolean? "Is this neume of ascending type?")
     (auctum ,boolean? "Is this neume liquescentically augmented?")

     (cavum ,boolean? "Is this neume outlined?")
     (context-info ,integer? "Within a ligature, the final glyph or shape of
a head may be affected by the left and/or right neighbour head.
@code{context-info} holds for each head such information about the left and
right neighbour, encoded as a bit mask.")

     (descendens ,boolean? "Is this neume of descendent type?")
     (deminutum ,boolean? "Is this neume deminished?")

     (flexa-height ,ly:dimension? "The height of a flexa shape in a ligature
grob (in @code{staff-space} units).")
     (flexa-width ,ly:dimension? "The width of a flexa shape in a
ligature grob in (in @code{staff-space} units).")

     (inclinatum ,boolean? "Is this neume an inclinatum?")

     (join-heads ,boolean? "Whether to join the note heads of an ambitus
grob with a vertical line.")
     (join-right-amount ,number? "DOCME")

     (linea ,boolean? "Attach vertical lines to this neume?")

     (oriscus ,boolean? "Is this neume an oriscus?")

     (pes-or-flexa ,boolean? "Shall this neume be joined with the previous
head?")
     (prefix-set ,number? "A bit mask that holds all Gregorian head
prefixes, such as @code{\\virga} or @code{\\quilisma}.")
     (primitive ,integer? "A pointer to a ligature primitive, i.e., an item
similar to a note head that is part of a ligature.")

     (quilisma ,boolean? "Is this neume a quilisma?")

     (stropha ,boolean? "Is this neume a stropha?")

     (virga ,boolean? "Is this neume a virga?")

     (x-offset ,ly:dimension? "Extra horizontal offset for ligature heads.")

     )))

(define-public all-backend-properties
  (append
   all-internal-grob-properties
   all-user-grob-properties))<|MERGE_RESOLUTION|>--- conflicted
+++ resolved
@@ -589,14 +589,11 @@
 @code{direction-source} with this to get the direction of this
 object.")
      (size ,number? "Size of object, relative to standard size.")
-<<<<<<< HEAD
-=======
      (skyline-horizontal-padding ,number? "For determining the vertical
 distance between two staves, it is possible to have a configuration which
 would result in a tight interleaving of grobs from the top staff and the
 bottom staff.  The larger this parameter is, the farther apart the staves
 are placed in such a configuration.")
->>>>>>> 9c1421a4
      (slash-negative-kern ,number? "The space to remove between
 slashes in percent repeat glyphs.  Larger values bring the two
 elements closer together.")
