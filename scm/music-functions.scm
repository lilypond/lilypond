;;;; music-functions.scm --
;;;;
;;;;  source file of the GNU LilyPond music typesetter
;;;; 
;;;; (c) 1998--2006 Jan Nieuwenhuizen <janneke@gnu.org>
;;;;                 Han-Wen Nienhuys <hanwen@xs4all.nl>

;; (use-modules (ice-9 optargs)) 

;;; ly:music-property with setter
;;; (ly:music-property my-music 'elements)
;;;   ==> the 'elements property
;;; (set! (ly:music-property my-music 'elements) value)
;;;   ==> set the 'elements property and return it
(define-public ly:music-property
  (make-procedure-with-setter ly:music-property
			      ly:music-set-property!))

(define-safe-public (music-is-of-type? mus type)
  "Does @code{mus} belong to the music class @code{type}?"
  (memq type (ly:music-property mus 'types)))

;; TODO move this
(define-public ly:grob-property
  (make-procedure-with-setter ly:grob-property
			      ly:grob-set-property!))

(define-public ly:prob-property
  (make-procedure-with-setter ly:prob-property
			      ly:prob-set-property!))

(define-public (music-map function music)
  "Apply @var{function} to @var{music} and all of the music it contains.

First it recurses over the children, then the function is applied to MUSIC.
"
  (let ((es (ly:music-property music 'elements))
	(e (ly:music-property music 'element)))
    (set! (ly:music-property music 'elements) 
	  (map (lambda (y) (music-map function y)) es))
    (if (ly:music? e)
	(set! (ly:music-property music 'element)
	      (music-map function  e)))
    (function music)))

(define-public (music-filter pred? music)
  "Filter out music expressions that do not satisfy PRED."
  
  (define (inner-music-filter pred? music)
    "Recursive function."
    (let* ((es (ly:music-property music 'elements))
	   (e (ly:music-property music 'element))
	   (as (ly:music-property music 'articulations))
	   (filtered-as (filter ly:music? (map (lambda (y) (inner-music-filter pred? y)) as)))
	   (filtered-e (if (ly:music? e)
			   (inner-music-filter pred? e)
			   e))
	   (filtered-es (filter ly:music? (map (lambda (y) (inner-music-filter pred? y)) es))))
      (set! (ly:music-property music 'element) filtered-e)
      (set! (ly:music-property music 'elements) filtered-es)
      (set! (ly:music-property music 'articulations) filtered-as)
      ;; if filtering emptied the expression, we remove it completely.
      (if (or (not (pred? music))
	      (and (eq? filtered-es '()) (not (ly:music? e))
		   (or (not (eq? es '()))
		       (ly:music? e))))
	  (set! music '()))
      music))

  (set! music (inner-music-filter pred? music))
  (if (ly:music? music)
      music
      (make-music 'Music)))	  ;must return music.

(define-public (display-music music)
  "Display music, not done with music-map for clarity of presentation."
  (display music)
  (display ": { ")  
  (let ((es (ly:music-property music 'elements))
	(e (ly:music-property music 'element)))
    (display (ly:music-mutable-properties music))
    (if (pair? es)
	(begin (display "\nElements: {\n")
	       (map display-music es)
	       (display "}\n")))
    (if (ly:music? e)
	(begin
	  (display "\nChild:")
	  (display-music e))))
  (display " }\n")
  music)

;;;
;;; A scheme music pretty printer
;;;
(define (markup-expression->make-markup markup-expression)
  "Transform `markup-expression' into an equivalent, hopefuly readable, scheme expression.
For instance, 
  \\markup \\bold \\italic hello
==>
  (markup #:line (#:bold (#:italic (#:simple \"hello\"))))"
  (define (proc->command-keyword proc)
    "Return a keyword, eg. `#:bold', from the `proc' function, eg. #<procedure bold-markup (layout props arg)>"
    (let ((cmd-markup (symbol->string (procedure-name proc))))
      (symbol->keyword (string->symbol (substring cmd-markup 0 (- (string-length cmd-markup)
								  (string-length "-markup")))))))
  (define (transform-arg arg)
    (cond ((and (pair? arg) (markup? (car arg))) ;; a markup list
	   (apply append (map inner-markup->make-markup arg)))
	  ((and (not (string? arg)) (markup? arg)) ;; a markup
	   (inner-markup->make-markup arg))
	  (else					 ;; scheme arg
	   arg)))
  (define (inner-markup->make-markup mrkup)
    (if (string? mrkup)
	`(#:simple ,mrkup)
	(let ((cmd (proc->command-keyword (car mrkup)))
	      (args (map transform-arg (cdr mrkup))))
	  `(,cmd ,@args))))
  ;; body:
  (if (string? markup-expression)
      markup-expression
      `(markup ,@(inner-markup->make-markup markup-expression))))

(define-public (music->make-music obj)
  "Generate a expression that, once evaluated, may return an object equivalent to `obj',
that is, for a music expression, a (make-music ...) form."
  (cond (;; markup expression
	 (markup? obj)
	 (markup-expression->make-markup obj))
	(;; music expression
	 (ly:music? obj)
	 `(make-music 
	   ',(ly:music-property obj 'name)
	   ,@(apply append (map (lambda (prop)
                                  `(',(car prop)
				    ,(music->make-music (cdr prop))))
                                (remove (lambda (prop)
                                          (eqv? (car prop) 'origin))
                                        (ly:music-mutable-properties obj))))))
	(;; moment
	 (ly:moment? obj)
	 `(ly:make-moment ,(ly:moment-main-numerator obj)
			  ,(ly:moment-main-denominator obj)
			  ,(ly:moment-grace-numerator obj)
			  ,(ly:moment-grace-denominator obj)))
	(;; note duration
	 (ly:duration? obj)
	 `(ly:make-duration ,(ly:duration-log obj)
			    ,(ly:duration-dot-count obj)
			    ,(car (ly:duration-factor obj))
			    ,(cdr (ly:duration-factor obj))))
	(;; note pitch
	 (ly:pitch? obj)
	 `(ly:make-pitch ,(ly:pitch-octave obj)
			 ,(ly:pitch-notename obj)
			 ,(ly:pitch-alteration obj)))
	(;; scheme procedure
	 (procedure? obj)
	 (or (procedure-name obj) obj))
	(;; a symbol (avoid having an unquoted symbol)
	 (symbol? obj)
	 `',obj)
	(;; an empty list (avoid having an unquoted empty list)
	 (null? obj)
	 `'())
	(;; a proper list
	 (list? obj)
	 `(list ,@(map music->make-music obj)))
	(;; a pair
	 (pair? obj)
	 `(cons ,(music->make-music (car obj)) 
		,(music->make-music (cdr obj))))
	(else
	 obj)))

(use-modules (ice-9 pretty-print))
(define*-public (display-scheme-music obj #:optional (port (current-output-port)))
  "Displays `obj', typically a music expression, in a friendly fashion,
which often can be read back in order to generate an equivalent expression.

Returns `obj'.
"
  (pretty-print (music->make-music obj) port)
  (newline)
  obj)

;;;;;;;;;;;;;;;;;;;;;;;;;;;;;;;;;;;;;;;;;;;;;;;;;;;;;;;;;;;;;;;;

(define-public (shift-one-duration-log music shift dot)
  "  add SHIFT to duration-log of 'duration in music and optionally 
  a dot to any note encountered. This scales the music up by a factor 
  2^shift * (2 - (1/2)^dot)"
  (let ((d (ly:music-property music 'duration)))
    (if (ly:duration? d)
	(let* ((cp (ly:duration-factor d))
	       (nd (ly:make-duration (+ shift (ly:duration-log d))
				     (+ dot (ly:duration-dot-count d))
				     (car cp)
				     (cdr cp))))
	  (set! (ly:music-property music 'duration) nd)))
    music))

(define-public (shift-duration-log music shift dot)
  (music-map (lambda (x) (shift-one-duration-log x shift dot))
	     music))

(define-public (make-repeat name times main alts)
  "create a repeat music expression, with all properties initialized properly"
  (let ((talts (if (< times (length alts))
		   (begin
		     (ly:warning (_ "More alternatives than repeats. Junking excess alternatives"))
		     (take alts times))
		   alts))
	(r (make-repeated-music name)))
    (set! (ly:music-property r 'element) main)
    (set! (ly:music-property r 'repeat-count) (max times 1))
    (set! (ly:music-property r 'elements) talts)
    (if (equal? name "tremolo")
	(let* ((dot? (zero? (modulo times 3)))
	       (dots (if dot? 1 0))
	       (mult (if dot?
			 (quotient (* times 2) 3)
			 times))
	       (shift (- (ly:intlog2 mult))))
	  
	  (if (memq 'sequential-music (ly:music-property main 'types))
	      ;; \repeat "tremolo" { c4 d4 }
	      (let ((children (length (ly:music-property main 'elements))))
		(if (not (= children 2))
		    (ly:warning (_ "expecting 2 elements for chord tremolo, found ~a") children))
		(ly:music-compress r (ly:make-moment 1 children))
		(shift-duration-log r (1- shift) dots))
	      ;; \repeat "tremolo" c4
	      (shift-duration-log r shift dots)))
	r)))

;;;;;;;;;;;;;;;;;;;;;;;;;;;;;;;;;;;;;;;;;;;;;;;;;;;;;;;;;;;;;;;;
;; clusters.

(define-public (note-to-cluster music)
  "Replace NoteEvents by ClusterNoteEvents."
  (if (eq? (ly:music-property music 'name) 'NoteEvent)
      (make-music 'ClusterNoteEvent
		  'pitch (ly:music-property music 'pitch)
		  'duration (ly:music-property music 'duration))
      music))

(define-public (notes-to-clusters music)
  (music-map note-to-cluster music))

;;;;;;;;;;;;;;;;;;;;;;;;;;;;;;;;;;;;;;;;;;;;;;;;;;;;;;;;;;;;;;;;
;; repeats.

(define-public (unfold-repeats music)
  "
This function replaces all repeats  with unfold repeats. "

  (let ((es (ly:music-property music 'elements))
	(e  (ly:music-property music 'element))
	)
    (if (memq 'repeated-music (ly:music-property music 'types))
	(let*
	    ((props (ly:music-mutable-properties music))
	     (old-name (ly:music-property music 'name))
	     (flattened  (flatten-alist props)))

	  (set! music (apply make-music (cons 'UnfoldedRepeatedMusic
					      flattened)))

	  (if (equal? old-name 'TremoloRepeatedMusic)
	      (let* ((seq-arg? (memq 'sequential-music
				     (ly:music-property e 'types)))
		     (count  (ly:music-property music 'repeat-count))
		     (dot-shift (if (= 0 (remainder count 3))
				    -1 0)))

		(if (= 0 -1)
		    (set! count (* 2 (quotient count 3))))
		
		(shift-duration-log music (+ (if seq-arg? 1 0)
					     (ly:intlog2 count)) dot-shift)
		
		(if seq-arg?
		    (ly:music-compress e (ly:make-moment (length (ly:music-property
								  e 'elements)) 1)))))))
	  
    
    (if (pair? es)
	(set! (ly:music-property music 'elements)
	      (map unfold-repeats es)))
    (if (ly:music? e)
	(set! (ly:music-property music 'element)
	      (unfold-repeats e)))
    music))

;;;;;;;;;;;;;;;;;;;;;;;;;;;;;;;;;;;;;;;;;;;;;;;;;;;;;;;;;;;;;;;;
;; property setting music objs.

(define-public (make-grob-property-set grob gprop val)
  "Make a Music expression that sets GPROP to VAL in GROB. Does a pop first,
i.e.  this is not an override"
  (make-music 'OverrideProperty
	      'symbol grob
	      'grob-property gprop
	      'grob-value val
	      'pop-first #t))

(define-public (make-grob-property-override grob gprop val)
  "Make a Music expression that sets GPROP to VAL in GROB. Does a pop first,
i.e.  this is not an override"
  (make-music 'OverrideProperty
	      'symbol grob
	      'grob-property gprop
	      'grob-value val))

(define-public (make-grob-property-revert grob gprop)
  "Revert the grob property GPROP for GROB."
  (make-music 'RevertProperty
	      'symbol grob
	      'grob-property gprop))

(define direction-polyphonic-grobs
  '(Stem Tie Rest Slur PhrasingSlur Script TextScript Dots DotColumn Fingering))

(define-safe-public (make-voice-props-set n)
  (make-sequential-music
   (append
    (map (lambda (x) (make-grob-property-set x 'direction
					     (if (odd? n) -1 1)))
	 direction-polyphonic-grobs)
    (list
     (make-grob-property-set 'NoteColumn 'horizontal-shift (quotient n 2))
     (make-grob-property-set 'MultiMeasureRest 'staff-position (if (odd? n) -4 4)))))) 

(define-safe-public (make-voice-props-revert)
  (make-sequential-music
   (append
    (map (lambda (x) (make-grob-property-revert x 'direction))
	 direction-polyphonic-grobs)
    (list (make-grob-property-revert 'NoteColumn 'horizontal-shift))
    (list (make-grob-property-revert 'MultiMeasureRest 'staff-position)))))


(define-safe-public (context-spec-music m context #:optional id)
  "Add \\context CONTEXT = ID to M. "
  (let ((cm (make-music 'ContextSpeccedMusic
			'element m
			'context-type context)))
    (if (string? id)
	(set! (ly:music-property cm 'context-id) id))
    cm))

(define-public (descend-to-context m context)
  "Like context-spec-music, but only descending. "
  (let ((cm (context-spec-music m context)))
    (ly:music-set-property! cm 'descend-only #t)
    cm))

(define-public (make-non-relative-music mus)
  (make-music 'UnrelativableMusic
	      'element mus))

(define-public (make-apply-context func)
  (make-music 'ApplyContext
	      'procedure func))

(define-public (make-sequential-music elts)
  (make-music 'SequentialMusic
	      'elements elts))

(define-public (make-simultaneous-music elts)
  (make-music 'SimultaneousMusic
	      'elements elts))

(define-safe-public (make-event-chord elts)
  (make-music 'EventChord
	      'elements elts))

(define-public (make-skip-music dur)
  (make-music 'SkipMusic
	      'duration dur))

(define-public (make-grace-music music)
  (make-music 'GraceMusic
	      'element music))

;;;;;;;;;;;;;;;;

;; mmrest
(define-public (make-multi-measure-rest duration location)
  (make-music 'MultiMeasureRestMusic
	      'origin location
	      'duration duration))

(define-public (make-property-set sym val)
  (make-music 'PropertySet
	      'symbol sym
	      'value val))

(define-public (make-property-unset sym)
  (make-music 'PropertyUnset
	      'symbol sym))

(define-public (make-ottava-set octavation)
  (let ((m (make-music 'ApplyContext)))
    (define (ottava-modify context)
      "Either reset middleCPosition to the stored original, or remember
old middleCPosition, add OCTAVATION to middleCPosition, and set
OTTAVATION to `8va', or whatever appropriate."	    
      (if (number? (ly:context-property	 context 'middleCPosition))
	  (if (= octavation 0)
	      (let ((where (ly:context-property-where-defined context 'middleCPosition))
		    (oc0 (ly:context-property context 'originalCentralCPosition)))
		(ly:context-set-property! context 'middleCPosition oc0)
		(ly:context-unset-property where 'originalCentralCPosition)
		(ly:context-unset-property where 'ottavation))
	      (let* ((where (ly:context-property-where-defined context 'middleCPosition))
		     (c0 (ly:context-property context 'middleCPosition))
		     (new-c0 (+ c0 (* -7 octavation)))
		     (string (cdr (assoc octavation '((2 . "15ma")
						      (1 . "8va")
						      (0 . #f)
						      (-1 . "8va bassa")
						      (-2 . "15ma bassa"))))))
		(ly:context-set-property! context 'middleCPosition new-c0)
		(ly:context-set-property! context 'originalCentralCPosition c0)
		(ly:context-set-property! context 'ottavation string)))))
    (set! (ly:music-property m 'procedure) ottava-modify)
    (context-spec-music m 'Staff)))

(define-public (set-octavation ottavation)
  (ly:export (make-ottava-set ottavation)))

(define-public (make-time-signature-set num den . rest)
  "Set properties for time signature NUM/DEN.  Rest can contain a list
of beat groupings "

  (define (standard-beat-grouping num den)

    "Some standard subdivisions for time signatures."
    (let*
	((key (cons num den))
	 (entry (assoc key '(((6 . 8) . (3 3))
			 ((5 . 8) . (3 2))
			 ((9 . 8) . (3 3 3))
			 ((12 . 8) . (3 3 3 3))
			 ((8 . 8) . (3 3 2))
			 ))))

      (if entry
	  (cdr entry)
	  '())))    
  
  (let* ((set1 (make-property-set 'timeSignatureFraction (cons num den)))
	 (beat (ly:make-moment 1 den))
	 (len  (ly:make-moment num den))
	 (set2 (make-property-set 'beatLength beat))
	 (set3 (make-property-set 'measureLength len))
	 (set4 (make-property-set 'beatGrouping (if (pair? rest)
						    (car rest)
						    (standard-beat-grouping num den))))
	 (basic	 (list set1 set2 set3 set4)))
    (descend-to-context
     (context-spec-music (make-sequential-music basic) 'Timing) 'Score)))

(define-public (make-mark-set label)
  "Make the music for the \\mark command."  
  (let* ((set (if (integer? label)
		  (context-spec-music (make-property-set 'rehearsalMark label)
				      'Score)
		  #f))
	 (ev (make-music 'MarkEvent))
	 (ch (make-event-chord (list ev))))
    (if set
	(make-sequential-music (list set ch))
	(begin
	  (set! (ly:music-property ev 'label) label)
	  ch))))

(define-public (set-time-signature num den . rest)
  (ly:export (apply make-time-signature-set `(,num ,den . ,rest))))

(define-safe-public (make-articulation name)
  (make-music 'ArticulationEvent
	      'articulation-type name))

(define-public (make-lyric-event string duration)
  (make-music 'LyricEvent
	      'duration duration
	      'text string))

(define-safe-public (make-span-event type spandir)
  (make-music type
	      'span-direction spandir))

(define-public (set-mus-properties! m alist)
  "Set all of ALIST as properties of M." 
  (if (pair? alist)
      (begin
	(set! (ly:music-property m (caar alist)) (cdar alist))
	(set-mus-properties! m (cdr alist)))))

(define-public (music-separator? m)
  "Is M a separator?"
  (let ((ts (ly:music-property m 'types)))
    (memq 'separator ts)))

;;; splitting chords into voices.
(define (voicify-list lst number)
  "Make a list of Musics.

   voicify-list :: [ [Music ] ] -> number -> [Music]
   LST is a list music-lists.

   NUMBER is 0-base, i.e. Voice=1 (upstems) has number 0.
"
  (if (null? lst)
      '()
      (cons (context-spec-music
	     (make-sequential-music
	      (list (make-voice-props-set number)
		    (make-simultaneous-music (car lst))))
	     'Voice  (number->string (1+ number)))
	    (voicify-list (cdr lst) (1+ number)))))

(define (voicify-chord ch)
  "Split the parts of a chord into different Voices using separator"
  (let ((es (ly:music-property ch 'elements)))
    (set! (ly:music-property  ch 'elements)
	  (voicify-list (split-list es music-separator?) 0))
    ch))

(define-public (voicify-music m)
  "Recursively split chords that are separated with \\ "
  (if (not (ly:music? m))
      (ly:error (_ "music expected: ~S") m))
  (let ((es (ly:music-property m 'elements))
	(e (ly:music-property m 'element)))

    (if (pair? es)
	(set! (ly:music-property m 'elements) (map voicify-music es)))
    (if (ly:music? e)
	(set! (ly:music-property m 'element)  (voicify-music e)))
    (if (and (equal? (ly:music-property m 'name) 'SimultaneousMusic)
	     (reduce (lambda (x y ) (or x y)) #f (map music-separator? es)))
	(set! m (context-spec-music (voicify-chord m) 'Staff)))
    m))

(define-public (empty-music)
  (ly:export (make-music 'Music)))
;;;

					; Make a function that checks score element for being of a specific type. 
(define-public (make-type-checker symbol)
  (lambda (elt)
    ;;(display	symbol)
    ;;(eq? #t (ly:grob-property elt symbol))
    (not (eq? #f (memq symbol (ly:grob-property elt 'interfaces))))))

(define-public ((outputproperty-compatibility func sym val) grob g-context ao-context)
  (if (func grob)
      (set! (ly:grob-property grob sym) val)))


(define-public ((set-output-property grob-name symbol val)  grob grob-c context)
  "Usage:

\\applyoutput #(set-output-property 'Clef 'extra-offset '(0 . 1))

"
  (let ((meta (ly:grob-property grob 'meta)))
    (if (equal?  (cdr (assoc 'name meta)) grob-name)
	(set! (ly:grob-property grob symbol) val))))


;;
(define-public (smart-bar-check n)
  "Make	 a bar check that checks for a specific bar number. 
"
  (let ((m (make-music 'ApplyContext)))
    (define (checker tr)
      (let* ((bn (ly:context-property tr 'currentBarNumber)))
	(if (= bn n)
	    #t
	    (ly:error
	     ;; FIXME: uncomprehensable message
	     (_ "Bar check failed.  Expect to be at ~a, instead at ~a")
	     n bn))))
    (set! (ly:music-property m 'procedure) checker)
    m))


(define-public (skip->rest mus)

  "Replace MUS by RestEvent of the same duration if it is a
SkipEvent. Useful for extracting parts from crowded scores"

  (if (equal? (ly:music-property mus 'name) 'SkipEvent)
   (make-music 'RestEvent 'duration (ly:music-property mus 'duration))
   mus))


;;;;;;;;;;;;;;;;;;;;;;;;;;;;;;;;;;;;;;;;;;;;;;;;;;;;;;;;;;;;;;;;
;; warn for bare chords at start.

(define (has-request-chord elts)
  (reduce (lambda (x y) (or x y)) #f
	  (map (lambda (x)
		 (equal? (ly:music-property x 'name) 'RequestChord))
	       elts)))

(define-public (ly:music-message music msg)
  (let ((ip (ly:music-property music 'origin)))
    (if (ly:input-location? ip)
	(ly:input-message ip msg)
	(ly:warning msg))))

(define (check-start-chords music)
  "Check music expression for a Simultaneous_music containing notes\n(ie. Request_chords),
without context specification. Called  from parser."
  (let ((es (ly:music-property music 'elements))
	(e (ly:music-property music 'element))
	(name (ly:music-property music 'name)))
    (cond ((equal? name "Context_specced_music") #t)
	  ((equal? name "Simultaneous_music")
	   (if (has-request-chord es)
	       (ly:music-message music "Starting score with a chord.\nInsert an explicit \\context before chord")
	       (map check-start-chords es)))
	  ((equal? name "SequentialMusic")
	   (if (pair? es)
	       (check-start-chords (car es))))
	  (else (if (ly:music? e) (check-start-chords e)))))
  music)



;;;;;;;;;;;;;;;;;;;;;;;;;;;;;;;;;;;;;;;;;;;;;;;;;;;;;;;;;;;;;;;;
;;
;; setting stuff for grace context.
;;

(define (vector-extend v x)
  "Make a new vector consisting of V, with X added to the end."
  (let* ((n (vector-length v))
	 (nv (make-vector (+ n 1) '())))
    (vector-move-left! v 0 n nv 0)
    (vector-set! nv n x)
    nv))

(define (vector-map f v)
  "Map	F over V. This function returns nothing."
  (do ((n (vector-length v))
       (i 0 (+ i 1)))
      ((>= i n))
    (f (vector-ref v i))))

(define (vector-reverse-map f v)
  "Map	F over V, N to 0 order. This function returns nothing."
  (do ((i (- (vector-length v) 1) (- i 1)))
      ((< i 0))
    (f (vector-ref v i))))

;; TODO:  make a remove-grace-property too.
(define-public (add-grace-property context-name grob sym val)
  "Set SYM=VAL for GROB in CONTEXT-NAME. "
  (define (set-prop context)
    (let* ((where (ly:context-property-where-defined context 'graceSettings))
	   (current (ly:context-property where 'graceSettings))
	   (new-settings (append current
				 (list (list context-name grob sym val)))))
      (ly:context-set-property! where 'graceSettings new-settings)))
  (ly:export (context-spec-music (make-apply-context set-prop) 'Voice)))



(defmacro-public def-grace-function (start stop)
  `(define-music-function (parser location music) (ly:music?)
     (make-music 'GraceMusic
		 'origin location
		 'element (make-music 'SequentialMusic
				      'elements (list (ly:music-deep-copy ,start)
						      music
						      (ly:music-deep-copy ,stop))))))

(defmacro-public define-music-function (args signature . body)
  "Helper macro for `ly:make-music-function'.
Syntax:
  (define-music-function (parser location arg1 arg2 ...) (arg1-type? arg2-type? ...)
    ...function body...)
"
  `(ly:make-music-function (list ,@signature)
			   (lambda (,@args)
			     ,@body)))


;;;;;;;;;;;;;;;;;;;;;;;;;;;;;;;;;;;;;;;;;;;;;;;;;;;;;;;;;;;;;;;;

(define-public (cue-substitute quote-music)
  "Must happen after quote-substitute."
  
  (if (vector? (ly:music-property quote-music 'quoted-events))
      (let* ((dir (ly:music-property quote-music 'quoted-voice-direction))
	     (main-voice (if (eq? 1 dir) 1 0))
	     (cue-voice (if (eq? 1 dir) 0 1))
	     (main-music (ly:music-property quote-music 'element))
	     (return-value quote-music))

	(if (or (eq? 1 dir) (eq? -1 dir))
	    
	    ;; if we have stem dirs, change both quoted and main music
	    ;; to have opposite stems.
	    (begin
	      (set! return-value

		    ;; cannot context-spec Quote-music, since context
		    ;; for the quotes is determined in the iterator.
		    (make-sequential-music
		     (list
		      (context-spec-music (make-voice-props-set cue-voice) 'CueVoice "cue")
		      quote-music
		      (context-spec-music (make-voice-props-revert)  'CueVoice "cue"))))
	      (set! main-music
		    (make-sequential-music
		     (list
		      (make-voice-props-set main-voice)
		      main-music
		      (make-voice-props-revert))))
	      (set! (ly:music-property quote-music 'element) main-music)))

	return-value)
      quote-music))

(define-public ((quote-substitute quote-tab) music)
  (let* ((quoted-name (ly:music-property music 'quoted-music-name))
	 (quoted-vector (if (string? quoted-name)
			    (hash-ref quote-tab quoted-name #f)
			    #f)))

    
    (if (string? quoted-name)
	(if (vector? quoted-vector)
	    (begin
	      (set! (ly:music-property music 'quoted-events) quoted-vector)
	      (set! (ly:music-property music 'iterator-ctor)
		    ly:quote-iterator::constructor))
	    (ly:warning (_ "can't find quoted music `~S'" quoted-name))))
    music))


;;;;;;;;;;;;;;;;;;;;;;;;;;;;;;;;;;;;;;;;;;;;;;;;;;;;;;;;;;;;;;;;
;; switch it on here, so parsing and init isn't checked (too slow!)
;;
;; automatic music transformations.

(define (switch-on-debugging m)
  (if (defined? 'set-debug-cell-accesses!)
      (set-debug-cell-accesses! 15000))
  m)

(define (music-check-error music)
  (define found #f)
  (define (signal m)
    (if (and (ly:music? m)
	     (eq? (ly:music-property m 'error-found) #t))
	(set! found #t)))
  
  (for-each signal (ly:music-property music 'elements))
  (signal (ly:music-property music 'element))

  (if found
      (set! (ly:music-property music 'error-found) #t))
  music)

(define (precompute-music-length music)
  (set! (ly:music-property music 'length)
	(ly:music-length music))
  music)

(define (skip-to-last music parser)

  "Replace MUSIC by

<< { \\set skipTypesetting = ##t
     LENGTHOF(\\showLastLength)
     \\set skipTypesetting = ##t  }
    MUSIC >>

if appropriate.
 "
  (let*
      ((show-last  (ly:parser-lookup parser 'showLastLength)))
    
    (if (ly:music? show-last)
	(let*
	    ((orig-length (ly:music-length music))
	     (skip-length (ly:moment-sub orig-length (ly:music-length show-last))))

	  (make-simultaneous-music
	   (list
	    (make-sequential-music
	     (list
	      (context-spec-music (make-property-set 'skipTypesetting #t) 'Score)
	      (make-music 'SkipMusic 'duration
			  (ly:make-duration 0 0
					    (ly:moment-main-numerator skip-length)
					    (ly:moment-main-denominator skip-length)))
	      (context-spec-music (make-property-set 'skipTypesetting #f) 'Score)))
	    music)))
	music)))
    

(define-public toplevel-music-functions
  (list
   (lambda (music parser) (voicify-music music))
   (lambda (x parser) (music-map music-check-error x))
   (lambda (x parser) (music-map precompute-music-length x))
   (lambda (music parser)

     (music-map (quote-substitute (ly:parser-lookup parser 'musicQuotes))  music))
   
   ;; switch-on-debugging
   (lambda (x parser) (music-map cue-substitute x))
 
   (lambda (x parser)
     (skip-to-last x parser)
   )))


;;;;;;;;;;;;;;;;;
;; lyrics

(define (apply-durations lyric-music durations) 
  (define (apply-duration music)
    (if (and (not (equal? (ly:music-length music) ZERO-MOMENT))
	     (ly:duration?  (ly:music-property music 'duration)))
	(begin
	  (set! (ly:music-property music 'duration) (car durations))
	  (set! durations (cdr durations)))))
  
  (music-map apply-duration lyric-music))


;;;;;;;;;;;;;;;;;;;;;;;;;;;;;;;;;;;;;;;;;;;;;;;;;;;;;;;;;;;;;;;;
<<<<<<< HEAD
=======
;;

;; FIXME: update to the new balloon interface
(define-public ((add-balloon-text object-name text off) grob orig-context cur-context)
  "Usage: see input/regression/balloon.ly "
  (let* ((meta (ly:grob-property grob 'meta))
	 (cb (ly:grob-property-data grob 'stencil))
	 (nm (if (pair? meta) (cdr (assoc 'name meta)) "nonexistant")))
    (if (and (equal? nm object-name)
	     (procedure? cb))
	(begin
	  (ly:grob-set-property! grob 'stencil  ly:balloon-interface::print)
	  (set! (ly:grob-property grob 'original-stencil) cb)
	  (set! (ly:grob-property grob 'balloon-text) text)
	  (set! (ly:grob-property grob 'balloon-text-offset) off)
	  (set! (ly:grob-property grob 'balloon-text-props) '((font-family . roman)))))))

;;;;;;;;;;;;;;;;;;;;;;;;;;;;;;;;;;;;;;;;;;;;;;;;;;;;;;;;;;;;;;;;
>>>>>>> d7958619
;; accidentals

(define-public (set-accidentals-properties extra-natural
					   auto-accs auto-cauts
					   context)
  (context-spec-music
   (make-sequential-music
    (append (if (boolean? extra-natural)
		(list (make-property-set 'extraNatural extra-natural))
		'())
	    (list (make-property-set 'autoAccidentals auto-accs)
		  (make-property-set 'autoCautionaries auto-cauts))))
   context))

(define-public (set-accidental-style style . rest)
  "Set accidental style to STYLE. Optionally takes a context argument,
e.g. 'Staff or 'Voice. The context defaults to Voice, except for piano styles, which
use GrandStaff as a context. "
  (let ((context (if (pair? rest)
		     (car rest) 'Staff))
	(pcontext (if (pair? rest)
		      (car rest) 'GrandStaff)))
    (ly:export
     (cond
      ;; accidentals as they were common in the 18th century.
      ((equal? style 'default)
       (set-accidentals-properties #t '(Staff (same-octave . 0))
				   '() context))
      ;; accidentals from one voice do NOT get cancelled in other voices
      ((equal? style 'voice)
       (set-accidentals-properties #t '(Voice (same-octave . 0))
				   '() context))
      ;; accidentals as suggested by Kurt Stone, Music Notation in the 20th century.
      ;; This includes all the default accidentals, but accidentals also needs cancelling
      ;; in other octaves and in the next measure.
      ((equal? style 'modern)
       (set-accidentals-properties #f '(Staff (same-octave . 0) (any-octave . 0) (same-octave . 1))
				   '()	context))
      ;; the accidentals that Stone adds to the old standard as cautionaries
      ((equal? style 'modern-cautionary)
       (set-accidentals-properties #f '(Staff (same-octave . 0))
				   '(Staff (any-octave . 0) (same-octave . 1))
				   context))
      ;; Multivoice accidentals to be read both by musicians playing one voice
      ;; and musicians playing all voices.
      ;; Accidentals are typeset for each voice, but they ARE cancelled across voices.
      ((equal? style 'modern-voice)
       (set-accidentals-properties  #f
				    '(Voice (same-octave . 0) (any-octave . 0) (same-octave . 1)
					    Staff (same-octave . 0) (any-octave . 0) (same-octave . 1))
				    '()
				    context))
      ;; same as modernVoiceAccidental eccept that all special accidentals are typeset
      ;; as cautionaries
      ((equal? style 'modern-voice-cautionary)
       (set-accidentals-properties #f
				   '(Voice (same-octave . 0))
				   '(Voice (any-octave . 0) (same-octave . 1)
					   Staff (same-octave . 0) (any-octave . 0) (same-octave . 1))
				   context))
      ;; stone's suggestions for accidentals on grand staff.
      ;; Accidentals are cancelled across the staves in the same grand staff as well
      ((equal? style 'piano)
       (set-accidentals-properties #f
				   '(Staff (same-octave . 0)
					   (any-octave . 0) (same-octave . 1)
					   GrandStaff (any-octave . 0) (same-octave . 1))
				   '()
				   pcontext))
      ((equal? style 'piano-cautionary)
       (set-accidentals-properties #f
				   '(Staff (same-octave . 0))
				   '(Staff (any-octave . 0) (same-octave . 1)
					   GrandStaff (any-octave . 0) (same-octave . 1))
				   pcontext))
      ;; do not set localKeySignature when a note alterated differently from
      ;; localKeySignature is found.
      ;; Causes accidentals to be printed at every note instead of
      ;; remembered for the duration of a measure.
      ;; accidentals not being remembered, causing accidentals always to be typeset relative to the time signature
      ((equal? style 'forget)
       (set-accidentals-properties '()
				   '(Staff (same-octave . -1))
				   '() context))
      ;; Do not reset the key at the start of a measure.  Accidentals will be
      ;; printed only once and are in effect until overridden, possibly many
      ;; measures later.
      ((equal? style 'no-reset)
       (set-accidentals-properties '()
				   '(Staff (same-octave . #t))
				   '()
				   context))
      (else
       (ly:warning (_ "unknown accidental style: ~S" style))
       (make-sequential-music '()))))))

;;;;;;;;;;;;;;;;;;;;;;;;;;;;;;;;;;;;;;;;;;;;;;;;;;;;;;;;;;;;;;;;

(define-public (skip-of-length mus)
  "Create a skip of exactly the same length as MUS."
  (let* ((skip
	  (make-music
	   'SkipEvent
	   'duration (ly:make-duration 0 0))))

    (make-event-chord (list (ly:music-compress skip (ly:music-length mus))))))

(define-public (mmrest-of-length mus)
  "Create a mmrest of exactly the same length as MUS."
  
  (let* ((skip
	  (make-multi-measure-rest
	   (ly:make-duration 0 0) '())))
    (ly:music-compress skip (ly:music-length mus))
    skip))

(define-public (pitch-of-note event-chord)

  (let*
      ((evs (filter (lambda (x) (memq 'note-event (ly:music-property x 'types)))
		    (ly:music-property event-chord 'elements))))

    (if (pair? evs)
	(ly:music-property (car evs) 'pitch)
	#f)))
       <|MERGE_RESOLUTION|>--- conflicted
+++ resolved
@@ -842,27 +842,6 @@
 
 
 ;;;;;;;;;;;;;;;;;;;;;;;;;;;;;;;;;;;;;;;;;;;;;;;;;;;;;;;;;;;;;;;;
-<<<<<<< HEAD
-=======
-;;
-
-;; FIXME: update to the new balloon interface
-(define-public ((add-balloon-text object-name text off) grob orig-context cur-context)
-  "Usage: see input/regression/balloon.ly "
-  (let* ((meta (ly:grob-property grob 'meta))
-	 (cb (ly:grob-property-data grob 'stencil))
-	 (nm (if (pair? meta) (cdr (assoc 'name meta)) "nonexistant")))
-    (if (and (equal? nm object-name)
-	     (procedure? cb))
-	(begin
-	  (ly:grob-set-property! grob 'stencil  ly:balloon-interface::print)
-	  (set! (ly:grob-property grob 'original-stencil) cb)
-	  (set! (ly:grob-property grob 'balloon-text) text)
-	  (set! (ly:grob-property grob 'balloon-text-offset) off)
-	  (set! (ly:grob-property grob 'balloon-text-props) '((font-family . roman)))))))
-
-;;;;;;;;;;;;;;;;;;;;;;;;;;;;;;;;;;;;;;;;;;;;;;;;;;;;;;;;;;;;;;;;
->>>>>>> d7958619
 ;; accidentals
 
 (define-public (set-accidentals-properties extra-natural
