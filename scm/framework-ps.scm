--- conflicted
+++ resolved
@@ -300,12 +300,8 @@
       (if (not embed)
 	  (begin
 	    (set! embed "% failed\n")
-<<<<<<< HEAD
-	    (ly:warning (_ "cannot extract file matching ~a from ~a") name filename)))
-=======
 	    (ly:warning (_ "cannot extract file matching ~a from ~a")
 			name filename)))
->>>>>>> 9c1421a4
       embed))
 
   (define (font-file-as-ps-string name file-name font-index)
