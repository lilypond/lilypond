################################################################
# website (without the rest of the docs)

################################################################
#####  SECURITY -- check these values for lilypond.org #########
################################################################
ifeq ($(WEBSITE_ONLY_BUILD),1)
  ### for lilypond.org
  TOP_SRC_DIR=$(HOME)/lilypond/lilypond-git
  TRUSTED_DIR=$(HOME)/lilypond/trusted-scripts
  top-src-dir=$(TOP_SRC_DIR)
  depth=.
  trusted-dir=$(TRUSTED_DIR)
  script-dir=$(trusted-dir)
  texi2html-init-file=$(trusted-dir)/lilypond-texi2html.init
  top-htaccess=$(trusted-dir)/lilypond.org.htaccess
  dir-htaccess=$(trusted-dir)/website-dir.htaccess
  TEXI2HTML_PROGRAM=$(HOME)/usr/bin/texi2html
  EXAMPLES=$(HOME)/lilypond/media/ly-examples/
  PICTURES=$(HOME)/lilypond/media/pictures
else
  ### for normal git
  script-dir=$(top-src-dir)/scripts/build/
  texi2html-init-file=$(top-src-dir)/Documentation/lilypond-texi2html.init
  top-htaccess=$(top-src-dir)/Documentation/web/server/lilypond.org.htaccess
  dir-htaccess=$(top-src-dir)/Documentation/web/server/website-dir.htaccess
  include $(config_make)
  # I assume this is run from top-build-dir
  EXAMPLES=Documentation/web/ly-examples/out-www/
  PICTURES=Documentation/pictures/out-www/
endif


################################################################
OUT=out-website

### only update this when the language compiles correctly!
<<<<<<< HEAD
# LANGUAGES = (site, de, es, fr, hu, it, ja, nl)
WEB_LANGS = es fr it nl de hu ja
=======
# LANGUAGES = (site, cs, de, es, fr, hu, it, ja, nl, zh)
#WEB_LANGS = de es fr hu it ja nl zh cs
WEB_LANGS = de es fr hu it ja nl zh
>>>>>>> 61c74b25

TEXI2HTML=ONLY_WEB=1 TOP_SRC_DIR=$(top-src-dir) DEPTH=$(depth) PERL_UNICODE=SD $(TEXI2HTML_PROGRAM)

EXTRACT_TEXI_FILENAMES=python $(script-dir)/extract_texi_filenames.py
CREATE_VERSION=python $(script-dir)/create-version-itexi.py
CREATE_WEBLINKS=python $(script-dir)/create-weblinks-itexi.py
MASS_LINK=python $(script-dir)/mass-link.py
WEB_POST=python $(script-dir)/website_post.py
WEB_BIBS=python $(script-dir)/bib2texi.py

SERVER_FILES=$(top-src-dir)/Documentation/web/server/

# don't include web
MANUALS=$(wildcard $(top-src-dir)/Documentation/*.tely)
MANUALS+=$(top-src-dir)/Documentation/contributor.texi

website-test:
	echo $(TEXI2HTML)

website-version:
	mkdir -p $(OUT)
	$(CREATE_VERSION) $(top-src-dir) > $(OUT)/version.itexi
	$(CREATE_WEBLINKS) $(top-src-dir) > $(OUT)/weblinks.itexi

website-xrefs: website-version
	for l in '' $(WEB_LANGS); do \
		$(EXTRACT_TEXI_FILENAMES) \
			-I $(top-src-dir)/Documentation/ \
			-I $(top-src-dir)/Documentation/"$$l" \
			-I $(OUT) -o $(OUT) --split=node \
			$(top-src-dir)/Documentation/"$$l"/web.texi ;\
		for m in $(MANUALS); do \
			n=`echo "$$m" | sed 's/Documentation/Documentation\/'$$l'/'` ; \
			b=`basename "$$n" .texi`; \
			d=`basename "$$b" .tely`; \
			if [ -e "$$n" ] ; then \
				$(EXTRACT_TEXI_FILENAMES) \
				-I $(top-src-dir)/Documentation/ \
				-I $(top-src-dir)/Documentation/"$$l" \
				-I $(top-src-dir)/Documentation/"$$l"/"$$d"/ \
				-I $(OUT) -o $(OUT) "$$n" ; \
			fi ; \
		done; \
	done;

website-bibs: website-version
	BSTINPUTS=$(top-src-dir)/Documentation/web/ \
		$(WEB_BIBS) -s web \
		-o $(OUT)/others-did.itexi \
		$(top-src-dir)/Documentation/web/others-did.bib
	BSTINPUTS=$(top-src-dir)/Documentation/web/ \
		$(WEB_BIBS) -s web \
		-o $(OUT)/we-wrote.itexi \
		$(top-src-dir)/Documentation/web/we-wrote.bib


website-texinfo: website-version website-xrefs website-bibs
	for l in '' $(WEB_LANGS); do \
	        if test -n "$$l"; then \
			langopt=--lang="$$l"; \
			langsuf=.$$l; \
		fi; \
		$(TEXI2HTML) --prefix=index \
			--split=section \
			--I=$(top-src-dir)/Documentation/"$$l" \
			--I=$(top-src-dir)/Documentation/ \
			--I=$(OUT) \
			$$langopt \
			--init-file=$(texi2html-init-file) \
			-D web_version \
			--output=$(OUT)/"$$l" \
			$(top-src-dir)/Documentation/"$$l"/web.texi ; \
		ls $(OUT)/$$l/*.html | xargs grep -L 'UNTRANSLATED NODE: IGNORE ME' | sed 's!$(OUT)/'$$l'/!!g' | xargs $(MASS_LINK) --prepend-suffix="$$langsuf" hard $(OUT)/$$l/ $(OUT)/website/ ; \
	done


website-css:
	cp $(top-src-dir)/Documentation/css/*.css $(OUT)/website/

website-pictures:
	mkdir -p $(OUT)/website/pictures/
	cp $(PICTURES)/* $(OUT)/website/pictures/
	ln -sf website/pictures $(OUT)/pictures

website-examples:
	mkdir -p $(OUT)/website/ly-examples
	cp $(EXAMPLES)/* $(OUT)/website/ly-examples

web-post:
	$(WEB_POST) $(OUT)/website/

website: website-texinfo website-css website-pictures website-examples web-post
	cp $(SERVER_FILES)/favicon.ico $(OUT)/website/
	cp $(SERVER_FILES)/robots.txt $(OUT)/website/
	cp $(top-htaccess) $(OUT)/.htaccess
	cp $(dir-htaccess) $(OUT)/website/.htaccess

<|MERGE_RESOLUTION|>--- conflicted
+++ resolved
@@ -35,14 +35,9 @@
 OUT=out-website
 
 ### only update this when the language compiles correctly!
-<<<<<<< HEAD
-# LANGUAGES = (site, de, es, fr, hu, it, ja, nl)
-WEB_LANGS = es fr it nl de hu ja
-=======
 # LANGUAGES = (site, cs, de, es, fr, hu, it, ja, nl, zh)
 #WEB_LANGS = de es fr hu it ja nl zh cs
 WEB_LANGS = de es fr hu it ja nl zh
->>>>>>> 61c74b25
 
 TEXI2HTML=ONLY_WEB=1 TOP_SRC_DIR=$(top-src-dir) DEPTH=$(depth) PERL_UNICODE=SD $(TEXI2HTML_PROGRAM)
 
