@c -*- coding: utf-8; mode: texinfo; documentlanguage: it -*-

@ignore
    Translation of GIT committish: d96248cfd7c9f08f3bb27b400e589d54d2c000fb

    When revising a translation, copy the HEAD committish of the
    version that you are working on.  For details, see the Contributors'
    Guide, node Updating translation committishes..
@end ignore

@c \version "2.16.0"


@node Aggiornare i file con convert-ly
@chapter Aggiornare i file con @command{convert-ly}
@translationof Updating files with convert-ly

@cindex aggiornare un file di LilyPond
@cindex convert-ly

La sintassi di input di LilyPond viene regolarmente modificata per semplificarla
o per migliorarla in vari modi.  L'effetto collaterale è che l'interprete di LilyPond
spesso non è più compatibile con i vecchi file di input.  Per ovviare a questo
problema, si può usare il programma @command{convert-ly} per aggiornare
i file alle nuove versioni di LilyPond.

@menu
* Perché la sintassi cambia?::
* Utilizzo di convert-ly::
* Opzioni da linea di comando per convert-ly::
* Problemi nell'eseguire convert-ly::
* Conversioni manuali::
@end menu


@node Perché la sintassi cambia?
@section Perché la sintassi cambia?
@translationof Why does the syntax change?

@cindex convert-ly
@cindex aggiornare i vecchi file di input

La sintassi di input di LilyPond talvolta cambia.  Via via che LilyPond
migliora, la sintassi (il linguaggio dell'input) viene modificata di
conseguenza.  Queste modifiche vengono fatte a volte per far sì che l'input
sia più facile da leggere e da scrivere e a volte per aggiungere a LilyPond
nuove funzionalità.

Ad esempio, tutti i nomi delle proprietà di @code{\paper} e @code{\layout}
dovrebbero essere scritte nella forma @code{primo-secondo-terzo}.
Tuttavia, nella versione 2.11.60 ci siamo accorti che la proprietà
@code{printallheaders} non seguiva questa convenzione.
Dovevamo lasciarla così come era (confondendo i nuovi utenti che devono avere
a che fare con un formato di input incoerente), o cambiarla (disturbando i
vecchi utenti che avevano già delle partiture)?  In questo caso decidemmo di
cambiare il nome in @code{print-all-headers}.  Fortunatamente, questa modifica
può essere automatizzata con @command{convert-ly}.

Purtroppo @command{convert-ly} non è in grado di gestire tutti i cambiamenti
dell'input.  Ad esempio, in LilyPond 2.4 e precedenti, gli accenti e le lettere
non inglesi venivano inserite con LaTeX -- per mostrare la parola francese per
Natale si usava @code{No\"el}.  Ma in LilyPond
@c keep "-matching straight in fancy editors
2.6 e superiori, il carattere speciale @code{ë} deve essere inserito direttamente
nel file LilyPond come carattere UTF-8.  @command{convert-ly} non può sostituire
tutti i caratteri speciali di LaTeX con i rispettivi caratteri UTF-8; è necessario
aggiornare a mano i vecchi file di input di LilyPond.

Le regole di conversione di @command{convert-ly} si basano sulla ricerca
e sostituzione di parole chiave piuttosto che su una completa comprensione
di LilyPond.  Ciò comporta varie conseguenze:
@itemize @bullet
@item
L'affidabilità della conversione dipende dalla qualità di ciascun insieme
di regole applicate e dalla complessità del rispettivo cambiamento.  Talvolta
le conversioni richiedono correzioni manuali, quindi la vecchia versione
deve essere tenuta a disposizione per poterle confrontare.
@item
Sono possibili solo conversioni nei formati più recenti: non ci sono regole
per tornare a una versione precedente.  Dunque la copia di lavoro principale
di un file LilyPond deve essere aggiornata soltanto quando non è più necessario
compilarlo con le versioni precedenti di LilyPond.  Sistemi di controllo di
versione come Git possono essere utili per gestire più di una versione.
@item
LilyPond e Scheme hanno delle robuste difese in caso di spazi omessi o
posizionati in modo originale, ma le regole usate da @command{convert-ly} tendono
a dare per scontato certe forme stilistiche.  Seguire lo stile usato nei manuali
è la via più sicura per aggiornamenti indolori, soprattutto perché i manuali
stessi sono aggiornati con @command{convert-ly}.
@end itemize



@node Utilizzo di convert-ly
@section Utilizzo di @command{convert-ly}
@translationof Invoking convert-ly

@command{convert-ly} usa la dichiarazione @code{\version} nel file di input
per determinare il vecchio numero di versione.  Nella maggior parte dei casi
per aggiornare il file di input è sufficiente eseguire

@example
convert-ly -e miofile.ly
@end example

@noindent
nella directory che contiene il file.  Questo comando aggiornerà
@file{miofile.ly} e preserverà il file originale in
@file{miofile.ly~}.

@warning{@command{convert-ly} converte sempre fino all'ultimo cambiamento di
sintassi gestito.  Questo significa che il numero di @code{\version}
che appare nel file convertito è di solito inferiore al numero di versione di
@command{convert-ly}.}

Per convertire in una volta sola tutti i file di input in una directory si usa

@example
convert-ly -e *.ly
@end example

Altrimenti, se si desidera specificare un nome diverso per il file
aggiornato, senza modificare il file originale e il suo nome, si usa

@example
convert-ly miofile.ly > mionuovofile.ly
@end example

Il programma elencherà i numeri di versione per i quali sono state eseguite
le conversioni.  Se non vengono elencati dei numeri di versione il file è
già aggiornato.

Gli utenti MacOS@tie{}X possono eseguire questi comandi dalla voce di menu
@code{Compila > Aggiorna la sintassi}.

Gli utenti Windows devono inserire questi comandi nella finestra del Prompt
dei comandi, che di solito si trova in
@code{Start > Accessori > Prompt dei comandi}.


@node Opzioni da linea di comando per convert-ly
@section Opzioni da linea di comando per @command{convert-ly}
@translationof Command line options for convert-ly

Il programma viene lanciato in questo modo:

@example
convert-ly [@var{opzione}]@dots{} @var{nomefile}@dots{}
@end example


Esistono le seguenti opzioni:

@table @code
<<<<<<< HEAD
@item -d, --diff-version-update
aggiorna @code{\version} all'ultima versione oppure, se questa è maggiore, non
fa niente.
=======
@item -d,--diff-version-update
aumenta il numero di versione in @code{\version} solo se il file è stato
modificato da @command{convert-ly}.  Senza questa opzione (o quando una
conversione ha modificato il file), la dichiarazione di versione riflette
l'ultime regola di conversione considerata.
>>>>>>> 29af9bda

@item -e, --edit
Applica le conversioni direttamente nel file di input, modificando
l'originale.

@item -f, --from=@var{from-patchlevel}
Imposta la versione da cui convertire.  Se non viene impostata, @command{convert-ly}
la ricaverà dalla stringa @code{\version} presente nel file.
Esempio: @option{--from=2.10.25}

@item -h, --help
Mostra la schermata di aiuto.

@item -l @var{loglevel}, --loglevel=@var{loglevel}
Imposta la verbosità dell'output su @var{loglevel}. I valori possibili, in
caratteri maiuscoli, sono @code{PROGRESS} (predefinito), @code{NONE},
@code{WARNING}, @code{ERROR} e @code{DEBUG}.

@item -n, --no-version
Normalmente @command{convert-ly} aggiunge un indicatore @code{\version}
nell'output.  Questa opzione lo impedisce.

@item -s, --show-rules
Mostra tutte le conversioni conosciute ed esce.

@item -t, --to=@var{to-patchlevel}
Imposta esplicitamente la versione obiettivo della conversione, altrimenti
viene usato il valore più recente.  Deve essere maggiore della versione iniziale.
@example
convert-ly --to=2.14.1 miofile.ly
@end example

@end table

Per aggiornare i frammenti LilyPond presenti nei file texinfo, si usa

@example
convert-ly --from=@dots{} --to=@dots{} --no-version *.itely
@end example

Per vedere i cambiamenti della sintassi di LilyPond tra due versioni, si usa

@example
convert-ly --from=@dots{} --to=@dots{} -s
@end example


@node Problemi nell'eseguire convert-ly
@section Problemi nell'eseguire @code{convert-ly}
@translationof Problems running convert-ly

Quando si esegue convert-ly in una finestra del Prompt dei comandi in Windows
su un file il cui nome o percorso contengano degli spazi,
è necessario includere tutto il nome del file di input con tre
(!) virgolette doppie:

@example
convert-ly """D:/Mie Partiture/Ode.ly""" > "D:/Mie Partiture/new Ode.ly"
@end example

Se il semplice comando @command{convert-ly -e *.ly} non funziona perché la
linea di comando espansa diventa troppo lunga, si può inserire il comando
@command{convert-ly} in un loop.  Questo esempio per UNIX
aggiornerà tutti i file @file{.ly} nella directory corrente

@example
for f in *.ly; do convert-ly -e $f; done;
@end example

Nella finestra del Prompt dei comandi di Windows il comando corrispondente è

@example
for %x in (*.ly) do convert-ly -e """%x"""
@end example

Non vengono gestiti tutti i cambiamenti del linguaggio.  Si può specificare solo
un'opzione di output.  È piuttosto improbabile che si aggiornino automaticamente
il codice scheme e le interfacce di scheme di LilyPond; tieniti pronto a
correggere a mano il codice scheme.


@node Conversioni manuali
@section Conversioni manuali
@translationof Manual conversions

In teoria, un programma come @command{convert-ly} potrebbe gestire qualsiasi
cambiamento di sintassi.  Dopo tutto, un programma per computer interpreta
la vecchia versione e la nuova versione, quindi un altro programma
può tradurre un file in un altro@footnote{O almeno questo è possibile
in qualsiasi file LilyPond che non contenga codice scheme.  Se c'è del
codice scheme nel file, allora il file LilyPond contiene un linguaggio
Turing-completo, ed è possibile imbattersi in problemi col famigerato
@qq{Problema dell'arresto} in informatica.}.

Tuttavia il progetto LilyPond ha risorse limitate: non tutte le
conversioni sono compiute automaticamente.  Di seguito è riportato l'elenco
dei problemi noti.


@verbatim
1.6->2.0:
 Doesn't always convert figured bass correctly, specifically things like {<
>}.  Mats' comment on working around this:
   To be able to run convert-ly
   on it, I first replaced all occurrences of '{<' to some dummy like '{#'
   and similarly I replaced '>}' with '&}'.  After the conversion, I could
   then change back from '{ #' to '{ <' and from '& }' to '> }'.
 Doesn't convert all text markup correctly.  In the old markup syntax,
 it was possible to group a number of markup commands together within
parentheses, e.g.
   -#'((bold italic) "string")
   This will incorrectly be converted into
   -\markup{{\bold italic} "string"}
   instead of the correct
   -\markup{\bold \italic "string"}
2.0->2.2:
 Doesn't handle \partcombine
 Doesn't do \addlyrics => \lyricsto, this breaks some scores with multiple
stanzas.
2.0->2.4:
 \magnify isn't changed to \fontsize.
    - \magnify #m => \fontsize #f, where f = 6ln(m)/ln(2)
 remove-tag isn't changed.
    - \applyMusic #(remove-tag '. . .) => \keepWithTag #'. . .
 first-page-number isn't changed.
    - first-page-number no => print-first-page-number = ##f
 Line breaks in header strings aren't converted.
    - \\\\  as line break in \header strings => \markup \center-align <
      "First Line" "Second Line" >
 Crescendo and decrescendo terminators aren't converted.
    - \rced => \!
    - \rc => \!
2.2->2.4:
 \turnOff (used in \set Staff.VoltaBracket = \turnOff) is not properly
converted.
2.4.2->2.5.9
 \markup{ \center-align <{ ... }> } should be converted to:
 \markup{ \center-align {\line { ... }} }
 but now, \line is missing.
2.4->2.6
 Special LaTeX characters such as $~$ in text are not converted to UTF8.
2.8
 \score{} must now begin with a music expression.  Anything else
 (particularly \header{}) must come after the music.
@end verbatim

<|MERGE_RESOLUTION|>--- conflicted
+++ resolved
@@ -152,17 +152,11 @@
 Esistono le seguenti opzioni:
 
 @table @code
-<<<<<<< HEAD
 @item -d, --diff-version-update
-aggiorna @code{\version} all'ultima versione oppure, se questa è maggiore, non
-fa niente.
-=======
-@item -d,--diff-version-update
 aumenta il numero di versione in @code{\version} solo se il file è stato
 modificato da @command{convert-ly}.  Senza questa opzione (o quando una
 conversione ha modificato il file), la dichiarazione di versione riflette
 l'ultime regola di conversione considerata.
->>>>>>> 29af9bda
 
 @item -e, --edit
 Applica le conversioni direttamente nel file di input, modificando
@@ -307,5 +301,4 @@
 2.8
  \score{} must now begin with a music expression.  Anything else
  (particularly \header{}) must come after the music.
-@end verbatim
-
+@end verbatim