--- conflicted
+++ resolved
@@ -7,11 +7,7 @@
     Guide, node Updating translation committishes..
 @end ignore
 
-<<<<<<< HEAD
-@c \version "2.19.38"
-=======
-@c \version "2.19.82"
->>>>>>> 82fca049
+@c \version "2.21.0"
 
 @c Translators: Federico Bruni
 @c Translation checkers: Luca Rossetto Casel
@@ -1162,11 +1158,7 @@
 
 @subsubsubheading Uso di \partCombine col testo vocale
 
-<<<<<<< HEAD
-@cindex \partCombine e testo vocale
-=======
-@cindex @code{\partcombine} e testo vocale
->>>>>>> 82fca049
+@cindex @code{\partCombine} e testo vocale
 
 Il comando @code{\partCombine} non è progettato per funzionare col
 testo vocale; al punto che se una delle voci è nominata in modo
@@ -1229,13 +1221,8 @@
 @code{Voice} nominato diversamente, gli eventi in quel contesto verranno
 ignorati.
 
-<<<<<<< HEAD
-Consultare i @emph{Problemi noti e avvertimenti} in @ref{Default tablatures}
+Consultare i @emph{Problemi noti e avvertimenti} in @ref{Intavolature predefinite}
 se si usa @code{\partCombine} con l'intavolatura, e la @emph{Nota} in
-=======
-Consultare i @emph{Problemi noti e avvertimenti} in @ref{Intavolature predefinite}
-se si usa @code{\partcombine} con l'intavolatura, e la @emph{Nota} in
->>>>>>> 82fca049
 @ref{Travature automatiche} se si usa la disposizione automatica delle travature.
 
 
