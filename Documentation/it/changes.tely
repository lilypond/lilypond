--- conflicted
+++ resolved
@@ -1,4 +1,4 @@
-\input texinfo @c -*- coding: UTF-8; mode: texinfo; documentlanguage: it -*-
+\input texinfo @c -*- coding: utf-8; mode: texinfo; documentlanguage: it -*-
 @ignore
     Translation of GIT committish: 36aecbfce5f3d3cb6b1cc23198f0d5164f19fbf4
 
@@ -86,16 +86,8 @@
 
 
 @item
-<<<<<<< HEAD
-Nei diagrammi dei tasti la distanza tra i tasti e quella tra le corde sono
-ora regolabili in modo indipendente.  Sono disponibili @code{fret-distance} e
-@code{string-distance} come sottoproprietà di @code{fret-diagram-details}.
-@lilypond[verbatim,quote]
-fretMrkp = \markup { \fret-diagram-terse "x;x;o;2;3;2;" }
-=======
 Sono state aggiunte due nuove regole delle alterazioni.  Entrambe combinano
 le caratteristiche di @code{modern-voice}, @code{piano} e i loro equivalenti:
->>>>>>> 82fca049
 
 @code{choral}
 @lilypond[quote]
@@ -842,7 +834,7 @@
 ora regolabili in modo indipendente.  Sono disponibili @code{fret-distance} e
 @code{string-distance} come sottoproprietà di @code{fret-diagram-details}.
 @lilypond[verbatim,quote]
-fretMrkp = \markup { \fret-diagram-terse #"x;x;o;2;3;2;" }
+fretMrkp = \markup { \fret-diagram-terse "x;x;o;2;3;2;" }
 
 \markuplist
 \override #'(padding . 2)
@@ -1007,7 +999,7 @@
 <<
 \new ChordNames \chordmode {
   a' b c:7
-  \once \override ChordName.text = #"bla"
+  \once \override ChordName.text = "bla"
   d
 }
 >>
@@ -1142,19 +1134,7 @@
 @end itemize
 
 
-<<<<<<< HEAD
-@lilypond[verbatim,fragment,quote]
-<<
-\new ChordNames \chordmode {
-  a' b c:7
-  \once \override ChordName.text = "bla"
-  d
-}
->>
-@end lilypond
-=======
 @strong{Miglioramenti relativi al MIDI}
->>>>>>> 82fca049
 
 @itemize
 
