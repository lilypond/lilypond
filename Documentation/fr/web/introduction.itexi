@c -*- coding: utf-8; mode: texinfo; documentlanguage: fr -*-
@c This file is part of web.texi
@ignore
<<<<<<< HEAD
    Translation of GIT committish: 87a9977bbd54e3822338e290716845d8e2e304e3
=======
    Translation of GIT committish: 3503f928536c2cc5c0b19c31c276f845dc95b4c6
>>>>>>> a64a249d

    When revising a translation, copy the HEAD committish of the
    version that you are working on.  For details, see the Contributors'
    Guide, node Updating translation committishes..
@end ignore

@c Translators: Gauvain Pocentek, Jean-Charles Malahieude, John Mandereau
@c Translation checkers: Jean-Charles Malahieude

@node Introduction
@unnumbered Introduction
@translationof Introduction

@divClass{column-center-top}
@subheading Notre objectif

@imageFloat{flat-design,png,right}

L'inspiration pour LilyPond provient de deux musiciens qui s'étaient
lassés de l'aspect fade et ennuyeux des partitions musicales produites
avec un ordinateur.  Tous les musiciens préfèrent lire de belles
partitions de musique, pourquoi donc les programmeurs ne
développeraient-ils pas un logiciel pouvant en produire@tie{}?

C'est justement ce que fait LilyPond : ce logiciel grave de la musique
selon le meilleur de la tradition typographique avec un minimum de
bricolage.  Ne perdez pas de temps à ajuster l'espacement, déplacer des
symboles un par un ou remodeler des liaisons.  Vous impressionnerez vos
amis et collègues avec des partitions soignées@tie{}!

@divEnd

@divClass{link-headings}

@divClass{column-left-top}
@subheading Ce que LilyPond sait faire

@itemize

@item
@ref{Fonctionnalités} : de quoi LilyPond est capable.

@item
@ref{Exemples} : je veux voir des partitions !

@item
@ref{Liberté} : LilyPond est un logiciel libre.

@item
@ref{Contexte} : notre esthétique de la gravure informatisée.

@end itemize
@divEnd

@divClass{column-right-top}
@subheading Ceux qui utilisent LilyPond

@itemize

@item
@ref{Productions} : cas d'utilisation de LilyPond.

@item
@ref{Témoignages} : que disent les gens sur LilyPond ?

@end itemize
@divEnd

@divClass{column-center-bottom}
@subheading LilyPond en action

@itemize

@item
@ref{Entrée sous forme de texte} : vous écrivez de la musique comme du
@emph{texte} ?

@item
@ref{Facilités d'édition} : autres façons de travailler avec LilyPond.

@end itemize
@divEnd

@divEnd

@c Les traductions ne se compilent pas encore au format Info, il est
@c donc inutile de traduire la colonne de droite du menu suivant. -JM
@divClass{hide}
@menu
* Fonctionnalités::            What can LilyPond do?
* Exemples::                   I want to see some music!
* Liberté::                    Freedom and the GPL.
* Contexte::                   Computational aesthetics.
* Productions::                Real-life use of LilyPond.
* Témoignages::                What do people say about it?
* Entrée sous forme de texte:: You write music as text?!
* Facilités d'édition::        Other ways of working with LilyPond.
@end menu
@divEnd



@node Fonctionnalités
@unnumberedsec Fonctionnalités
@translationof Features


@subheading Élégance

@subsubheading Excellente gravure de la musique classique

@imageFloat{flat-design,png,right}

L'intérêt d'utiliser LilyPond est de produire des partitions élégantes
et fonctionnelles, c'est-à-dire à la fois agréables et faciles à lire.
La communauté des développeurs a consacré des milliers d'heures à
construire ce puissant logiciel.  Tous les détails de style, la
conception des polices et les algorithmes ont été inspirés des
meilleures gravures manuelles de partitions.  Les partitions produites
par LilyPond ont le même aspect robuste, équilibré et élégant que les
partitions les mieux gravées avec des méthodes traditionnelles.  Pour
plus de détails, consultez notre @ref{Essai}.


@subsubheading Moins de bricolage

Perdez moins de temps à retoucher la mise en page.  En effet, LilyPond
tend à déterminer la meilleure mise en page dès le départ, en
déterminant l'espacement, les sauts de système et de page, afin de
produire une mise en page compacte et homogène.  Le logiciel résout les
collisions entre paroles, notes et accords, et calcule la
courbure des liaisons, tout cela automatiquement@tie{}!


@divEnd

@divClass{color2}
@subheading Simplicité d'utilisation

@imageFloat{lilypond-book,png,right}

@subsubheading Entrée sous forme de texte

LilyPond prend en entrée du texte brut, que vous pouvez écrire dans
votre éditeur de texte préféré, rapidement et confortablement.  Vous
pouvez oublier les prises de tête avec la souris.  Le fichier texte
d'entrée contient toute la description de la musique à graver@tie{};
ainsi, il n'est pas nécessaire de se rappeler de complexes séquences de
commandes, il suffit de relire du texte d'entrée existant pour retrouver
ce que l'on a déjà réussi à faire.


@subsubheading Association de musique et texte

Introduisez des fragments de partition musicale sans avoir besoin de
copier-coller manuellement des images. Intégrez de façon transparente
des partitions dans un document @LaTeX{} ou HTML, ou ajoutez des
partitions dans un document OpenOffice.org.


@subsubheading Accessibilité

Le format de fichier de LilyPond, qui décrit la musique sous forme de
texte, permet également son utilisation par des utilisateurs ayant
certains handicaps physiques.  Les personnes ne pouvant saisir au
clavier ou contrôler une souris peuvent utiliser la reconnaissance vocale
pour éditer des fichiers LilyPond.  Même des personnes aveugles
peuvent utiliser des outils de lecture d'écran pour écrire des fichiers
LilyPond, ce qui est quasiment impossible avec les logiciels de gravure
musicale fonctionnant avec une interface graphique.


@subsubheading Conception extensible

Tous les paramètres peuvent être changés pour adapter le résultat à vos
goûts typographiques.  Si cela ne suffit pas, le langage de script intégré
Scheme, un dialecte du puissant langage LISP, offre beaucoup de
possibilités.  Les paramètres, variables et fonctions sont tous
documentés dans les manuels de référence.


@divEnd

@divClass{color3}

@subheading Environnement

@imageFloat{frescobaldi-lilypond-editor-small,png,right}

@subsubheading Un logiciel libre

LilyPond peut être téléchargé gratuitement !  Si si, c'est vrai.  Vous
pouvez le récupérer depuis la page de téléchargement.

Ce logiciel est également et avant tout libre : son code source est
également disponible, et il est possible sous certaines conditions de le
copier, de le modifier et de le redistribuer.  Êtes-vous irrité par un
bogue, ou désirez-vous une fonctionnalité@tie{}?  Ajoutez-la vous-même, ou
payez quelqu'un d'autre pour le faire.


@subsubheading Excellent support

LilyPond fonctionne sur les plateformes les plus courantes : GNU/Linux,
MacOS@tie{}X et Windows.  Le logiciel est accompagné d'une large
documentation et des centaines d'exemples.  Une communauté active répond
aux questions via les listes d'utilisateurs, en particulier la liste
anglophone et la liste francophone, tandis que l'équipe de développement
assure une prompte résolution des problèmes.


@subsubheading Éditeurs avancés

Plusieurs développeurs, eux-même utilisateurs de LilyPond, ont créé des
outils spécifiques dans le but de travailler plus rapidement et avec
plus d'efficacité leurs fichiers LilyPond.  Quelques exemples sont
répertoriés à la rubrique @ref{Facilités d'édition}.

@divEnd


@divClass{column-center-bottom}
@subheading Et ensuite?

Si vous n'êtes toujours pas convaincu(e), jetez un coup d'œil à quelques
@ref{Exemples}.  Si vous êtes déjà décidé(e) à essayer LilyPond, nous
vous invitons à lire d'abord @ref{Entrée sous forme de texte}.
@divEnd



@node Exemples
@unnumberedsec Exemples
@translationof Examples

LilyPond est un outil puissant et flexible, adapté à beaucoup de styles
et systèmes de notation.  Parcourez notre galerie d'exemples et
inspirez-vous en@tie{}!


@newsItem
@subsubheading Musique classique

Cette pièce pour orgue de J.S. Bach est représentative d'un travail
basique de gravure avec LilyPond.

@exampleImage{bach-bwv610}
@newsEnd

@newsItem
@subsubheading Notation complexe

Cet exemple extrait de @emph{Goyescas} de Enrique Granados montre
quelques-unes des fonctionnalités de gravure les plus avancées,
notamment les liens coudés, les hampes traversant la portée, et les
lignes de suivi de voix.

@exampleImage{granados}
@newsEnd

@newsItem
@subsubheading Musique ancienne

LilyPond prend également en charge plusieurs types de notation ancienne,
en particulier grégorienne comme le montre cet exemple.

@exampleImage{ancient-headword}
@newsEnd

@newsItem
@subsubheading Musique moderne

Certains compositeurs de musique contemporaine apprécient la capacité de
LilyPond à s'adapter à des notations personnalisées.  L'exemple suivant
est extrait de @emph{Čáry}, pour flûte basse seule, de Trevor Bača.

@exampleImage{cary}
@newsEnd


@newsItem
@subsubheading Création efficace et flexible de matériels d'exécution

Divers matériels d'exécution -- conducteur, parties séparées --
peuvent être créés à partir du même code source LilyPond.  Voici un
extrait de la gravure par @uref{http://nicolas.sceaux.free.fr/, Nicolas
Sceaux} du @emph{Giulio Cesare} de Händel, avec le conducteur, une
réduction à deux portées vocales, et une partie de violon.

@exampleImage{sesto-full}

@exampleImage{sesto-piano}

@exampleImage{sesto-violin}

@newsEnd

@newsItem
@subsubheading Tablature

LilyPond prend en charge la notation de tablature, qui peut être
personnalisée pour n'importe quel instrument utilisant ce type de
notation.  La notation des tablatures est calculée automatiquement par
LilyPond en fonction des hauteurs de notes.

@exampleImage{tab-example}
@newsEnd

@newsItem
@subsubheading Diagrammes de Schenker

La notation musicale standard peut être grandement personnalisée, au
point de créer un diagramme d'analyse schenkérienne comme celui-ci, créé
par Kris Schaffer pour un article du
@uref{http://www.linuxjournal.com/article/8364 , Linux Journal}.  Les
couleurs ont été ajoutés pour plus de visibilité.

@exampleImage{bach-schenker}
@newsEnd

@newsItem
@subsubheading Musique vocale

LilyPond excelle dans la gravure de toutes sortes de musique vocale, du
chant sacré à l'opéra.  Voici un motet médiéval qui présente quelques
particularités.  La voix de ténor est écrite dans une métrique
différente de celle des autres voix, mais doit tout de même se
synchroniser avec elles.  LilyPond gère élégamment cette difficulté.
Remarquez également les @emph{incipits} avec des clés de style Vatican,
les hampes barrées indiquant des notes plicaturées, et les crochets de
ligature sur certains groupes de notes.

@exampleImage{aucun-snippet}
@newsEnd

@newsItem
@subsubheading Applications pédagogiques

LilyPond est également adapté à une utilisation à des fins
pédagogiques.  Voici en exemple un exercice de contrepoint.

@exampleImage{theory}
@newsEnd

@newsItem
@subsubheading Musique pop

Il est facile de créer des partitions de chansons pop avec la mélodie,
les paroles, les chiffrages d'accords et les diagrammes de frettes.
Vous pouvez voir des exemples de tels diagrammes qui sont prédéfinis,
mais il est possible de les personnaliser dans presque tous les cas.

@exampleImage{chart}
@newsEnd

@newsItem
@subsubheading Grands projets

LilyPond excelle également dans les grands projets tels qu'un opéra ou
une œuvre pour grand orchestre symphonique.  De plus, l'entrée sous
forme de texte offre une meilleure accessibilité -- cet exemple est
extrait de l'œuvre de Hu Haipeng, compositeur aveugle.

@exampleImage{orchestra}
@newsEnd


@divClass{column-center-bottom}
@subheading Et ensuite ?

Vous n'êtes toujours pas convaincu(e) ?  LilyPond est un logiciel libre,
vous garantissant de la @ref{Liberté}.  Si vous êtes déjà décidé(e) à
utiliser LilyPond, nous vous recommandons de lire d'abord @ref{Entrée
sous forme de texte}.
@divEnd


@node Liberté
@unnumberedsec Liberté
@translationof Freedom

@divClass{column-center-top}
@subheading Un logiciel libre

@uref{http://www.gnu.org/, GNU} LilyPond est développé par une
communauté de passionnés.  Ce logiciel est distribué selon la @ref{GPL,
Licence Publique Générale GNU GPL} et la @ref{FDL, Licence Libre de
Documentation GNU FDL}, accordant à tous la liberté de le corriger, le
modifier et étendre ses fonctionnalités.  La gravure musicale de qualité
ne devrait pas vous coûter des centaines d'euros dépensés pour acheter
une licence de logiciel@tie{}!
@divEnd


@c @divClass{column-left-top}
@divClass{color2}
@divClass{keep-bullets}
@subheading Les bénéfices pour les utilisateurs

@itemize

@item
Aucun coût d'essai : téléchargez-le et essayez-le sans aucune
restriction@tie{}!  Qu'avez-vous à perdre@tie{}?

@item
Partage : si vous appréciez ce logiciel, donnez-en une copie à vos amis,
professeurs, étudiants et collègues@tie{}!

@item
Code source disponible : si vous êtes curieux du fonctionnement interne de
LilyPond, vous avez le droit de le connaître exactement grâce à la
disponibilité du code source et de toute l'infrastructure de
compilation.

@item
Extensible : vous pouvez ajouter des fonctionnalités, corriger des
bogues et modifier le fonctionnement.  Si vous n'êtes pas un
programmeur, vous pouvez embaucher quelqu'un pour le faire à votre
place.

Cette possibilité de modifier le logiciel peut ne pas sembler
primordiale pour un simple musicien utilisateur. Elle est cependant
potentiellement importante pour un compositeur exigeant sur la notation,
une entreprise ou un milieu de recherche.

@item
Indépendance par rapport aux éditeurs de logiciel : si une entreprise
fait faillite, qu'advient-il des logiciels et fichiers dans le format de
ces logiciels que cette entreprise développait et éditait@tie{}?  Ce n'est
pas un problème avec LilyPond@tie{}; même si toute l'équipe de développement
laissait ce logiciel à l'abandon, il serait encore légalement et
effectivement disponible afin d'être copié, modifié et distribué.


@end itemize

@divEnd
@divEnd


@c @divClass{column-right-top}
@divClass{color3}
@divClass{keep-bullets}
@subheading Pourquoi les développeurs de LilyPond @qq{donnent-ils} leur travail gratuitement ?

La plupart d'entre nous conçoivent le développement de LilyPond comme un
passe-temps ou un travail bénévole, c'est pourquoi cette question serait mieux
formulée ainsi@tie{}: pourquoi des gens contribuent bénévolement à
LilyPond@tie{}?

@itemize

@item
Pour le plaisir : travailler pour un but particulier peut être motivant,
d'autant plus que le travail d'équipe apporte de l'entraide@tie{}!

@item
Des objectifs communs : nous voulons tous produire des partitions de
musique de qualité, mais peu de gens ont l'expertise -- et personne n'a le
temps@tie{}! -- de créer un logiciel qui gère toutes les situations.  En
travaillant tous ensemble -- l'un améliore le code des ligatures
automatiques, un autre corrige le galbe des liaisons, et un troisième
écrit de la documentation expliquant l'utilisation de ces
fonctionnalités -- nous pouvons tendre bien plus vite vers ce but.


@item
@qq{Culture du don} : le mouvement du logiciel libre a créé de nombreux
grands projets logiciels tels que @uref{http://kernel.org/, GNU/Linux},
@uref{http://www.getfirefox.com/, Mozilla Firefox} et
@uref{http://www.wesnoth.org/, Battle for Wesnoth}.  Ayant bénéficié de
ces projets en tant qu'utilisateurs, certains souhaitent donner en
retour à la communauté en contribuant à un logiciel libre.

@item
Expérience professionnelle : la contribution à des projets de logiciel libre
est une excellente manière de pratiquer la programmation, l'édition de
documentation et la conception.  Cette expérience a aidé quelques
développeurs à décrocher un emploi ou une bourse d'études.


@end itemize

@divEnd
@divEnd

@divClass{column-center-bottom}
@subheading Et ensuite ?

Vous n'êtes toujours pas convaincu(e) ?  Lisez notre essai exposant nos
conceptions de la typographie musicale à la section @ref{Contexte}.  Si
vous êtes déjà décidé(e) à utiliser LilyPond, nous vous recommandons de
lire d'abord @ref{Entrée sous forme de texte}.
@divEnd


@node Contexte
@unnumberedsec Contexte
@translationof Background

@divClass{column-center-top}
@subheading Essai sur la gravure musicale informatisée

Nous vous proposons un essai dans le but de vous présenter nos
conceptions de la typographie musicale informatisée.

Si vous voulez une introduction rapide à LilyPond et préférez l'essayer
au plus vite, la lecture de l'essai serait trop longue.  Si toutefois
vous préférez le lire maintenant, allez à la section @ref{Essai}.
@divEnd

@divClass{column-center-bottom}
@subheading Et ensuite ?

Vous n'êtes toujours pas convaincu(e) ?  Découvrez quelques
@ref{Productions} de nos utilisateurs et sources de partitions de
musique.  Si vous êtes déjà décidé(e) à utiliser LilyPond, nous vous
recommandons de lire d'abord @ref{Entrée sous forme de texte}.
@divEnd


@node Productions
@unnumberedsec Productions
@translationof Productions

@divClass{column-left-top}
@subheading Concerts

Des partitions réalisées avec LilyPond ont été utilisées pour des
concerts et représentations un peu partout dans le monde, nous n'en
mentionnons que quelques-uns.

@divClass{keep-bullets}
@itemize

@item
@emph{Affaire Étrangère}, un opéra de
@uref{http://valentin.villenave.net/,Valentin Villenave}, livret
de @uref{http://en.wikipedia.org/wiki/Lewis_Trondheim, Lewis Trondheim},
dont la première a eu lieu le 1er@tie{}février@tie{}2009 en France à
@uref{http://www.orchestre-montpellier.com/, l'Opéra de Montpellier}.

@item
L'exécution d'@emph{Armide} de Lully, les 15 et 16@tie{}mai@tie{}2009, à
Houston, Texas, par 
@uref{http://www.mercurybaroque.org/02/02109.aspx, Mercury Baroque},
avec un matériel gravé par 
@uref{http://nicolas.sceaux.free.fr/, Nicolas Sceaux}.

@item
Des passages instrumentaux @emph{d'Hippolyte et Aricie} de Rameau ont
été joués le 8@tie{}mai@tie{}2009 en l'église Saint-James de Manhattan, par
Frederick Renz et son ensemble @uref{http://www.earlymusicny.org/, Early
Music New York}, avec des partitions gravées par Nicolas Sceaux.

@end itemize
@divEnd

@divEnd


@divClass{column-right-top}
@subheading Partitions publiées

@divClass{keep-bullets}
@itemize

@item
Le @uref{http://www.mutopiaproject.org/index.html, projet Mutopia}
propose en téléchargement libre des partitions de plus de 1@tie{}500 pièces de
musique classique@tie{}; c'est la plus grande vitrine de partitions LilyPond.

@c don't make this "Mutopia" a link, since that looks silly.
@item
@uref{http://etudeapp.com, Etude}, @qq{sheet music on steroids} est une
application pour iPhone qui affiche des partitions pour piano générées
par LilyPond, dont certaines proviennent de Mutopia.  Cette application
comporte un clavier virtuel qui indique aux pianiste lecteur débutant
quelle touche enfoncer.

@item
@uref{http://www.adoromusicpub.com/, Adoro Music Publishing} propose des
partitions de musique sacrée de grande qualité, disponibles
immédiatement en téléchargement ou sous forme de partition imprimable.

@item
@uref{http://http://www.shadylane.fr/, The Shady Lane Publishing},
est un @qq{micro-éditeur de partitions musicales} qui a pour but de
promouvoir une nouvelle forme de pratique économique, plus proche des
musiciens et amoureux de la musique.

@end itemize
@divEnd

@divEnd


@divClass{column-center-bottom}
@subheading Et ensuite ?

Vous n'êtes toujours pas convaincu(e) ?  Lisez quelques
@ref{Témoignages} de nos utilisateurs.  Si vous êtes déjà décidé(e) à
utiliser LilyPond, nous vous recommandons de lire d'abord @ref{Entrée
sous forme de texte}.
@divEnd


@node Témoignages
@unnumberedsec Témoignages
@translationof Reviews

@divClass{column-left-top}
@subheading Revue de presse

@divClass{keep-bullets}
@itemize

@item
Mai 2010

Peter Kirn publie, sur le site Create Digital Music, une
@uref{http://createdigitalmusic.com/2010/05/14/lilypond-free-beautiful-music-notation-engraving-for-anyone/,critique de LilyPond}.
Son approche reste objective et il invite à essayer LilyPond pour la
qualité de son rendu.

@item
Septembre 2009

Le magazine allemand LinuxUser publie un 
@uref{http://www.linux-community.de/Internal/Artikel/Print-Artikel/LinuxUser/2009/10/Digitaler-Notenschluessel,
article au sujet de LilyPond}.

@item
Février 2008

Sur @uref{http://www.musicbyandrew.ca/finale-lilypond-1.html,
son site personnel}, Andrew Hawryluk propose une comparaison entre 
Finale et LilyPond, tant au niveau de leurs caractéristiques générales
que de leurs capacités respectives en matière de gravure.  Un second
article analyse la gravure du sixième prélude pour piano de
Rachmaninoff, se basant sur une édition de grande qualité gravée à la
main.

@item
Juin 2006

@uref{http://distrowatch.com,DistroWatch} récompense LilyPond et
@uref{http://distrowatch.com/weekly.php?issue=20060605,écrit}@tie{}:
@qq{Mesdames et Messieurs, nous avons l'immense plaisir de vous annoncer
que, à la demande de nombreux lecteurs, les récompenses du DistroWatch de
mai@tie{}2006 sont attribuées à LilyPond (190@tie{}@euro{}) et Lua
(250@tie{}US$).} 

@item
Décembre 2005

@uref{http://linuxjournal.com,Linux Journal} publie un article sur de
stupéfiants graphiques [d'analyse Schenkerienne] avec GNU LilyPond (
@uref{http://www.linuxjournal.com/article/8364,(Stunning [Schenker]
Graphics with GNU LilyPond)}, cité en couverture. Il s'agit d'un article
détaillé mais pratique, proposant des extraits musicaux édités avec
LilyPond.  Son auteur, Kris Shaffer, note que @qq{GNU LilyPond génère
des beaux graphiques, reléguant au second plan ses alternatives
commerciales.}

@item
20 août 2005

Le journal belge De Standaard enquête sur les motivations des auteurs de
logiciels libres dans un article intitulé
@uref{http://www.standaard.be/Artikel/Detail.aspx?artikelId=G42H5GD6,
Delen van KENNIS zonder WINSTBEJAG} (Libre partage des connaissances)
dans son @qq{DS2 bijlage}.  L'exemple de LilyPond illustre cet article,
qui cite également des extraits d'un entretien par courriel avec Jan
Nieuwenhuizen. Il s'agit de la première citation de LilyPond dans la
presse généraliste. 

@item
Juin 2005

Un article français sur LilyPond 2.6 est paru sur
@uref{http://linuxfr.org/2005/06/27/19210.html, linuxfr.org}.

@item
Octobre 2004

Les éditeurs de @emph{Computer!Totaal}, magazine informatique
hollandais, @uref{http://lilypond.org/web/images/computer-totaal.jpeg,
décrivent LilyPond} dans leur numéro d'octobre 2004 comme@tie{}: @qq{un
merveilleux logiciel libre [@dots{}]  Les partitions qu'il génère sont
extrêmement belles [@dots{}]  Un système très puissant permettant presque
tout.} 

@item
Juillet--août 2004

Dave Phillips a écrit un article d'introduction à LilyPond pour le
@uref{http://linuxjournal.com,Linux Journal}@tie{}: @emph{At the
sounding edge: LilyPond}, 
@uref{http://www.linuxjournal.com/article/7657, première} et
@uref{http://www.linuxjournal.com/article/7719, deuxième} partie.

@item
Mars 2004

Chris Cannam
@uref{http://www.all-day-breakfast.com/cannam/linux-musician/lilypond.html,
s'est entretenu avec Han-Wen Nienhuys et Jan Nieuwenhuizen} sur
linuxmusician.com (site aujourd'hui disparu). Cette interview a
également été citée sur
@uref{http://slashdot.org/article.pl?sid=04/03/13/2054227&tid=, slashdot story}.

@item
Février 2004

La chanteuse de Jazz Gail Selkirk a écrit sur son
@uref{http://www.songbirdofswing.com/editorial_page/lilypond/,
plongeon dans la Mare-aux-Nénuphars}@tie{}: @qq{@dots{} vous pouvez
créer des conducteurs et du matériel pour orchestre, et le résultat peut
être étonnant.} @uref{http://www.computermusic.co.uk/, Computer Music Special},
issue CMS06.

@end itemize

@divEnd
@divEnd


@divClass{column-right-top}
@subheading Des utilisateurs

@divClass{testimonial-item}
@imageFloat{carter-brey,jpg, right}
@subsubheading @uref{http://nyphil.org/meet/orchestra/index.cfm?page=profile&personNum=7, Carter Brey}, premier violoncelle, Philharmonique de New York

@qq{@dots{} J'avais écrit avec Encore quelques pièces pour violoncelle
  solo.  Je les ai imprimées avec LilyPond avant de les soumettre à
  Schirmer en vue de les publier.  J'en mettrais ma main à couper que
  leur édition ne sera jamais aussi pointue que la mienne@tie{}!}
@divEnd


@divClass{testimonial-item}
@imageFloat{orm-finnendahl,jpg, left}
@subsubheading @uref{http://icem-www.folkwang-hochschule.de/~finnendahl/, Orm Finnendahl},  professeur de composition, Musikhochschule Freiburg

@qq{Bien que ma maîtrise [de LilyPond] soit pour l'instant imparfaite,
  je suis néanmoins @emph{très} impressionné.  J'ai utilisé ce programme
  pour un motet de Josquin Desprez en notation mensurale et je dois dire
  que lilypond dépasse de loin tous les autres programmes de notation
  tant au niveau de la rapidité que de l'ergonomie et du résultat@tie{}!}
@divEnd


@divClass{testimonial-item}
@imageFloat{darius-blasband,jpg, right}
@subsubheading Darius Blasband, compositeur (Bruxelles)

@qq{[Après la première répétition d'orchestre,] j'ai reçu de nombreux
  compliments concernant la qualité des partitions.   Plus important,
  bien que l'apparence des partitions puisse être améliorée par le biais
  de nombreuses commandes, c'est le résultat d'un code basique, sans
  retouches, que les musiciens ont utilisé.}
@divEnd


@divClass{testimonial-item}
@subsubheading Kieren MacMillan, compositeur (Toronto, Canada)

@qq{Merci et encore merci à l'équipe des développeurs pour leur
  admirable travail.  Je n'ai jamais rien vu qui approche le résultat que
  j'obtiens avec Lilypond — je suis absolument convaincu que mes besoins
  en terme d'édition musicale seront largement satisfaits par cette
  superbe application.  [@dots{}] une partition de base générée par
  Lilypond [@dots{}] a meilleure mine que la plupart des publications
  @qq{professionnelles} auxquelles je l'ai comparée, aussi bien de chez
  Warner Bros., que même les plus récentes productions des @qq{bonnes
  vieilles maisons}. [@dots{}]}

@qq{Faites donc mieux que Finale/Sibelius/Igor et consorts@tie{}!!!}
@divEnd


@divClass{testimonial-item}
@subsubheading Chris Cannam, programmeur en chef du projet @uref{http://www.rosegardenmusic.com/,RoseGarden}

@qq{Lilypond est clairement le ténor brillantissime [de la gravure musicale
de qualité].}
@divEnd


@divClass{testimonial-item}
@subsubheading Chris Snyder, @uref{http://www.adoromusicpub.com/, Adoro Music Publishing}

@qq{La façon dont on saisit la musique pour LilyPond me fait penser
d'une façon plus musicale -- il m'est arrivé plusieurs fois de buter sur
la façon d'indiquer à Lily comment graver quelque chose, et de réaliser
ensuite que même si j'arrivais à obtenir la notation voulue par le
compositeur, celle-ci serait difficile à lire.  LilyPond facilite ainsi
mon double travail de gravure et d'édition.}

@qq{J'ai utilisé LilyPond exclusivement pour mes affaires débutantes
d'édition.  Tous les compositeurs sans aucune exception ont été
stupéfaits par la qualité de la gravure en apercevant les épreuves de
prépublication de leur musique.  Bien que cela me revienne en partie -- je
passe beaucoup de temps à retoucher la gravure, notamment les liaisons et
en particulier dans les accords -- LilyPond me fournit un excellent point
de départ, une interface très intuitive, et la possibilité de modifier
absolument n'importe quoi si je prend le temps.  Je suis convaincu
qu'aucun produit commercial ne peut approcher cela.}
@divEnd


@divClass{testimonial-item}
@subsubheading David Bobroff, trombone basse, Orchestre symphonique d'Islande

@qq{LilyPond est tout simplement génial [@dots{}] Plus j'en
  apprends sur LilyPond, plus je l'apprécie@tie{}!}
@divEnd


@divClass{testimonial-item}
@subsubheading Vaylor Trucks, joueur de guitare électrique (si, @uref{http://www.allmanbrothersband.com/modules.php?op=modload&name=userpage&file=content&page_id=12, il y a un rapport})

@qq{Je suis super impressionné par LilyPond [@dots{}]}

@qq{C'EST LE MEILLEUR PROGRAMME DE TOUS LES TEMPS !!!}

@qq{Un GRAND merci à tous pour votre dur travail et votre
investissement@tie{}!}
@divEnd


@divClass{testimonial-item}
@subsubheading @uref{http://nicolas.sceaux.free.fr/, Nicolas Sceaux}, contributeur au @uref{http://www.mutopiaproject.org/,projet Mutopia}

@qq{J'avais une sorte de passion conflictuelle avec lui.  Passion parce
  que la première partition que j'en ai vu m'a vraiment émerveillé ! Le
  descriptif de LilyPond ne dit pas tout de ses capacités, il est trop
  modeste@tie{}!  [@dots{}] au fur et à mesure que LilyPond s'améliore, et
  que je regarde de plus près comment cela se passe avec Scheme, je suis
  de moins en moins frustré.  En fait, ce que je veux dire, c'est un
  grand merci de nous fournir LilyPond, c'est vraiment un bon
  programme.}
@divEnd


@divClass{testimonial-item}
@subsubheading @uref{http://www.troff.org/whoswho.html#werner, Werner Lemberg}, Chef au Théâtre de Coblence (Allemagne) et éminent hacker GNU

@qq{À vrai dire, LilyPond fait un boulot des plus étonnants@tie{}!}
@divEnd


@divClass{testimonial-item}
@subsubheading Paul Davis, développeur de @uref{http://jackaudio.org/, JACK} et @uref{http://www.ardour.org/, Ardour}

@qq{Je considère [que LilyPond est] un programme incroyable, et qu'il
  produit des résultats vraiment merveilleux.  Après avoir lu une
  interview à son sujet l'an dernier, j'ai déliré avec plusieurs de mes
  amis sur son potentiel.}
@divEnd

@divClass{testimonial-item}
@subsubheading @uref{http://webusers.siba.fi/~mkuuskan/, Dr Mika Kuuskankare}, chercheur à la @uref{http://siba.fi, Sibelius Academy Finland}, compositeur et auteur de Expressive Notation Package (ENP)

@qq{J'ai le plus grand respect pour LilyPond, ses concepteurs et tous
ceux qui en assurent la maintenance, d'autant plus que je sais, de par
ma propre expérience, comment cela peut être difficile pour ce type de
logiciel.}
@divEnd


@divClass{testimonial-item}
@subsubheading @uref{http://camerondh.blogspot.com, David Cameron}, musicien, graveur professionnel et utilisateur de SCORE pendant longtemps

@qq{J'adresse mes remerciements les plus chaleureux à tous ceux qui
contribuent à ce projet.  Bien qu'utilisateur chevronné de SCORE pour
différents éditeurs dans les années 1990, je considère à présent que
LilyPond me permet d'obtenir exactement ce que je veux sur une page, et
tout spécialement quand cela sort des standards.}
@divEnd

@divEnd

@divClass{column-center-bottom}
@subheading Et ensuite ?

Lisez @ref{Entrée sous forme de texte}.
@divEnd



@node Entrée sous forme de texte
@unnumberedsec Entrée sous forme de texte
@translationof Text input

@c TRANSLATORS, so far it's mostly from
@c http://lilypond.org/web/switch/howto

@subheading @qq{Compilation} de la musique

@imageClickable{nereid-shot-small,png, (cliquez pour agrandir), nereid-shot,png, right}

LilyPond est un système de @emph{compilation} : il opère sur un fichier
texte contenant les notes.  Le résultat produit en sortie peut être vu à
l'écran ou imprimé.  De ce point de vue, LilyPond est plus proche d'un
langage de programmation qu'un logiciel d'édition de partition avec une
interface graphique.

On n'écrit pas la musique en glissant des notes depuis une barre
d'outils et en les plaçant sur une partition se constituant petit à
petit, mais en écrivant du texte qui la décrit.  Ce texte est interprété
-- ou @emph{compilé} -- par LilyPond, produisant une belle partition de
musique.

Cette façon de faire peut demander aux habitués des interfaces
graphiques l'apprentissage d'une nouvelle façon de travailler, mais les
résultats en valent vraiment la peine@tie{}!

@warning{nous ne présentons ici qu'un rapide aperçu du langage de
LilyPond -- ce n'est pas si compliqué que ça en a l'air@tie{}!  Ce n'est pas
la peine de comprendre ces exemples en détail, notre manuel d'initiation
aborde d'une façon progressive tout ceci et bien d'autres choses encore.}


@subsubheading C'est simple comme bonjour

Les notes sont codées sous forme de lettres et de nombres.  Les
commandes spéciales commencent par un antislash.

@imageFloat{text-input-1-annotate,png,center}
@imageFloat{text-input-1-output,png,center}

Les altérations sont obtenues avec différents suffixes : @code{-is} pour dièse,
@code{-es} pour bémol -- ce sont des noms de note hollandais, d'autres langues
sont disponibles.  LilyPond détermine où placer les signes d'altération.

@imageFloat{text-input-2-annotate,png,center}
@imageFloat{text-input-2-output,png,center}


@subsubheading Musique pop

Ajoutez des accords et des paroles pour obtenir une chanson :

@imageFloat{text-input-pop-annotate,png,center}
@imageFloat{text-input-pop-output,png,center}



@subsubheading Matériel d'orcheste

Le fichier source contient les notes de la pièce.  Le conducteur et les
parties séparées peuvent être réalisés à partir de la même source@tie{};
ainsi, la modification d'une note se répercute toujours à la fois sur
les parties et le conducteur.  Pour pouvoir utiliser la même musique à
plusieurs endroits, celle-ci est stockée dans une variable, c'est-à-dire
qu'on lui attribue un nom.

@imageFloat{text-input-parts-both-annotate,png,center}


Cette variable est ensuite utilisée dans une partie séparée -- ici
transposée, avec les mesures de silence condensées.

@imageFloat{text-input-parts-single-annotate,png,center}
@imageFloat{text-input-parts-single-output,png,center}


La même variable est réutilisée dans le conducteur, ici en sons réels.

@imageFloat{text-input-score-annotate,png,center}
@imageFloat{text-input-score-output,png,center}


@subsubheading Documentation pour les débutants

Nous admettons que beaucoup d'utilisateurs trouvent un peu étrange cette
façon de saisir la musique.  Pour cette raison, nous avons écrit une
documentation complète d'initiation, à commencer par le manuel
d'@ref{Initiation}.

S'il-vous-plaît, lisez le manuel d'initiation avant de vous plaindre
de l'existance d'un bogue@tie{}!  Il arrive que de nouveaux utilisateurs
pensent que LilyPond fonctionne incorrectement, alors qu'il n'en est
rien et que quelque détail leur a simplement échappé.

De plus amples informations sont disponibles à la page @ref{Manuels}.


@subsubheading Environnements d'édition confortables

@imageClickable{lilykde-screenshot-small,png,
  (cliquez pour agrandir),lilykde-screenshot,png,right}

L'objectif principal de LilyPond est de graver des partitions de qualité
optimale, et le développement d'une interface utilisateur graphique nous
détournerait de cet objectif.  Cependant, d'autres projets visent à
faciliter l'édition de fichiers LilyPond.

Certains environnements d'édition incluent la coloration de la syntaxe,
le complètement automatique des commandes, et des modèles prédéfinis.
D'autres programmes proposent même une interface utilisateur graphique
(GUI) qui permet la manipulation directe des objets graphiques d'une
partition.  Pour plus de détails, voir @ref{Facilités d'édition}.


@divClass{column-center-bottom}
@subheading Et ensuite ?

Vous êtes désormais prêt(e) à @ref{Téléchargement,télécharger LilyPond}.  Si
vous n'êtes toujours pas convaincu(e), examinez les @ref{Facilités
d'édition}.

@divEnd


@node Facilités d'édition
@unnumberedsec Facilités d'édition
@translationof Easier editing


@divClass{column-center-top}
@subheading LilyPondTool

@imageClickable{lilypondtool-2.12-screenshot-400wide,png,
  (cliquez pour agrandir),lilypondtool-2.12-screenshot,png,right}

@sourceimage{logo-linux,,,}
@sourceimage{logo-freebsd,,,}
@sourceimage{logo-macosx,,,}
@sourceimage{logo-windows,,,}

@uref{http://lilypondtool.organum.hu}

Greffon de l'éditeur de texte @uref{http://www.jedit.org,jEdit},
LilyPondTool est l'un des outils d'édition en mode texte le plus riche
pour éditer des partitions LilyPond.  Ses fonctionnalités comprennent un
assistant de création de partition avec prise en charge des paroles,
pour commencer plus facilement à saisir des partitions, et une
visonneuse de PDF intégrée avec un excellent pointer-cliquer.

@divEnd

@divClass{column-center-top}
@subheading Frescobaldi

@imageClickable{frescobaldi-lilypond-editor-small,png,
  (cliquez pour agrandir),frescobaldi-lilypond-editor,png,right}

@sourceimage{logo-linux,,,}
@sourceimage{logo-freebsd,,,}

@uref{http://www.frescobaldi.org}

Frescobaldi est un éditeur de texte dédié à LilyPond, avec visionneuse
PDF intégrée, un assistant de création de partition et beaucoup de
fonctionnalités d'édition.  Il repose sur les bibliothèques KDE@tie{}4 et
fonctionne actuellement sur toutes les variantes d'Unix dont GNU/Linux.

@divEnd

@divClass{column-center-top}
@subheading Denemo

@imageClickable{screenshot-denemo-small,png,
  (cliquez pour agrandir),screenshot-denemo,png,right}

@sourceimage{logo-linux,,,}
@sourceimage{logo-windows,,,}

@uref{http://denemo.org}

Denemo est un éditeur graphique qui génère du code source LilyPond et
peut jouer un rendu sonore.  Ce projet, actuellement en phase de
développement, génère du code pour une version ancienne de LilyPond
(2.8.7).  Il permet à l'utilisateur de voir le code source LilyPond en
même temps que la vue graphique.


@divEnd

@divClass{column-center-top}
@subheading Emacs et Vim

@sourceimage{logo-linux,,,}
@sourceimage{logo-freebsd,,,}
@sourceimage{logo-macosx,,,}
@sourceimage{logo-windows,,,}

@uref{http://www.gnu.org/software/emacs/}

Emacs est un éditeur de texte avec des fontionnalités spécifiques pour
un grand nombre de langages de programmation et de documents.  C'est un
éditeur très extensible, qui peut être utilisé comme un environnement de
développement intégré (IDE).  Il existe un @emph{mode LilyPond} qui offre
quelques fonctionnalités spécifiques pour travailler avec des fichiers
source LilyPond.  L'un des développeurs a même écrit un mode majeur pour
Emacs, @uref{http://nicolas.sceaux.free.fr/lilypond/lyqi.html,lyqi}.

@uref{http://www.vim.org}

Vim, éditeur de texte minimal, est une extension de l'ancien éditeur
Unix @command{vi}.  Il est également extensible et configurable.

En règle générale, si vous n'êtes pas déjà familier avec Emacs ou Vim,
alors vous préfèrerez peut-être utiliser un autre éditeur pour
travailler sur des fichiers source LilyPond.

Vous trouverez plus d'information quant au paramétrage d'Emacs et Vim au
chapitre @rprogram{LilyPond et les éditeurs de texte}.

@divEnd

@ignore these may not need to be here at all, as they are purely
MacOS scripts.

@divClass{column-center-top}
@subheading Autres

@subsubheading TexShop

@sourceimage{logo-macosx,,,}

@uref{http://www.uoregon.edu/~koch/texshop}

L'éditeur TexShop pour MacOS@tie{}X peut être muni d'une extension pour
lancer LilyPond, @command{lilypond-book} et @command{convert-ly},
disponible à
@example
@uref{http://www.dimi.uniud.it/~nicola.vitacolonna/home/content/lilypond-scripts}
@end example

@subsubheading TextMate

@sourceimage{logo-macosx,,,}

TextMate dispose d'un paquetage complémentaire pour LilyPond.  Pour
l'installer, lancez les commandes suivantes@tie{}:

@example
mkdir -p /Library/Application\ Support/TextMate/Bundles
cd /Library/Application\ Support/TextMate/Bundles
svn co http://svn.textmate.org/trunk/Bundles/LilyPond.tmbundle/
@end example

@divEnd
@end ignore



@divClass{column-center-top}
@subheading Programmes qui exportent du code LilyPond


@subsubheading Éditeurs de partition, tablature et MIDI

@itemize
@item
@uref{http://www.rosegardenmusic.com,Rosegarden}, séquenceur audio et
MIDI, comporte aussi un éditeur pour portée unique.

@item
@uref{http://vsr.informatik.tu-chemnitz.de/staff/jan/nted/nted.xhtml,NtEd},
basé sur la bibliothèque @uref{http://cairographics.org, Cairo}, dispose
d'une fonction expérimentale d'export pour LilyPond.

@item
@uref{http://www.tuxguitar.com.ar/,TuxGuitar} est un éditeur de
tablatures multi-pistes.  Il permet d'afficher tablatures et partitions,
et il  peut exporter du code LilyPond.

@item
@uref{http://musescore.org,MuseScore} produit du code LilyPond.

@item
@uref{http://canorus.org,Canorus} peut également exporter vers LilyPond,
mais est encore au stade de développement beta.  Les testeurs sont les
bienvenus.

@item
@uref{http://www.volny.cz/smilauer/rumor/rumor.html,Rumor}, un
convertisseur monophonique temps-réel MIDI vers LilyPond.

@item
@uref{http://www.holmessoft.co.uk/homepage/software/NWC2LY/index.htm,NW2LY},
programme en C#, permet de convertir une chanson écrite avec
@uref{http://www.noteworthysoftware.com/, NoteWorthy} au format LilyPond.


@end itemize

@subsubheading Générateurs de code

@itemize

@item
@uref{http://www.projectabjad.org/,Abjad}, API de contrôle
formaliste de partition pour @uref{http://www.python.org/,Python},
permet aux compositeurs de gérer du code LilyPond complexe.

@item
@uref{http://strasheela.sourceforge.net,Strasheela} est un système de
composition musicale basé sur le projet 
@uref{http://www.mozart-oz.org/,Mozart/Oz}.

@item
@uref{http://common-lisp.net/project/fomus/,FOMUS}, bibliothèque LISP
qui permet de générer de la notation à partir de logiciels de musique.

@end itemize
@divEnd

@divClass{column-center-top}


@subheading Autres programmes dont le développement est peu actif

@itemize

@item
@uref{http://lilykde.googlecode.com/,LilyKDE} a été remplacé par
@uref{http://www.frescobaldi.org/,Frescobaldi}.  Il reste cependant
disponible en version LilyKDE3 pour KDE@tie{}3.5 et lilypond-KDE4 pour
KDE@tie{}4.1.

@item
@uref{http://noteedit.berlios.de,NoteEdit}, qui importait
@uref{http://www.musicxml.com/xml.html,MusicXML}, s'est scindé en
@uref{http://vsr.informatik.tu-chemnitz.de/staff/jan/nted/nted.xhtml,NtEd}
et @uref{http://canorus.org,Canorus}.

@item
@uref{http://lilycomp.sourceforge.net, LilyComp} permet de saisir
graphiquement des notes.  Il fonctionne comme un pavé numérique
permettant de produire de la notation LilyPond.

@end itemize

@divEnd


@divClass{column-center-bottom}
@subheading Et ensuite ?

Vous êtes prêt(e) à @ref{Téléchargement,télécharger LilyPond}.

Vous êtes toujours incrédule ?  Beaucoup de compositeurs, musiciens et
chefs ont appris à écrire de la musique dans notre format texte.  Des
utilisateurs expérimentés nous font savoir qu'ils parviennent à entrer
une partition LilyPond complète plus rapidement qu'avec un clavier MIDI
ou la souris dans une interface graphique@tie{}!  Peut-être souhaitez-vous
relire les @ref{Fonctionnalités}, les @ref{Exemples}, la @ref{Liberté}
donnée par LilyPond, ou revoir les @ref{Témoignages} ou
@ref{Productions} des utilisateurs.  De plus, nous expliquons notre
approche de la technique informatique au service de la gravure musicale
dans la partie @ref{Contexte}.


@subheading Mentions légales

@divClass{legal}
Tous les logos et images des produits sont des marques déposées ou
sont protégés par le droit d'auteur.

@logoLegalLinux

@logoLegalFreeBSD

@logoLegalMacOSX

@logoLegalWindows

@divEnd

@divEnd<|MERGE_RESOLUTION|>--- conflicted
+++ resolved
@@ -1,11 +1,7 @@
 @c -*- coding: utf-8; mode: texinfo; documentlanguage: fr -*-
 @c This file is part of web.texi
 @ignore
-<<<<<<< HEAD
     Translation of GIT committish: 87a9977bbd54e3822338e290716845d8e2e304e3
-=======
-    Translation of GIT committish: 3503f928536c2cc5c0b19c31c276f845dc95b4c6
->>>>>>> a64a249d
 
     When revising a translation, copy the HEAD committish of the
     version that you are working on.  For details, see the Contributors'
