@c -*- coding: utf-8; mode: texinfo; documentlanguage : fr -*-
@c This file is part of web.texi
@ignore
   Translation of GIT committish: dc65755d47f9fad3edeb6b7aaa43b6121e17de78

   When revising a translation, copy the HEAD committish of the
   version that you are working on.  For details, see the Contributors'
   Guide, node Updating translation committishes..
@end ignore

@c Translators: Jean-Charles Malahieude, John Mandereau
@c Translation checkers:


@include included/acknowledge.itexi
@include included/authors.itexi
@include included/gsoc.itexi
@include included/helpus.itexi

@node Communauté
@unnumbered Communauté
@translationof Community

@divClass{link-headings}

@divClass{column-center-top}
@subheading Échanger avec la communauté
@c VO Interacting with the community

@itemize

@item
@ref{Contact} : obtenir de l'aide, discuter et rester en contact.

@item
@ref{Exemples minimalistes} : une nécessité lorsque l'on discute de
LilyPond.

@item
@ref{Signalement de bogue} : dysfonctionnement du programme.

@end itemize
@divEnd

@divClass{column-left-bottom}
@subheading Rendre LilyPond encore meilleur
@c VO Making LilyPond better

@itemize

@item
@ref{Participation} : pour les bonnes volontés qui se sentent
concernées.

@item
@ref{Mécénat} : pour ceux qui veulent contribuer financièrement.

@item
@ref{Développement} : pour ceux qui veulent contribuer et tester.

@item
@ref{Google Summer of Code} : liste des projets pour le Google Summer of
Code.

@item
@ref{Auteurs} : ceux qui ont permis à LilyPond d'être ce qu'il est
aujourd'hui.

@item
@ref{Remerciements} : projets et institutions soutenant LilyPond

@end itemize
@divEnd

@divClass{column-right-bottom}
@subheading Divers
@c VO Miscellaneous
@itemize

@item
@ref{Publications} : ce que nous avons écrit, et ce que l'on dit de
nous.

@item
@ref{Actualités} : archives des dépêches.

@item
@ref{Grenier} : annonces et recensement des modifications intervenues
aux cours des versions précédentes, actualités passée, etc.

@end itemize
@divEnd

@divEnd

@divClass{hide}
@menu
* Contact::
* Exemples minimalistes::
* Signalement de bogue::
* Participation::
* Mécénat::
* Développement::
* Google Summer of Code::
* Auteurs::
* Remerciements::
* Publications::
* Actualités::
* Grenier::
@end menu
@divEnd


@node Contact
@unnumberedsec Contact
@translationof Contact


@divClass{column-left-bottom}
@subheading Discuter entre utilisateurs et demander de l'aide
@c VO User Discussions and Help

@subsubheading Liste de diffusion des utilisateurs : @code{lilypond-user@@gnu.org}

Cette liste de diffusion @strong{anglophone} est le lieu privilégié des
utilisateurs pour discuter et s'entraider.

@quotation
@uref{http://lists.gnu.org/mailman/listinfo/lilypond-user,
page de souscription à lilypond-user}

@uref{http://lists.gnu.org/archive/html/lilypond-user/,
archive1 de la liste},
@uref{http://www.mail-archive.com/lilypond-user@@gnu.org/,
archive2},
@end quotation

@warning{Lorsque vous posez une question, merci de fournir des
@ref{Exemples minimalistes} !}


@subsubheading LilyPond Snippet Repository

Le LilyPond Snippet Repository regroupe des exemples de situations
particulières auxquelles ont été confrontés les utilisateurs de LilyPond.
Ils sont librement réutilisables dans vos propres travaux.  N'hésitez
pas à apporter votre concours à cette banque de trucs et astuces !

@example
@uref{http://lsr.di.unimi.it}
@end example

Un certain nombre d'exemples issus du LSR et particulièrement pertinents
sont directement inclus dans la documentation, volume
@ref{Morceaux choisis}.


@subsubheading IRC

Vous pouvez obtenir quelque support au travers de notre canal IRC :

@example
@uref{irc://irc.freenode.net/lilypond, #lilypond@@irc.freenode.net}
@end example

Ce canal ne disposant pas d'archive publique, nous vous invitons à
plutôt utiliser les listes de diffusion pour toute question qui pourrait
intéresser d'autres utilisateurs.

@html
<form action="http://webchat.freenode.net"
      method="get"
      name="f_lily_irc"
  <label>alias irc :
    <input name="nick" type="text" size="15" value="">
  </label>
  <input name="channels" type="hidden" value="lilypond">
  <input type="submit" value="Rejoindre #lilypond IRC Chat">
</form>

<script language="JavaScript" type="text/javascript">
  var username = "web";
  var lang = window.navigator.userLanguage ? window.navigator.userLanguage
  : window.navigator.language;
  username += '-' + lang.substr(0, 2);
  username += '-' + navigator.appName.substr(0, 2);
  username += navigator.appCodeName.replace (" ", "").substr(0, 2);
  username += navigator.platform.replace (" ", "").replace("nux", "").replace("n32", "");
  document.forms["f_lily_irc"].nick.value = username;
</script>
@end html


@subsubheading Autres langues

@quotation
@uref{https://lilypondforum.de/,
Forum germanophone}

@uref{http://www.lilypondforum.nl/,
Forum hollandais}

@uref{http://groups.google.com/group/lilypond-brasil,
Groupe des utilisateurs brésiliens}

@uref{http://lists.gnu.org/mailman/listinfo/lilypond-user-fr,
Liste de diffusion francophone}

@uref{http://lists.gnu.org/mailman/listinfo/lilypond-es,
Liste de diffusion hispanophone}
@end quotation

@divEnd


@divClass{column-right-top}
@subheading Le @emph{blog} de LilyPond

Le @emph{blog} de la communauté LilyPond, au titre de « Scores of
Beauty », est une ressource de grande valeur.

@example
@uref{http://lilypondblog.org}
@end example

@subsubheading Liste de diffusion des versions : @code{info-lilypond@@gnu.org}

Cette liste de diffusion est en lecture seule.  Son but est de notifier
la mise à disposition des versions.

@quotation
@uref{http://lists.gnu.org/mailman/listinfo/info-lilypond,
page de souscription à info-lilypond}

@uref{http://lists.gnu.org/archive/html/info-lilypond/,
archive1 de la liste},
@uref{http://www.mail-archive.com/info-lilypond@@gnu.org/,
archive2},
@end quotation

@divEnd


@divClass{column-right-bottom}
@subheading Contacter les développeurs ou les traducteurs
@c VO Developer Discussions and Translations

@subsubheading Liste de diffusion des développeurs : @code{lilypond-devel@@gnu.org}

C'est sur cette liste que se tiennent les discussions ayant trait au
développement.  C'est aussi à cette liste que peuvent être adressés les
patches.

@quotation
@uref{http://lists.gnu.org/mailman/listinfo/lilypond-devel,
Page de souscription à lilypond-devel}

@uref{http://lists.gnu.org/archive/html/lilypond-devel/,
archive1 de la liste},
@uref{http://www.mail-archive.com/lilypond-devel@@gnu.org/,
archive2},
@end quotation


@subsubheading Liste de diffusion des bogues : @code{bug-lilypond@@gnu.org}

Cette liste @strong{anglophone} est tout spécialement consacrée
signalements et discussions à propos des bogues ou limitations.  Elle
n'est pas destinée à recevoir des patches.

@quotation
@uref{http://lists.gnu.org/mailman/listinfo/bug-lilypond,
page de souscription à bug-lilypond}

@uref{http://lists.gnu.org/archive/html/bug-lilypond/,
archive1 de la liste},
@uref{http://www.mail-archive.com/bug-lilypond@@gnu.org/,
archive2},
@end quotation

@warning{Les directives à suivre pour poster un message sur cette
liste sont répertoriées dans @ref{Signalement de bogue}.}


@subheading Liste de diffusion des traductions : @code{translations@@lilynet.org}

C'est sur cette liste que se tiennent les discussions ayant trait aux
traductions des manuels.  Merci de n'y adresser aucun patche.

@quotation
@uref{http://lilypond-translations.3384276.n2.nabble.com/,
Translation mailing list archive}
@end quotation

@divEnd


@node Exemples minimalistes
@unnumberedsec Exemples minimalistes
@translationof Tiny examples

@divClass{column-center-top}
@subheading Exemple minimaliste@dots{} mais qu'est-ce donc que cela ?
@c VO What are @qq{Tiny examples}?

Un exemple minimaliste est un bout de code duquel @strong{plus rien} ne
peut être retiré.
@divEnd

@divClass{column-left-bottom}
@subheading Pourquoi être minimaliste@tie{}?
@c VO Why create them?

@divClass{keep-bullets}
@itemize

@item
Au plus l'exemple est simpliste, au plus vite ceux qui pourraient vous
aider comprendront votre propos et vous apporteront une réponse.

@item
Réduire l'exemple à sa plus simple expression indique que vous avez déjà
tenté par vous-même de trouver une solution.  Des tonnes de lignes
laissent à penser que celui qui les envoie se soucie guère de ce qui
arrive.

@item
La génération d'un exemple minimaliste permet de comprendre ce qui se
passe et évite la plupart du temps de signaler un problème qui, en
réalité, n'existe pas : lorsqu'un « bogue » ne peut être reproduit dans
le cadre d'un exemple minimal, il y a de fortes présomptions qu'il
s'agisse d'une inadéquation entre l'utilisateur et LilyPond plutôt que
réellement d'un « bogue ».

@end itemize
@divEnd

@divEnd


@divClass{column-right-bottom}
@subheading Comment être minimaliste@tie{}?
@c VO How to create them?

@divClass{keep-bullets}
@itemize

@item
Inclure une mention @code{\version} pour indiquer le numéro de version
utilisée.

@item
Être aussi bref et concis que possible.  Si des problèmes concernant les
espacements ou la mise en page peuvent nécessiter un certain nombre de
mesures, la plupart des litiges peuvent se cantonner à moins d'une
mesure.

@item
Lorsque vous créez un exemple minimal à partir de votre code, commencez
par commenter des portions de votre fichier -- à l'aide de @w{@code{%}
ou @code{%@{ @dots{} %@}}}.  Tout ce que vous mettez en commentaire et
qui ne nuit pas à la démonstration est superflu ; suprimez-le !

@item
Évitez autant que faire se peut toute notation, tonalité ou métrique
complexe, à moins que leur traitement ne soit précisément l'objet du
litige.

@item
N'utilisez pas les commandes @code{\override} ou @code{\set} à moins que
le problème ne soit directement lié à leur utilisation.

@item
Le cas échéant, joignez une image de ce à quoi vous voulez arriver.

@end itemize
@divEnd

@divEnd

@divClass{column-center-bottom}
@subheading Jusqu'où pousser le minimalisme@tie{}?
@c VO How tiny should they be?

En voici un exemple :

@example
\version "2.14.1"
\include "english.ly"

\score @{
  \new Staff @{
    \key d \major
    \numericTimeSignature
    \time 2/4
    <cs' d'' b''>16 <cs' d'' b''>8.
    %% Ici : la liaison des ré est bizarre.
    %% Trop haute ? Extrémité gauche décalée par rapport à celle du si ?
    ~
    <cs' d'' b''>8 [ <b d'' a''> ]
  @}
@}
@end example

C'est vrai, ce n'est pas très long.  Mais on peut encore le réduire :

@example
\version "2.14.1"
@{
  % la liaison du milieu est bizarre :
  <c' d'' b''>8. ~ <c' d'' b''>8
@}
@end example

Les exemples minimalistes dépassant les dix lignes de code ne sont pas
légion -- quatre lignes suffisent bien souvent à indiquer le problème.

@divEnd


@node Signalement de bogue
@unnumberedsec Signalement de bogue
@translationof Bug reports

@divClass{heading-center}
Si votre saisie entraîne un crash ou une sortie erronée, c'est un bogue.
@divEnd


@divClass{column-center-top}
@subheading Étape 1 : Le bogue est-il déjà recensé ?

Un recensement des bogues non encore résolus est disponible sur notre
@emph{bug tracker} ; suivez le lien

@example
@uref{http://sourceforge.net/p/testlilyissues/issues/}
@end example

@warning{Nous vous saurons gré de ne pas ajouter directement de
signalement sur le traceur de bogues.  Vous pourrez toujours, une fois
qu'il aura été dûment répertorié, y apporter vos commentaires et
compléments d'information.}

@divEnd


@divClass{column-left-bottom}
@subheading Étape 2 : Génération d'un signalement de bogue

Lorsque le dysfonctionnement que vous avez repéré n'est pas répertorié,
faites-le nous savoir en créant un signalement de bogue.

@warning{Nous n'acceptons les signalements de bogue que s'ils sont
rédigés sous la forme d'@ref{Exemples minimalistes}.  Nous ne disposons
pas de suffisamment de ressources pour traiter les rapports de bogue,
aussi tout exemple non minimaliste sera rejeté.  Dans la plupart des
cas, seules quelques notes suffisent à démontrer le dysfonctionnement.}

Voici ce à quoi devrait ressembler tout signalement de bogue :

@example
% Dans une liaison de prolongation
% seule la première note devrait porter
% l'altération accidentelle.
% Cette version l'ajoute partout.
\version "2.10.1"

\relative c'' @{
 bes1 ~
 bes1
@}
@end example

@divEnd


@divClass{column-right-bottom}
@subheading Étape 3 : Transmission d'un signalement de bogue

Après avoir vérifié que votre problème n'est pas déjà répertorié et
rédigé votre rapport de bogue, n'hésitez pas à nous le transmettre.

<<<<<<< HEAD
@divClass{keep-bullets}
@itemize

@item
Si vous êtes déjà inscrit à la liste de diffusion
@uref{mailto:bug-lilypond@@gnu.org,bug-lilypond@@gnu.org}, envoyez un
courriel comme à l'accoutumée.

@end itemize
@divEnd
=======
Il n'existe malheureusement plus d'interface permettant de poster
sur la liste de diffusion de bogues sans y être abonné.  Consultez
@example
@uref{https://lists.gnu.org/mailman/listinfo/bug-lilypond}
@end example
pour plus d'information.
>>>>>>> 82fca049

@divEnd


@divClass{column-center-bottom}
@subheading Étape 4: Notification de prise en compte

Une fois le message reçu, nos « exterminateurs de bogues » analyseront
votre rapport et vous demanderont peut-être des informations
complémentaires avant de l'ajouter au traceur.  Dans la mesure où
l'équipe est réduite, merci de leur laisser quelques jours avant
qu'ils ne vous transmettent le numéro de référence de votre signalement
une fois qu'il aura été ajouté à la base.

Vous pourrez alors, après l'avoir indiqué en cliquant le symbole
« enveloppe » apparaissant en regard du titre du rapport, être
automatiquement notifié du traitement apporté à ce bogue.  L'ajout de
commentaire et la souscription requièrent d'avoir un identifiant reconnu
par sourceforge.
@divEnd


@divClass{column-center-bottom}
@subheading Information complémentaire : indication du comportement escompté

Une fois votre requête enregistrée, n'hésitez pas à nous indiquer le
résultat que vous escomptiez.  Qu'il s'agisse d'un bout de code ou d'une
image -- réalisée à partir de n'importe quel outil --, tant que cela nous
aide à voir ce que vous désirez obtenir.
@divEnd


@node Participation
@unnumberedsec Participation
@translationof Help us

@divClass{column-center-top}
@helpusNeed

@divEnd

@divClass{column-left-top}
@divClass{keep-bullets}
@helpusSimple

@divEnd
@divEnd

@divClass{column-right-top}
@helpusAdvanced

@divEnd


@node Mécénat
@unnumberedsec Mécénat
@translationof Sponsoring

@divClass{keep-bullets}
@divClass{column-left-top}
@subheading Primes

Il fut un temps où

@itemize
@item des utilisateurs ont payé pour de nouvelles fonctionnalités,
@item des développeurs ont ajouté des fonctionnalités moyennant finances.
@end itemize

Le projet LilyPond ne dispose d'aucune organisation quant à ces
« efforts » ; il n'est en aucun cas partie prenante dans ces
transactions ni ne saurait les interdire.  Tout contrat qui pourrait
intervenir entre personnes privées ne saurait nous impliquer.

@divEnd

@divClass{column-right-top}
@subheading Principes généraux
@c VO Guidelines

Tout utilisateur désireux de rétribuer un travail doit avoir à l'esprit
les points suivants :

@itemize
@item
Les développeurs de LilyPond peuvent parfois proposer leurs services
sur les différentes listes de diffusion.

@item
Tout entendement entre personnes privées requiert les mêmes précautions
de base que n'importe quelle transaction : qui paye, combien, par quel
moyen et dans quelles conditions.  Nous vous invitons à lever tout doute
ou ambiguïté à ce sujet, avant même que les travaux soient entamés.

@end itemize

@divEnd


@divClass{column-center-bottom}
@subheading Développeurs intéressés
@c VO Interested developers

Vous trouverez ci-dessous une liste des personnes ayant exprimé leur
intérêt pour une rémunération.  Notez bien que la somme de travail varie
selon les gens et dans le temps.  Nous ne saurions garantir que cette
liste soit à jour, ni les capacités des intéressés.  Le seul critère est
« XYZ a demandé à être mentionné sur cette page ».

Un aperçu de l'historique des sources de LilyPond peut vous aider à
déterminer l'activité et l'expérience des développeurs.  Les
statistiques s'arrêtent à la version @versionDevel{}.

@multitable @columnfractions .3 .3 .3
@item @uref{http://lilypond.org/~graham/gitstats-all/, depuis les origines}
@tab @uref{http://lilypond.org/~graham/gitstats-1year/, sur un an}
@tab @uref{http://lilypond.org/~graham/gitstats-3months/, sur un trimestre}
@end multitable

Développeurs intéressés :
@table @asis
@item @email{lilypond-devel@@gnu.org, Liste des développeurs de LilyPond}
Dans la mesure où aucun développeur ne s'est actuellement déclaré,
veuillez vous adresser directement à la liste de diffusion des développeurs.

@c Format
@c @item @email{name@@adress.domain, Name}
@c area of interest (256 chars max)

@end table

@divEnd
@divEnd


@node Développement
@unnumberedsec Développement
@translationof Development

@divClass{heading-center}
@ifclear web_version
  @heading Développement pour LilyPond @version
@end ifclear
@ifset web_version
  @heading Développement pour LilyPond @versionDevel
@end ifset


@c we normally don't allow named references, but in this case
@c it's good to emphasize the "stable" part.  -gp
@warning{Il s'agit des versions @emph{instables et de développement}.
Si vous avez le moindre doute quant à l'utilisation ou l'installation de
LilyPond, nous vous enjoignons à utiliser le
@ref{Téléchargement, téléchargement de la version stable} et la
lecture des @ref{Manuels, manuels pour la version stable}.}

@divEnd


@divClass{column-center-top}
@subheading Numérotation des versions
@c VO Release numbers

Il existe deux jeux de version pour LilyPond : des versions stables
et des versions instables de développement.  Les versions stables
comportent, en versionnage « mineur », un numéro pair (par ex. 2.14,
2.16 ou 2.18).  Les versions de développement, quant à elles,
comportent un versionnage « mineur » impair (par ex. 2.15, 2.17
ou 2.19).

@divEnd


@divClass{column-left-top}
@subheading Téléchargement
@c VO Download

Des instructions concernant @code{git} et la compilation sont exposées
dans le Guide du contributeur.

@quotation
@uref{http://git.sv.gnu.org/gitweb/?p=lilypond.git, dépôt git de LilyPond}
@end quotation

Les rédacteurs de la documentation ainsi que les testeurs préféreront
travailler à partir des binaires les plus à jour :

@quotation

@downloadDevelLinuxNormal

@downloadDevelLinuxBig

@downloadDevelLinuxPPC

@downloadDevelFreeBSDNormal

@downloadDevelFreeBSDBig

@downloadDevelDarwinNormal

@downloadDevelDarwinPPC

@downloadDevelWindows

@downloadDevelSource

@end quotation

@divEnd


@divClass{column-right-top}
@subheading Le guide du contributeur
@c VO Contributor's Guide

Le développement de LilyPond est relativement complexe.  Dans l'espoir
d'aider les nouveaux contributeurs, et dans le but de préserver au mieux
la stabilité de ce système, nous avons rédigé un manuel dédié aux
activités de développement.

@warning{Dans la mesure où les développeurs de LilyPond sont disséminés
sur la planète, il n'est pas prévu que ce document soit un jour
traduit@dots{}}

@docLinksBare{Guide du contributeur, contributor,
  @rcontribnamed{Top,Guide du contributeur},
  @manualDevelContributorSplit,
  @manualDevelContributorBig, 500 kB,
  @manualDevelContributorPdf, 2.8 MB}

@divEnd


@divClass{column-center-top}
@subheading Tests de régression
@c VO Regression tests

@divClass{keep-bullets}

@ifclear web_version

@itemize
@item
@uref{../../input/regression/collated-files.html, Tests de régression}
relatifs à ce niveau de mise à jour
(@uref{../../input/regression/collated-files.pdf, version pdf}).

@item
@uref{../../input/regression/musicxml/collated-files.html, Tests de MusicXML}
relatifs à ce niveau de mise à jour
(@uref{../../input/regression/musicxml/collated-files.pdf, version pdf}).

@item
@uref{../../input/regression/abc2ly/collated-files.html, Test de abc2ly}
relatifs à ce niveau de mise à jour
(@uref{../../input/regression/abc2ly/collated-files.pdf, version pdf}).

@item
@uref{../../input/regression/lilypond-book/collated-files.html,
Test de lilypond-book} relatifs à ce niveau de mise à jour
(@uref{../../input/regression/lilypond-book/collated-files.pdf, version pdf}).
@end itemize

@end ifclear

@ifset web_version
@subsubheading Version de développement
@c VO Development version

@itemize
@item @regtestDevel (@regtestDevelPdf{})

@item @regtestDevelXml (@regtestDevelXmlPdf{})

@item @regtestDevelAbc (@regtestDevelAbcPdf{})

@item @regtestDevelLilypondBook (@regtestDevelLilypondBookPdf{})
@end itemize

@subsubheading Version stable
@c VO Stable version

@itemize
@item @regtestStable (@regtestStablePdf{})

@item @regtestStableXml (@regtestStableXmlPdf{})

@item @regtestStableAbc (@regtestStableAbcPdf{})

@item @regtestStableLilypondBook (@regtestStableLilypondBookPdf{})
@end itemize
@end ifset


@subsubheading Toutes versions
@c VO All versions

@itemize
@item @uref{http://lilypond.org/test,
Comparaison entre différentes versions}

@item @uref{http://lilypond.org/downloads/binaries/test-output/,
Archive de tous les tests de régression}

@end itemize

@divEnd
@divEnd


@divClass{column-center-bottom}
@subheading Manuels
@c VO Manuals

@ifclear web_version
@warning{Il s'agit des manuels pour LilyPond @version{} ; la
dernière mouture est consultable sur @url{http://lilypond.org}}
@end ifclear

@divClass{normal-table}
@multitable @columnfractions .3 .3 .3
@headitem Introduction

@item
@docLinkSplit{Initiation,learning,@manualDevelLearningSplit-fr}
@tab
@docLinkBig{Initiation,learning,@manualDevelLearningBig-fr}
@tab
@docLinkPdf{Initiation,learning,@manualDevelLearningPdf-fr}

@item
@docLinkSplit{Glossaire,music-glossary,@manualDevelGlossarySplit}
@tab
@docLinkBig{Glossaire,music-glossary,@manualDevelGlossaryBig}
@tab
@docLinkPdf{Glossaire,music-glossary,@manualDevelGlossaryPdf}

@item
@docLinkSplit{Essai,essay,@manualDevelEssaySplit-fr}
@tab
@docLinkBig{Essai,essay,@manualDevelEssayBig-fr}
@tab
@docLinkPdf{Essai,essay,@manualDevelEssayPdf-fr}
@end multitable

@multitable @columnfractions .3 .3 .3
@headitem Utilisation courante

@item
@docLinkSplit{Notation,notation,@manualDevelNotationSplit-fr}
@tab
@docLinkBig{Notation,notation,@manualDevelNotationBig-fr}
@tab
@docLinkPdf{Notation,notation,@manualDevelNotationPdf-fr}

@item
@docLinkSplit{Utilisation,usage,@manualDevelUsageSplit-fr}
@tab
@docLinkBig{Utilisation,usage,@manualDevelUsageBig-fr}
@tab
@docLinkPdf{Utilisation,usage,@manualDevelUsagePdf-fr}

@item
@docLinkSplit{Morceaux choisis,snippets,@manualDevelSnippetsSplit}
@tab
@docLinkBig{Morceaux choisis,snippets,@manualDevelSnippetsBig}
@tab
@docLinkPdf{Morceaux choisis,snippets,@manualDevelSnippetsPdf}
@end multitable

@multitable @columnfractions .3 .3 .3
@headitem Utilisation ponctuelle

@item
@docLinkSplit{Web,web,@manualDevelWebSplit-fr}
@tab
@docLinkBig{Web,web,@manualDevelWebBig-fr}
@tab
@docLinkPdf{Web,web,@manualDevelWebPdf-fr}

@item
@docLinkSplit{Nouveautés,changes,@manualDevelChangesSplit-fr}
@tab
@docLinkBig{Nouveautés,changes,@manualDevelChangesBig-fr}
@tab
@docLinkPdf{Nouveautés,changes,@manualDevelChangesPdf-fr}

@item
@docLinkSplit{Extension,extending,@manualDevelExtendingSplit-fr}
@tab
@docLinkBig{Extension,extending,@manualDevelExtendingBig-fr}
@tab
@docLinkPdf{Extension,extending,@manualDevelExtendingPdf-fr}

@item
@docLinkSplit{Références internes,internals,@manualDevelInternalsSplit}
@tab
@docLinkBig{Références internes,internals,@manualDevelInternalsBig}
@tab
@docLinkPdf{Références internes,internals,@manualDevelInternalsPdf}
@end multitable

@ifset web_version
@multitable @columnfractions .3
@headitem En téléchargement

@item
@doctarballDevel
@end multitable
@end ifset


@divEnd
@divEnd


@node Google Summer of Code
@unnumberedsec Google Summer of Code
@translationof Google Summer of Code

@warning{Dans la mesure où les développeurs de LilyPond sont disséminés
sur la planète et que la participation au programme estival de Google
requiert l'utilisation de l'anglais, il n’est pas prévu de traduire les
paragraphes qui suivent.}

@gsocCurrent


@node Auteurs
@unnumberedsec Auteurs
@translationof Authors

@divClass{column-left-top}
@subheading Équipe actuelle de développement

@divClass{keep-bullets}
@developersCurrent
@divEnd
@divEnd

@divClass{column-right-top}
@subheading Ceux qui ont participé dans le passé

@divClass{keep-bullets}
@developersPrevious
@divEnd
@divEnd


@divClass{column-center-top}
@subheading Contributeurs actifs

@divClass{keep-bullets}
@subsubheading Programmation

@coreCurrent

@subsubheading Fontes et polices

@fontCurrent

@subsubheading Documentation

@docCurrent

@subsubheading Résolution de bogue

@bugsquadCurrent

@subsubheading Support

@supportCurrent

@subsubheading Traduction

@translationsCurrent

@divEnd
@divEnd


@divClass{column-center-bottom}
@subheading Ceux qui ont contribué

@divClass{keep-bullets}
@subsubheading Programmmation

@corePrevious

@subsubheading Fontes et polices

@fontPrevious

@subsubheading Documentation

@docPrevious

@c    uncomment when we have any previous members -gp
@c @subsubheading Résolution de bogue

@c @bugsquadCurrent

@subsubheading Support

@supportPrevious

@subsubheading Traduction

@translationsPrevious

@divEnd
@divEnd


@node Remerciements
@unnumberedsec Remerciements

@divClass{column-center-top}
@subheading Remerciements

@divClass{keep-bullets}
@acknowledgementsCurrent
@divEnd
@divEnd


@node Publications
@unnumberedsec Publications
@translationof Publications

@divClass{column-center-top}
@subheading Ce que nous avons écrit

@divClass{keep-bullets}

@include we-wrote.itexi

@divEnd
@divEnd


@divClass{column-center-bottom}
@subheading Ce que certains ont fait avec LilyPond

@divClass{keep-bullets}

@include others-did.itexi

@divEnd
@divEnd

@contactUsAbout{publications universitaires}


@node Actualités
@unnumberedsec Actualités
@translationof News

@include web/news-new.itexi

@divClass{column-center-bottom}
@subheading Actualités passées

Les vieilles annonces et informations de version sont rangées au
@rwebnamed{Grenier,grenier}.

@divEnd


@node Grenier
@unnumberedsec Grenier
@translationof Attic

@divClass{column-center-top}
@subheading Annonces

Annonces et nouvelles, par version :
@uref{http://lilypond.org/doc/v2.16/Documentation/web/index#Lilypond-2_002e16_002e0-released_0021-August-24_002c-2012-1,v2.16},
@uref{http://lilypond.org/doc/v2.14/Documentation/web/index#LilyPond-2_002e14_002e0-released_0021-June-6_002c-2011,v2.14},
@miscLink{announce-v2.12,v2.12},
@miscLink{announce-v2.10,v2.10},
@miscLink{announce-v2.8,v2.8},
@miscLink{announce-v2.6,v2.6},
@miscLink{announce-v2.4,v2.4},
@miscLink{announce-v2.2,v2.2},
@miscLink{announce-v2.0,v2.0},
@miscLink{ANNOUNCE-1.2,v1.2 (2)},
@miscLink{ANNOUNCE-1.0,v1.0},
@miscLink{ANNOUNCE-0.1,v0.1}

Liste descriptive des évolutions, par version :
@uref{http://lilypond.org/doc/v2.16/Documentation/changes/index.html,v2.16},
@uref{http://lilypond.org/doc/v2.14/Documentation/changes/index.html,v2.14},
@uref{http://lilypond.org/doc/v2.12/Documentation/topdocs/NEWS,v2.12},
@uref{http://lilypond.org/doc/v2.10/Documentation/topdocs/NEWS,v2.10},
@uref{http://lilypond.org/doc/v2.8/Documentation/topdocs/NEWS,v2.8},
@uref{http://lilypond.org/doc/v2.6/Documentation/topdocs/NEWS,v2.6},
@uref{http://lilypond.org/doc/v2.4/Documentation/topdocs/out-www/NEWS,v2.4},
@uref{http://lilypond.org/doc/v2.2/Documentation/topdocs/out-www/NEWS,v2.2},
@uref{http://lilypond.org/doc/v2.0/Documentation/topdocs/out-www/NEWS,v2.0},
@uref{http://lilypond.org/doc/v1.8/Documentation/topdocs/out-www/NEWS,v1.8},
@uref{http://lilypond.org/doc/v1.6/Documentation/out-www/NEWS,v1.6},
@miscLink{NEWS-1.4,v1.4},
@miscLink{NEWS-1.2,v1.2}

@divEnd

@divClass{column-center-middle-color3}
@subheading Remerciements

Tous nos remerciements aux développeurs, contributeurs, chasseurs
de bogue et à ceux qui nous ont fait part de leurs suggestions pour
@miscLink{THANKS-2.16,v2.16},
@miscLink{THANKS-2.14,v2.14},
@miscLink{THANKS-2.12,v2.12},
@miscLink{THANKS-2.10,v2.10},
@miscLink{THANKS-2.8,v2.8},
@miscLink{THANKS-2.6,v2.6},
@miscLink{THANKS-2.4,v2.4},
@miscLink{THANKS-2.2,v2.2},
@miscLink{THANKS-2.0,v2.0},
@miscLink{THANKS-1.8,v1.8}

@divEnd

@divClass{column-center-middle-color3}
@subheading Journal des modifications

Notes des développeurs, par version :
@miscLink{ChangeLog-2.10,v2.10},
@miscLink{ChangeLog-2.3,v2.3},
@miscLink{ChangeLog-2.1,v2.1},
@miscLink{ChangeLog-1.5,v1.5 (1)},
@miscLink{CHANGES-1.5,v1.5 (2)},
@miscLink{CHANGES-1.4,v1.4},
@miscLink{CHANGES-1.3,v1.3},
@miscLink{CHANGES-1.2,v1.2},
@miscLink{CHANGES-1.1,v1.1},
@miscLink{CHANGES-1.0,v1.0},
@miscLink{CHANGES-0.1,v0.1},
@miscLink{CHANGES-0.0,v0.0}

@divEnd


@divClass{column-center-middle-color2 bigger-subsubheadings}
@subheading Suggestions en suspend pour le Google Summer of Code
@c VO Inactive Google Summer of Code project suggestions

@gsocInactive
@divEnd


@divClass{column-center-middle-color2}
@subheading Actualités passées
@c VO Old News

Actualités jusqu'à juillet 2003. Les actualités plus récentes se
trouvent à la page @ref{Actualités}.

@divEnd

@include web/news-old.itexi<|MERGE_RESOLUTION|>--- conflicted
+++ resolved
@@ -481,25 +481,12 @@
 Après avoir vérifié que votre problème n'est pas déjà répertorié et
 rédigé votre rapport de bogue, n'hésitez pas à nous le transmettre.
 
-<<<<<<< HEAD
-@divClass{keep-bullets}
-@itemize
-
-@item
-Si vous êtes déjà inscrit à la liste de diffusion
-@uref{mailto:bug-lilypond@@gnu.org,bug-lilypond@@gnu.org}, envoyez un
-courriel comme à l'accoutumée.
-
-@end itemize
-@divEnd
-=======
 Il n'existe malheureusement plus d'interface permettant de poster
 sur la liste de diffusion de bogues sans y être abonné.  Consultez
 @example
 @uref{https://lists.gnu.org/mailman/listinfo/bug-lilypond}
 @end example
 pour plus d'information.
->>>>>>> 82fca049
 
 @divEnd
 
