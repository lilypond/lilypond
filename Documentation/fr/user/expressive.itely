--- conflicted
+++ resolved
@@ -235,11 +235,7 @@
 c\< d e f\!
 \crescHairpin
 e\> d c b\!
-<<<<<<< HEAD
-\dimTextDecr
-=======
 \dimTextDecresc
->>>>>>> 3a22834f
 c\> d e f\!
 \dimTextDim
 e\> d c b\!
