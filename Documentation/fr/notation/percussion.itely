--- conflicted
+++ resolved
@@ -496,78 +496,9 @@
 drumPitchNames.ls = #'sidestick
 drumPitchNames.rs = #'ridecymbal
 
-<<<<<<< HEAD
-  \drummode {
-    \time 2/4
-    wbl8 16 16 wbh8-> wbl |
-    wbl8 16 wbh-> ~ 16 wbl r8 |
-  }
-}
-@end lilypond
-
-Vous aurez remarqué ici l'allongement des barres de mesure par
-l'instruction
-@w{@code{\override Staff.BarLine.bar-extent #'(de . à)}}.  Il faut
-aussi définir la position des deux lignes de la portée -- voir à ce
-sujet la rubrique @ref{Symbole de la portée}.
-
-Un tambourin, saisi avec un @qq{tamb} :
-
-@lilypond[verbatim,quote]
-#(define mydrums '((tambourine default #t 0)))
-
-\new DrumStaff \with { instrumentName = "Tambourine" }
-
-\drummode {
-  \set DrumStaff.drumStyleTable = #(alist->hash-table mydrums)
-
-  \time 6/8
-  tamb8. 16 8 8 8 8 |
-  tamb4. 8 8 8 |
-  % the trick with the scaled duration and the shorter rest
-  % is neccessary for the correct ending of the trill-span!
-  tamb2.*5/6 \startTrillSpan s8 \stopTrillSpan |
-}
-@end lilypond
-
-Un peu de tam tam, abrégé @qq{tt} :
-
-@lilypond[quote,verbatim]
-#(define mydrums '((tamtam default #t 0)))
-
-\new DrumStaff \with { instrumentName = "Tamtam" }
-
-\drummode {
-\set DrumStaff.drumStyleTable = #(alist->hash-table mydrums)
-\override Staff.StaffSymbol.line-positions = #'( 0 )
-\override Staff.BarLine.bar-extent = #'(-1.5 . 1.5)
-
-  tt 1 \pp \laissezVibrer
-}
-@end lilypond
-
-Deux cloches, une sonnaille -- @qq{cb} pour @emph{cowbell} -- et une
-cloche de quart -- @qq{rb} pour @emph{ridebell} :
-
-@lilypond[quote,verbatim]
-#(define mydrums '((ridebell default #t  3)
-                   (cowbell  default #t -2)))
-
-\new DrumStaff \with { instrumentName = "Different Bells" }
-
-\drummode {
-  \set DrumStaff.drumStyleTable = #(alist->hash-table mydrums)
-  \override DrumStaff.StaffSymbol.line-positions = #'(-2 3)
-   \override Staff.BarLine.bar-extent = #'(-1.5 . 1.5)
-
-  \time 2/4
-  rb8 8 cb8 16 rb16-> ~ |
-  16 8 16 cb8 8 |
-=======
 \drums {
   leftsnap4. rightsnap8 leftsnap4 rightsnap
   ls8 rs ls rs ls4 rs
->>>>>>> 82fca049
 }
 @end lilypond
 
@@ -617,27 +548,6 @@
 test = \drummode { dba4 do ds dbm dom dsm }
 
 \score {
-<<<<<<< HEAD
-  \new StaffGroup <<
-    \new DrumStaff \with {
-      instrumentName = \markup {
-        \column {
-          "Tambourine"
-          "et"
-          "caisse claire s. timbre"
-        }
-      }
-      drumStyleTable = #(alist->hash-table mydrums)
-      }
-      \drumsA
-
-   \new DrumStaff \with {
-     instrumentName = "Grosse Caisse"
-     drumStyleTable = #(alist->hash-table mydrums)
-     }
-     \drumsB
-  >>
-=======
   \new DrumStaff \with {
     \override StaffSymbol.line-count = #3
     instrumentName = "Djembé "
@@ -649,7 +559,6 @@
   }
   \layout {}
   \midi {}
->>>>>>> 82fca049
 }
 @end lilypond
 
