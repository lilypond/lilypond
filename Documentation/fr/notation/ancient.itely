@c -*- coding: utf-8; mode: texinfo; documentlanguage: fr -*-

@ignore
    Translation of GIT committish: 049bdd90b5ae67fe463bf85e926c2eabf51acf74

    When revising a translation, copy the HEAD committish of the
    version that you are working on.  For details, see the Contributors'
    Guide, node Updating translation committishes..
@end ignore

<<<<<<< HEAD

@c \version "2.17.5"
=======
@c \version "2.16.0"
>>>>>>> c4248fdb

@c Translators: Jean-Charles Malahieude

@node Notations anciennes
@section Notations anciennes
@translationof Ancient notation

@lilypondfile[quote]{ancient-headword.ly}

@cindex Vaticana, Editio
@cindex Medicaea, Editio
@cindex hufnagel
@cindex Petrucci
@cindex mensural

@menu
* Formes de notation ancienne prises en charge::
* Considérations communes aux musiques anciennes::
* Typographie de musique ancienne::
* Typographie du chant grégorien::
* Typographie de notation kiévienne::
* Réédition de musique ancienne::
@end menu

La gestion par LilyPond des formes de notation ancienne inclut des
fonctionnalités spécifiques à la notation mensurale, au chant
grégorien et à la notation de style kievien.  Ces fonctionnalités sont
accessibles en modifiant les propriétés de style des objets graphiques
tels que tête de note ou silence, ou bien grâce aux contextes prédéfinis
à cet effet.

De nombreux objets graphiques -- « grobs » dans le jargon de LilyPond
-- disposent d'une propriété @code{style}.  Manipuler cette propriété
permet d'adapter l'aspect typographique des @emph{grobs} à une forme de
notation particulière, ce qui évite la création de nouveaux concepts de
notation.  Voir à ce sujet

@itemize
@item @ref{Têtes de note anciennes},
@item @ref{Altérations et armures anciennes},
@item @ref{Silences anciens},
@item @ref{Clefs anciennes},
@item @ref{Clefs grégoriennes},
@item @ref{Crochets anciens},
@item @ref{Métriques anciennes}.
@end itemize

D'autres aspects de la notation ancienne ne peuvent pas être gérés
aussi simplement qu'en jouant sur les propriétés d'un style appliqué à
un objet graphique ou en lui ajoutant des articulations.  Certains
concepts sont spécifiques à la notation ancienne.

@itemize
@item @ref{Guidons},
@item @ref{Divisions},
@item @ref{Ligatures}.
@end itemize

@seealso
Glossaire musicologique :
@rglos{custos},
@rglos{ligature},
@rglos{mensural notation}.

Manuel de notation :
@ref{Têtes de note anciennes},
@ref{Altérations et armures anciennes},
@ref{Silences anciens},
@ref{Clefs grégoriennes},
@ref{Crochets anciens},
@ref{Métriques anciennes},
@ref{Guidons},
@ref{Divisions},
@ref{Ligatures}.


@node Formes de notation ancienne prises en charge
@unnumberedsubsubsec Formes de notation ancienne prises en charge
@translationof Overview of the supported styles

En matière de chant grégorien, LilyPond dispose de trois différents
styles :

@itemize
@item @emph{Editio Vaticana} constitue un style à part entière dédié au
chant grégorien, le plus approchant possible des éditions de Solesmes,
éditeur officiel du Vatican depuis 1904. LilyPond dispose de tous les
signes de notation propres à ce style, y compris les ligatures, custodes
et certaines spécificités comme le quilisma et l'oriscus.

@cindex Solesmes
@cindex Vaticana, Editio

@item @emph{Editio Medicaea} dispose d'un certain nombre de
spécificités des éditions qui faisaient autorité avant Solesmes.  On
le connaît aussi sous le nom de Ratisbone.  Ce qui le distingue le
plus du style @emph{Vaticana} réside dans les clefs, en forme de barres
obliques, et les têtes de note, plus carrées et régulières.

@cindex Ratisbona, Editio
@cindex Medicaea, Editio

@item Le style @emph{Hufnagel} (« clou de fer à cheval ») ou
@emph{gothique} imite le style des manuscrits médiévaux d'Allemagne et
d'Europe centrale.  Il tire son nom de l'allure des notes (en virgule ou
@emph{virga}) qui ressemblent à des têtes de clou.

@cindex hufnagel
@end itemize

LilyPond dispose de trois styles imitant les manuscrits du Bas Moyen Âge
et de la Renaissance ainsi que les premières impressions de musique
mesurée.

@itemize
@item Le style @emph{Mensural} est celui qui se rapproche le plus des
manuscrits de la période allant de la fin du Moyen Âge au début de la
Renaissance, avec ses petites têtes de note en forme de losange étroit
et ses silences comme dessinés à main levée.

@cindex mensural

@item Le style @emph{Neomensural} est une version moderne et stylisée du
style mensural : les têtes de note sont un peu plus galbées et les
silences plus rectilignes.  Ce style est tout à fait approprié à
l'incipit d'une transcription de musique ancienne.

@cindex neomensural

@item Le style @emph{Petrucci} tire son nom du fameux graveur vénitien
Ottaviano Petrucci (1466-1539), premier imprimeur à utiliser des
caractères amovibles pour la musique dans son édition du @emph{Harmonice
musices odhecaton} en 1501.  Les têtes de notes de ce style sont plus
larges que pour les autres styles mensuraux.

@cindex Petrucci

@end itemize

Bien qu'il ne soient pas complets, les styles @emph{Baroque} et
@emph{Classical} diffèrent du style par défaut par quelques détails --
certaines têtes de note pour le @emph{Baroque} et le soupir pour le
@emph{Classical}.

Seul le style mensural dispose de signes alternatifs couvrant tous les
aspects de la notation.  Ainsi, les silences et les crochets sont
absents du style grégorien puisqu'ils ne sont pas utilisés dans la
notation du plain-chant ; le style Petrucci ne dispose en propre
d'aucun crochet ni d'altération.

Chacun des éléments de notation peut donc être modifié de manière
indépendante jusqu'à, pourquoi pas, utiliser dans une même partition des
crochet en @emph{Mensural}, des têtes de note de @emph{Petrucci}, des
silences du @emph{Classical} et des clefs du style @emph{Vaticana}.

@seealso
Glossaire musicologique :
@rglos{mensural notation},
@rglos{flag}.


@node Considérations communes aux musiques anciennes
@subsection Considérations communes aux musiques anciennes
@translationof Ancient notation---common features

@menu
* Contextes prédéfinis::
* Ligatures::
* Guidons::
* Prise en charge de la basse figurée::
@end menu


@node Contextes prédéfinis
@unnumberedsubsubsec Contextes prédéfinis
@translationof Pre-defined contexts

LilyPond dispose, en matière de musique ancienne et de grégorien, de
contextes prédéfinis.  Ceux-ci contiennent tout ce qui est nécessaire à
la gestion d'une voix ou d'une portée selon le style adopté.  Si tout
cela vous dépasse et que vous désirez plonger dans le vif du sujet sans
trop vous préoccuper d'ajuster des contextes, consultez les pages
dédiées aux contextes prédéfinis.  Ils vous permettront d'adapter vos
contextes de voix et de portée, et vous n'aurez plus qu'à saisir les
notes dans un contexte @code{VaticanaVoice}, @code{VaticanaStaff},
@code{MensuralVoice} ou @code{MensuralStaff}.  Vous trouverez des
détails sur ces contextes aux rubriques

@itemize
@item @ref{Contextes du chant grégorien},
@item @ref{Contextes de musique mensurale}.
@end itemize

@seealso
Glossaire musicologique :
@rglos{mensural notation}.

Manuel de notation :
@ref{Contextes de musique mensurale},
@ref{Contextes du chant grégorien}.


@node Ligatures
@unnumberedsubsubsec Ligatures
@translationof Ligatures

@cindex ligature

@c TODO: Should double check if I recalled things correctly when I wrote
@c down the following paragraph by heart.

Une ligature est un symbole graphique qui représente un groupe d'au
moins deux notes distinctes.  Les ligatures ont commencé à apparaître
dans les manuscrits de chant grégorien, pour indiquer des suites
ascendantes ou descendantes de notes.

Les ligatures s'indiquent par un bornage entre @code{\[} et  @code{\]}.
Certains styles de ligature peuvent demander un complément de syntaxe
spécifique.  Par défaut, le graveur @code{LigatureBracket} place un
simple crochet au dessus de la ligature :

@lilypond[quote,ragged-right,verbatim]
\transpose c c' {
  \[ g c a f d' \]
  a g f
  \[ e f a g \]
}
@end lilypond

Deux autres styles de ligature sont accessibles : vatican pour le
grégorien et mensural pour la musique ancienne (seules sont disponibles
les ligatures mensurales blanches, avec quelques limitations).  Selon le
style de ligature désiré, il faut remplacer, dans le contexte
@code{Voice} approprié, le graveur @code{Ligature_bracket_engraver} par
le graveur de ligature qui convient -- voir les rubriques
@ref{Ligatures mensurales} et @ref{Neumes et ligatures grégoriennes} à
ce sujet. 

@seealso
Glossaire musicologique :
@rglos{ligature}.

Manuel de notation :
@ref{Ligatures mensurales},
@ref{Neumes et ligatures grégoriennes}.

@knownissues
La gestion de l'espacement spécifique aux ligatures n'est à ce jour
pas implémentée.  En conséquence, les ligatures sont trop espacées les
unes des autres et les sauts de ligne mal ajustés. De plus, les
paroles ne s'alignent pas de manière satisfaisante en présence de ligatures.

Les altérations ne pouvant être imprimées à l'intérieur d'une
ligature, il faut les rassembler et les imprimer juste avant.

La syntaxe utilisée correspond à l'ancienne convention de préfixage
@code{\[ expression musicale\]}.  Pour des raisons d'uniformité,
nous opterons probablement pour le style en suffixe (postfix)
@code{note\[ @dots{} note\]}.

@c En attendant, vous pouvez inclure le fichier
@c @file{gregorian-init.ly}, qui fournit une fonction Scheme
@c @example
@c \ligature @var{music expr}
@c @end example
@c qui produit le même résultat, et dont la pérennité est assurée.

@c TODO: this does not seem to work at the moment.
@c -- eo


@node Guidons
@unnumberedsubsubsec Guidons
@translationof Custodes

@cindex guidon
@cindex custos
@cindex custodes

Un guidon --- @emph{custos}, pluriel @emph{custodes} en latin --- est un
symbole qui apparaît à la fin d'une portée.  Il montre la hauteur de la
ou des premières notes de la portée suivante, donnant une indication
judicieuse à l'exécutant.

Les guidons étaient couramment utilisés jusqu'au XVIIe siècle.  De nos
jours, on les retrouve uniquement dans quelques formes particulières de
notation telles que les éditions contemporaines de chant grégorien comme
les @emph{editio vaticana}.  Différents glyphes existent selon le style
de notation.

L'impression de guidons s'obtient en affectant, dans un bloc
@code{\layout}, le @rinternals{Custos_engraver} au contexte
@code{Staff}, comme le montre l'exemple suivant.

@lilypond[quote,ragged-right]
\score {
  \relative c'' {
    a1
    \break
    g
  }
  \layout {
    \context {
      \Staff
      \consists "Custos_engraver"
      \override Custos #'style = #'mensural
    }
  }
}
@end lilypond

Le glyphe du guidon est déterminé par la propriété @code{style}.  Les
styles disponibles sont @code{vaticana}, @code{medicaea},
@code{hufnagel} et @code{mensural}.  En voici un aperçu :

@lilypond[quote,ragged-right,fragment]
\new Lyrics \lyricmode {
  \markup { \column {
    \typewriter "vaticana "
    \line { " " \musicglyph #"custodes.vaticana.u0" }
  } }
  \markup { \column {
    \typewriter "medicaea "
    \line { " " \musicglyph #"custodes.medicaea.u0" }
  }}
  \markup { \column {
    \typewriter "hufnagel "
    \line { " " \musicglyph #"custodes.hufnagel.u0" }
  }}
  \markup { \column {
    \typewriter "mensural "
    \line { " " \musicglyph #"custodes.mensural.u0" }
  }}
}
@end lilypond

@seealso
Glossaire musicologique :
@rglos{custos}.

Référence des propriétés internes :
@rinternals{Custos}.

Morceaux choisis :
@rlsrnamed{Ancient notation, Musiques anciennes}.


@node Prise en charge de la basse figurée
@unnumberedsubsubsec Prise en charge de la basse figurée
@translationof Figured bass support

LilyPond gère partiellement la représentation de basses chiffrées,
typiques de l'époque baroque, mais également employées de nos jours en
harmonie et en analyse -- voir la rubrique @ref{Basse chiffrée}.

@seealso
Glossaire musicologique :
@rglosnamed{figured bass,Basse figurée}.

Manuel de notation :
@ref{Basse chiffrée}.


@node Typographie de musique ancienne
@subsection Typographie de musique ancienne
@translationof Typesetting mensural music

@menu
* Contextes de musique mensurale::
* Clefs anciennes::
* Métriques anciennes::
* Têtes de note anciennes::
* Crochets anciens::
* Silences anciens::
* Altérations et armures anciennes::
* Altérations suggérées (musica ficta)::
* Ligatures mensurales::
@end menu


@node Contextes de musique mensurale
@unnumberedsubsubsec Contextes de musique mensurale
@translationof Mensural contexts

@cindex MensuralVoiceContext
@cindex MensuralStaffContext

Les contextes @code{MensuralVoice} et @code{MensuralStaff} permettent de
graver des chants dans le style mesuré.  Ces contextes initialisent les
propriétés de tous les autres contextes et objets graphiques à des
valeurs adéquates, de telle sorte que vous pouvez tout de suite vous
lancer dans la saisie de votre chant comme ci-après :

@lilypond[quote,ragged-right,verbatim]
\score {
  <<
    \new MensuralVoice = "discantus" \transpose c c' {
      \override Score.BarNumber #'transparent = ##t {
        c'1\melisma bes a g\melismaEnd
        f\breve
        \[ f1\melisma a c'\breve d'\melismaEnd \]
        c'\longa
        c'\breve\melisma a1 g1\melismaEnd
        fis\longa^\signumcongruentiae
      }
    }
    \new Lyrics \lyricsto "discantus" {
      San -- ctus, San -- ctus, San -- ctus
    }
  >>
}
@end lilypond

@seealso
Glossaire musicologique :
@rglos{mensural notation}.


@node Clefs anciennes
@unnumberedsubsubsec Clefs anciennes
@translationof Mensural clefs

@cindex clefs
@cindex clés
@cindex anciennes, clefs

Avec LilyPond, de nombreuses clés sont disponibles, dont certaines sont
dédiées à la musique ancienne.

Le tableau suivant présente les différentes clés anciennes que vous
pouvez sélectionner avec la commande @code{\clef}.  Certaines de ces
clés utilisent le même glyphe, attaché à l'une ou l'autre des lignes
de la portée.  Le chiffre porté en suffixe permet alors de les
différencier.  Vous pouvez néanmoins forcer le positionnement du
glyphe sur une ligne, comme expliqué à la section @ref{Clefs}.  Dans la
colonne exemple, la note suivant la clé est un do médium.

Les clés d'ut de Petrucci avaient une hampe gauche différente selon
leur ligne de rattachement.

@multitable @columnfractions .4 .4 .2
@item
@b{Description}
@tab
@b{Clef disponible}
@tab
@b{Exemple}

@item
Clef d'ut, style mensural historique
@tab
@code{mensural-c1}, @code{mensural-c2},@*
@code{mensural-c3}, @code{mensural-c4}
@tab
@lilypond[relative=1,notime]
  \clef "mensural-c2"
  \override NoteHead #'style = #'mensural
  c
@end lilypond

@item
Clef de fa, style mensural historique
@tab
@code{mensural-f}
@tab
@lilypond[relative=1,notime]
  \clef "mensural-f"
  \override NoteHead #'style = #'mensural
  c
@end lilypond

@item
Clef de sol, style mensural historique
@tab
@code{mensural-g}
@tab
@lilypond[relative=1,notime]
  \clef "mensural-g"
  \override NoteHead #'style = #'mensural
  c
@end lilypond

@item
Clef d'ut, style mensural moderne
@tab
@code{neomensural-c1}, @code{neomensural-c2},@*
@code{neomensural-c3}, @code{neomensural-c4}
@tab
@lilypond[relative=1,notime]
  \clef "neomensural-c2" c
@end lilypond

@item
Clef d'ut, style mensural Petrucci, positionnable sur différentes
lignes (clef d'ut seconde pour l'exemple)
@tab
@code{petrucci-c1}, @code{petrucci-c2},@*
@code{petrucci-c3}, @code{petrucci-c4},@*
@code{petrucci-c5}
@tab
@lilypond[relative=1,notime]
  \clef "petrucci-c2"
  \override NoteHead #'style = #'mensural
  c
@end lilypond

@item
Clef de fa, style mensural Petrucci, positionnable sur différentes
lignes (clef de fa troisième pour l'exemple)
@tab
@code{petrucci-f3}, @code{petrucci-f4},@*
@code{petrucci-f5}
@tab
@lilypond[relative=1,notime]
  \clef "petrucci-f3"
  \override NoteHead #'style = #'mensural
  c
@end lilypond

@item
Clef de sol, style mensural Petrucci
@tab
@code{petrucci-g}
@tab
@lilypond[relative=1,notime]
  \clef "petrucci-g"
  \override NoteHead #'style = #'mensural
  c
@end lilypond
@end multitable

@emph{Moderne} signifie @qq{gravé comme dans les transcriptions
contemporaines de musique mesurée.}

@emph{Petrucci} signifie @qq{inspiré des éditions réalisées par le
maître graveur Petrucci (1466-1539).}

@emph{Historique} signifie @qq{gravé comme dans les éditions
historiques, manuscrites ou non, autres que celles de Petrucci.}

@seealso
Glossaire musicologique :
@rglos{mensural notation},
@rglos{clef}.

Manuel de notation :
@ref{Clefs}.

@knownissues
La clef de sol mensurale est calquée sur celle de Petrucci.


@node Métriques anciennes
@unnumberedsubsubsec Métriques anciennes
@translationof Mensural time signatures

@cindex ancienne, métrique

Les chiffrages de métrique mensurale sont partiellement pris en charge.
Les glyphes ne font que représenter des métriques particulières.  En
d'autres termes, pour obtenir le glyphe correspondant à une métrique
mensurale particulière à l'aide de la commande @code{\time n/m},
vous devez choisir la paire @w{@code{(n,m)}} parmi les valeurs
suivantes :

@lilypond[quote,ragged-right]
\layout {
  indent = 0.0
  \context {
    \Staff
    \remove "Staff_symbol_engraver"
    \remove "Clef_engraver"
    \remove "Time_signature_engraver"
  }
}
{
  \set Score.timing = ##f
  \set Score.barAlways = ##t
  s_\markup { "\\time 4/4" }^\markup { "       " \musicglyph
#"timesig.neomensural44" }
  s
  s_\markup { "\\time 2/2" }^\markup { "       " \musicglyph
#"timesig.neomensural22" }
  s
  s_\markup { "\\time 6/4" }^\markup { "       " \musicglyph
#"timesig.neomensural64" }
  s
  s_\markup { "\\time 6/8" }^\markup { "       " \musicglyph
#"timesig.neomensural68" }
  \break
  s_\markup { "\\time 3/2" }^\markup { "       " \musicglyph
#"timesig.neomensural32" }
  s
  s_\markup { "\\time 3/4" }^\markup { "       " \musicglyph
#"timesig.neomensural34" }
  s
  s_\markup { "\\time 9/4" }^\markup { "       " \musicglyph
#"timesig.neomensural94" }
  s
  s_\markup { "\\time 9/8" }^\markup { "       " \musicglyph
#"timesig.neomensural98" }
  \break
  s_\markup { "\\time 4/8" }^\markup { "       " \musicglyph
#"timesig.neomensural48" }
  s
  s_\markup { "\\time 2/4" }^\markup { "       " \musicglyph
#"timesig.neomensural24" }
}
@end lilypond

La propriété @code{style} de l'objet @code{TimeSignature} permet
d'accéder aux indicateurs de métrique anciens.  Les styles
@code{neomensural} et @code{mensural} sont disponibles.  Vous avez vu
ci-dessus le style @code{neomensural}, particulièrement utilisé pour
l'incipit des transcriptions.  Le style @code{mensural} imite l'aspect
de certaines éditions du XVIe siècle.

Voici les différences entre les styles :

@lilypond[ragged-right,relative=1,quote]
{
  \textLengthOn

  \time 2/2
  c1^\markup { \hspace #-2.0 \typewriter default }

  \override Staff.TimeSignature #'style = #'numbered
  \time 2/2
  c1^\markup { \hspace #-2.0 \typewriter numbered }

  \override Staff.TimeSignature #'style = #'mensural
  \time 2/2
  c1^\markup { \hspace #-2.0 \typewriter mensural }

  \override Staff.TimeSignature #'style = #'neomensural
  \time 2/2
  c1^\markup { \hspace #-2.0 \typewriter neomensural }
  \override Staff.TimeSignature #'style = #'single-digit
  \time 2/2
  c1^\markup { \hspace #-2.0 \typewriter single-digit }
}
@end lilypond

La rubrique @ref{Métrique} expose les principes généraux sur
l'utilisation des indications de métrique. 

@seealso
Glossaire musicologique :
@rglos{mensural notation}.

Manuel de notation :
@ref{Métrique}.

@knownissues
Les équivalences de durées de note ne sont pas modifiées par un
changement de métrique.  Par exemple, l'équivalence une brève pour trois
semi-brèves (@emph{tempus perfectum}) doit s'effectuer à la main en
entrant :

@example
breveTP = #(ly:make-duration -1 0 3 2)
@dots{}
@{ c\breveTP f1 @}
@end example

@noindent
Ce qui définira @code{breveTP} à 3/2 fois 2 = 3 fois une ronde.

Les symboles @code{mensural68alt} et @code{neomensural68alt} --
alternatives à la métrique 6/8 -- ne sont pas accessibles par la
commande @code{\time}.  Utilisez alors un
@code{\markup @{\musicglyph #"timesig.mensural68alt" @}}.


@node Têtes de note anciennes
@unnumberedsubsubsec Têtes de note anciennes
@translationof Mensural note heads

@cindex note, têtes anciennes
@cindex anciennes têtes de note

Pour de la musique ancienne, vous disposez de plusieurs styles de tête
de note, en plus du style par défaut @code{default}.  Vous pouvez
affecter à la propriété @code{style} de l'objet @code{NoteHead}
les valeurs @code{baroque}, @code{neomensural}, @code{mensural}, 
@code{petrucci}, @code{blackpetrucci} ou @code{semipetrucci}.

Le style @code{baroque} diffère du style @code{default} par

@itemize
@item la disponibilité de la @code{maxima}, et
@item la @code{\breve} qui sera carrée et non pas ovoïde.
@end itemize

Les styles @code{neomensural}, @code{mensural} et @code{petrucci}
diffèrent du @code{baroque} par ceci :

@itemize
@item les notes de durée inférieure ou égale à une ronde sont en forme
de losange, et
@item les hampes sont centrées sur la tête.
@end itemize

Le style @code{blackpetrucci} permet d'obtenir, en notation mensurale
blanche, des têtes noircies.  Cependant, et dans la mesure où le style
de tête n'influence en rien le nombre des crochets, une
@emph{semiminima} devrait alors se noter @code{a8*2} plutôt que
@code{a4}, de telle sorte qu'elle ne se confonde pas avec une
@emph{minima}.  Le multiplicateur peut varier, pour indiquer par exemple
un triolet.

Le style @code{semipetrucci} permet de partiellement noircir certaines
têtes, comme la brève, la longue et la maxime.

L'exemple suivant illustre le style @code{petrucci}.

@c Renaissance music doesn't use bar lines ...  but they do help to
@c separate the notes for easier identification.

@lilypond[quote,fragment,ragged-right,verbatim]
\set Score.skipBars = ##t
\autoBeamOff
\override NoteHead #'style = #'petrucci
a'\maxima a'\longa a'\breve a'1 a'2 a'4 a'8 a'16 a'
\override NoteHead #'style = #'semipetrucci
a'\breve*5/6
\override NoteHead #'style = #'blackpetrucci
a'8*4/3 a'
\override NoteHead #'style = #'petrucci
a'\longa
@end lilypond

La rubrique @ref{Têtes de note} présente tous les styles de notes
disponibles.

@seealso
Glossaire musicologique :
@rglos{mensural notation},
@rglos{note head}.

Manuel de notation :
@ref{Têtes de note}.


@node Crochets anciens
@unnumberedsubsubsec Crochets anciens
@translationof Mensural flags

@cindex crochets
@cindex ancien, crochet

Le réglage de la propriété @code{flag-style} de l'objet hampe
(@code{Stem}) donne accès aux crochets de style ancien.  Les seuls
styles actuellement pris en charge sont @code{default} et
@code{mensural}.

@lilypond[quote,fragment,ragged-right,verbatim]
\override Flag #'style = #'mensural
\override Stem #'thickness = #1.0
\override NoteHead #'style = #'mensural
\autoBeamOff
c'8 d'8 e'8 f'8 c'16 d'16 e'16 f'16 c'32 d'32 e'32 f'32 s8
c''8 d''8 e''8 f''8 c''16 d''16 e''16 f''16 c''32 d''32 e''32 f''32
@end lilypond

Notez que, pour chaque crochet mensural, l'extrémité la plus proche de
la tête de note sera toujours attachée à une ligne de la portée.

Il n'existe pas de crochet spécifique au style néomensural.
@c  Nous vous conseillons donc, lorsque vous réalisez l'incipit d'une
@c  transcription, d'utiliser le style par défaut.

Les crochets n'existent pas en notation grégorienne.

@seealso
Glossaire musicologique :
@rglos{mensural notation},
@rglos{flag}.

@knownissues
Les crochets anciens s'attachent aux hampes avec un léger décalage.
@c suite à des modifications intervenues au début de la série 2.3.

L'alignement vertical des crochets par rapport aux lignes de la portée
sous-entend que les hampes se terminent toujours soit sur une ligne,
soit à l'exact milieu d'un interligne.  Ceci n'est pas toujours
réalisable, surtout si vous faites appel à des fonctionnalités avancées
de présentation de la notation classique qui, par définition, ne sont
pas prévues pour être appliquées à la notation mensurale.


@node Silences anciens
@unnumberedsubsubsec Silences anciens
@translationof Mensural rests

@cindex anciens silences

La propriété @code{style} de l'objet @code{Rest} permet d'obtenir des
silences de type ancien.  Vous disposez des styles @code{classical},
@code{neomensural} et @code{mensural}.  Le style @code{classical} ne se
distingue du style @code{default} que par le soupir (demi-soupir en
miroir). Le style @code{neomensural} convient tout à fait à l'incipit
lors de la transcription de musique mensurale.  Le style
@code{mensural}, enfin, imite la gravure des silences dans certaines
éditions du XVIe siècle.

L'exemple suivant illustre les styles @code{mensural} et
@code{neomensural}.

@lilypond[quote,fragment,ragged-right,verbatim]
\set Score.skipBars = ##t
\override Rest #'style = #'classical
r\longa^"classical" r\breve r1 r2 r4 r8 r16 s \break
\override Rest #'style = #'mensural
r\longa^"mensural" r\breve r1 r2 r4 r8 r16 s \break
\override Rest #'style = #'neomensural
r\longa^"neomensural" r\breve r1 r2 r4 r8 r16
@end lilypond

Les styles @code{mensural} et @code{neomensural} ne disposent pas des
huitième et seizième de soupir ; LilyPond utilise dans de tels cas
le style par défaut.

@seealso
Glossaire musicologique :
@rglos{mensural notation}.

Manuel de notation :
@ref{Silences}.

Morceaux choisis :
@rlsrnamed{Ancient notation,Notations anciennes}.

@knownissues
En style mensural, LilyPond utilise pour un silence correspondant à une
@emph{maxima}, le même glyphe que pour un @emph{longa} ; il faut
donc les multiplier pour obtenir la durée @emph{ad hoc}.  Des silences
correspondant à une @emph{longa} ne sont pas groupés automatiquement ;
utilisez en pareil cas des @qq{notes silencieuses}.


@node Altérations et armures anciennes
@unnumberedsubsubsec Altérations et armures anciennes
@translationof Mensural accidentals and key signatures

@cindex altération
@cindex armure
@cindex anciennes altérations

Le style @code{mensural} dispose d'un dièse et d'un bémol différents du
style par défaut ; en cas de besoin, le bécarre sera emprunté au
style @code{vaticana}.

@lilypond[quote,ragged-right,staffsize=26]
\markup {
  \column {
    "mensural"
    \line { " " \musicglyph #"accidentals.mensural-1"
      " " \musicglyph #"accidentals.mensural1" }
  }
}
@end lilypond

Pour disposer des formes anciennes d'altération, utilisez la propriété
@code{glyph-name-alist} des objets graphiques @code{Accidental}
et @code{KeySignature}, comme ceci :

@example
\override Staff.Accidental #'glyph-name-alist =
  #alteration-mensural-glyph-name-alist
@end example

@seealso
Glossaire musicologique :
@rglos{mensural notation},
@rglos{Pitch names},
@rglos{accidental},
@rglos{key signature}.

Manuel de notation :
@ref{Hauteurs},
@ref{Altérations},
@ref{Altérations accidentelles automatiques},
@ref{Armure}.

Référence des propriétés internes :
@rinternals{KeySignature}.


@node Altérations suggérées (musica ficta)
@unnumberedsubsubsec Altérations suggérées (@emph{musica ficta})
@translationof Annotational accidentals (musica ficta)

Dans la pratique ancienne, avant le XVIIe siècle, les altérations
accidentelles de l’échelle modale n’étaient pas systématiquement notées
et il incombait aux chanteurs, en fonction de certaines règles, de
décider s’ils devaient chanter tel degré bémol, bécarre ou dièse.  Cette
technique est appelée @notation{musica ficta}.  Les transcriptions
modernes de telles œuvres font apparaître ces altérations en surplomb de
la note.

@cindex altération et musica ficta
@cindex musica ficta
@cindex MensuralVoiceContext
@cindex MensuralStaffContext

La reproduction de ces altérations suggérées est assurée par l'activation
de la fonction @code{suggestAccidentals}.

@funindex suggestAccidentals

@lilypond[verbatim,relative=1]
fis gis
\set suggestAccidentals = ##t
ais bis
@end lilypond

Cette fonction considérera @strong{toute} altération comme étant de la
@emph{musica ficta}, ce tant qu'elle n'aura pas été désactivée par un
@code{\set suggestAccidentals = ##f}.  Il est de ce fait plus pratique
de recourir à une clause @code{\once \set suggestAccidentals = ##t}, qui
peut tout à fait faire l'objet d'un raccourci :

@lilypond[quote,verbatim]
ficta = { \once \set suggestAccidentals = ##t }
\score { \relative c''
  \new MensuralVoice  {
	\once \set suggestAccidentals = ##t
  bes4 a2 g2 \ficta fis8 \ficta e! fis2 g1
  }
}
@end lilypond

@seealso
Référence des propriétés internes :
@rinternals{Accidental_engraver},
@rinternals{AccidentalSuggestion}.


@node Ligatures mensurales
@unnumberedsubsubsec Ligatures mensurales
@translationof White mensural ligatures

@cindex ligatures anciennes
@cindex ligatures blanches
@cindex anciennes ligatures

Les ligatures mensurales blanches sont prises en charge, avec des
limitations.

La gravure des ligatures mensurales blanches s'obtient après avoir
remplacé, dans le contexte @code{Voice}, le
@code{Ligature_bracket_engraver} par le
@code{Mensural_ligature_engraver}, comme ici :

@example
\layout @{
  \context @{
    \Voice
    \remove "Ligature_bracket_engraver"
    \consists "Mensural_ligature_engraver"
  @}
@}
@end example

Lorsque le code ci-dessus est employé, l'aspect d'une ligature mensurale
blanche est déterminé à partir des hauteurs et durées des notes qui la
composent.  Bien que cela demande un temps d'adaptation au nouvel
utilisateur, cette méthode offre l'avantage que toute l'information
musicale incluse dans la ligature est connue en interne.  Ceci est non
seulement important pour le rendu MIDI, mais aussi pour des questions de
transcription automatisée d'une ligature.

Il se peut que deux notes consécutives puissent être représentées aussi
bien par deux carrées que par un parallélogramme oblique (en forme de
flexe).  Par défaut, LilyPond présentera deux carrés ; l'impression
d'une flexe s'obtient par affectation, pour la @strong{deuxième} note,
de la propriété @code{ligature-flexa}.  Le réglage de la longueur d'une
flexe se gère par la propriété de tête de note @code{flexa-width}.

Par exemple,

@c @example
@c \set Score.timing = ##f
@c \set Score.defaultBarType = "-"
@c \override NoteHead #'style = #'neomensural
@c \override Staff.TimeSignature #'style = #'neomensural
@c \clef "petrucci-g"
@c \[ c'\maxima g \]
@c \[ d\longa c\breve f e d \]
@c \[ c'\maxima d'\longa \]
@c \[ e'1 a g\breve \]
@c @end example
@lilypond[quote,ragged-right,verbatim]
\score {
  \transpose c c' {
    \set Score.timing = ##f
    \set Score.defaultBarType = "-"
    \override NoteHead #'style = #'petrucci
    \override Staff.TimeSignature #'style = #'mensural
    \clef "petrucci-g"
    \[ c'\maxima g \]
    \[ d\longa
       \override NoteHead #'ligature-flexa = ##t
       \once \override NoteHead #'flexa-width = #3.2
       c\breve f e d \]
    \[ c'\maxima d'\longa \]
    \[ e'1 a g\breve \]
  }
  \layout {
    \context {
      \Voice
      \remove "Ligature_bracket_engraver"
      \consists "Mensural_ligature_engraver"
    }
  }
}
@end lilypond

Si on ne remplace pas le @code{Ligature_bracket_engraver}
par le @code{Mensural_ligature_engraver}, on obtient

@lilypond[quote,ragged-right]
\transpose c c' {
  \set Score.timing = ##f
  \set Score.defaultBarType = "-"
  \override NoteHead #'style = #'petrucci
  \override Staff.TimeSignature #'style = #'mensural
  \clef "petrucci-g"
  \[ c'\maxima g \]
  \[ d\longa
     \override NoteHead #'ligature-flexa = ##t
     \once \override NoteHead #'flexa-width = #3.2
     c\breve f e d \]
  \[ c'\maxima d'\longa \]
  \[ e'1 a g\breve \]
}
@end lilypond

@seealso
Glossaire musicologique :
@rglos{ligature}.

Manuel de notation :
@ref{Neumes et ligatures grégoriennes},
@ref{Ligatures}.

@knownissues
L'espacement horizontal n'est pas des meilleurs.
Les altérations peuvent se chevaucher avec les notes précédentes.


@node Typographie du chant grégorien
@subsection Typographie du chant grégorien
@translationof Typesetting Gregorian chant

@menu
* Contextes du chant grégorien::
* Clefs grégoriennes::
* Altérations et armures grégoriennes::
* Divisions::
* Articulations grégoriennes::
* Points d'augmentation (morae)::
* Neumes et ligatures grégoriennes::
@end menu

Si vous écrivez en notation grégorienne, le
@code{Vaticana_ligature_engraver} se chargera de sélectionner les têtes
de note appropriées ; il est donc inutile de spécifier le style à
utiliser.  Vous pouvez cependant spécifier par exemple le style
@code{vaticana_punctum} pour obtenir des neumes punctums.  De même,
c'est le @code{Mensural_ligature_engraver} qui se chargera des ligatures
mensurales.

@seealso
Glossaire musicologique :
@rglos{ligature}.

Manuel de notation :
@ref{Ligatures mensurales},
@ref{Ligatures}.


@node Contextes du chant grégorien
@unnumberedsubsubsec Contextes du chant grégorien
@translationof Gregorian chant contexts

@cindex VaticanaVoiceContext
@cindex VaticanaStaffContext

Les contextes prédéfinis @code{VaticanaVoiceContext} et
@code{VaticanaStaffContext} permettent de graver le chant grégorien
dans le style des éditions vaticanes.  Ces contextes initialisent
les propriétés de tous les autres contextes et objets graphiques à des
valeurs adéquates, de telle sorte que vous pouvez tout de suite vous
lancer dans la saisie de votre chant, comme ci-dessous :

@lilypond[quote,ragged-right,verbatim]
\include "gregorian.ly"
\score {
  <<
    \new VaticanaVoice = "cantus" {
      \[ c'\melisma c' \flexa a \]
      \[ a \flexa \deminutum g\melismaEnd \]
      f \divisioMinima
      \[ f\melisma \pes a c' c' \pes d'\melismaEnd \]
      c' \divisioMinima \break
      \[ c'\melisma c' \flexa a \]
      \[ a \flexa \deminutum g\melismaEnd \] f \divisioMinima
    }
    \new Lyrics \lyricsto "cantus" {
      San- ctus, San- ctus, San- ctus
    }
  >>
}
@end lilypond

@c @seealso
@c TODO: nothing here yet ...


@node Clefs grégoriennes
@unnumberedsubsubsec Clefs grégoriennes
@translationof Gregorian clefs

@cindex clefs

Le tableau suivant présente les différentes clefs grégoriennes que vous
pouvez sélectionner avec la commande @code{\clef}.  Certaines de ces
clefs utilisent le même glyphe, attaché à l'une ou l'autre des lignes
de la portée.  Le chiffre porté en suffixe permet alors de les
différencier ; la numérotation des lignes va de bas en haut.  Vous
pouvez néanmoins forcer le positionnement du glyphe sur une ligne, comme
expliqué à la section @ref{Clefs}.  Dans la colonne exemple, la note
suivant la clef est un do médium.

@multitable @columnfractions .4 .4 .2
@item
@b{Description}
@tab
@b{Clef disponible}
@tab
@b{Exemple}

@item
Clef d'ut, style des éditions vaticanes
@tab
@code{vaticana-do1}, @code{vaticana-do2},@*
@code{vaticana-do3}
@tab
@lilypond[relative=1,notime]
  \override Staff.StaffSymbol #'line-count = #4
  \override Staff.StaffSymbol #'color = #red
  \override Staff.LedgerLineSpanner #'color = #red
  \override Voice.Stem #'transparent = ##t
  \override Voice.Flag #'transparent = ##t
  \override NoteHead #'style = #'vaticana.punctum
  \clef "vaticana-do2"
  c
@end lilypond

@item
Clef de fa, style des éditions vaticanes
@tab
@code{vaticana-fa1}, @code{vaticana-fa2}
@tab
@lilypond[relative=1,notime]
  \override Staff.StaffSymbol #'line-count = #4
  \override Staff.StaffSymbol #'color = #red
  \override Staff.LedgerLineSpanner #'color = #red
  \override Voice.Stem #'transparent = ##t
  \override Voice.Flag #'transparent = ##t
  \override NoteHead #'style = #'vaticana.punctum
  \clef "vaticana-fa2"
  c
@end lilypond

@item
Clef d'ut, style Editio Medicaea
@tab
@code{medicaea-do1}, @code{medicaea-do2},@*
@code{medicaea-do3}
@tab
@lilypond[relative=1,notime]
  \override Staff.StaffSymbol #'line-count = #4
  \override Staff.StaffSymbol #'color = #red
  \override Staff.LedgerLineSpanner #'color = #red
  \override Voice.Stem #'transparent = ##t
  \override Voice.Flag #'transparent = ##t
  \override NoteHead #'style = #'medicaea.punctum
  \clef "medicaea-do2"
  c
@end lilypond

@item
Clef de fa, style Editio Medicaea
@tab
@code{medicaea-fa1}, @code{medicaea-fa2}
@tab
@lilypond[relative=1,notime]
  \override Staff.StaffSymbol #'line-count = #4
  \override Staff.StaffSymbol #'color = #red
  \override Staff.LedgerLineSpanner #'color = #red
  \override Voice.Stem #'transparent = ##t
  \override Voice.Flag #'transparent = ##t
  \override NoteHead #'style = #'medicaea.punctum
  \clef "medicaea-fa2"
  c
@end lilypond

@item
Clef d'ut, style historique Hufnagel
@tab
@code{hufnagel-do1}, @code{hufnagel-do2},@*
@code{hufnagel-do3}
@tab
@lilypond[relative=1,notime]
  \override Staff.StaffSymbol #'line-count = #4
  \override Staff.StaffSymbol #'color = #red
  \override Staff.LedgerLineSpanner #'color = #red
  \override Voice.Stem #'transparent = ##t
  \override Voice.Flag #'transparent = ##t
  \override NoteHead #'style = #'hufnagel.punctum
  \clef "hufnagel-do2"
  c
@end lilypond

@item
Clef de fa, style historique Hufnagel
@tab
@code{hufnagel-fa1}, @code{hufnagel-fa2}
@tab
@lilypond[relative=1,notime]
  \override Staff.StaffSymbol #'line-count = #4
  \override Staff.StaffSymbol #'color = #red
  \override Staff.LedgerLineSpanner #'color = #red
  \override Voice.Stem #'transparent = ##t
  \override Voice.Flag #'transparent = ##t
  \override NoteHead #'style = #'hufnagel.punctum
  \clef "hufnagel-fa2"
  c
@end lilypond

@item
Clef combinée ut/fa, style historique Hufnagel
@tab
@code{hufnagel-do-fa}
@tab
@lilypond[relative=1,notime]
  \override Staff.StaffSymbol #'color = #red
  \override Staff.LedgerLineSpanner #'color = #red
  \override Voice.Stem #'transparent = ##t
  \override Voice.Flag #'transparent = ##t
  \override NoteHead #'style = #'hufnagel.punctum
  \clef "hufnagel-do-fa"
  c
@end lilypond
@end multitable

@seealso
Glossaire musicologique :
@rglos{clef}.

Manuel de notation :
@ref{Clefs}.


@node Altérations et armures grégoriennes
@unnumberedsubsubsec Altérations et armures grégoriennes
@translationof Gregorian accidentals and key signatures

@cindex altérations
@cindex armure

LilyPond dispose d'altérations pour les trois styles grégoriens :

@lilypond[quote,ragged-right,staffsize=26]
\markup {
  \column {
    "vaticana"
    \line { " " \musicglyph #"accidentals.vaticana-1"
      " " \musicglyph #"accidentals.vaticana0" }
  }
  \column {
    "medicaea"
    \line { " " \musicglyph #"accidentals.medicaea-1" }
  }
  \column {
    "hufnagel"
    \line { " " \musicglyph #"accidentals.hufnagel-1" }
  }
}
@end lilypond

Vous noterez que chacun de ces styles ne comporte pas toutes les
altérations.  LilyPond changera de style s'il est besoin d'une
altération indisponible dans le style utilisé.

@c @lilypondfile[verbatim,quote,texidoc,doctitle]
@c {ancient-accidentals.ly}

Pour disposer des formes anciennes d'altération, utilisez la propriété
@code{glyph-name-alist} des objets graphiques @code{Accidental}
et @code{KeySignature}, comme ceci :

@example
\override Staff.Accidental #'glyph-name-alist =
  #alteration-mensural-glyph-name-alist
@end example

@seealso
Glossaire musicologique :
@rglos{accidental},
@rglos{key signature}.

Manuel de notation :
@ref{Hauteurs},
@ref{Altérations},
@ref{Altérations accidentelles automatiques},
@ref{Armure}.

Référence des propriétés internes :
@rinternals{KeySignature}.


@node Divisions
@unnumberedsubsubsec Divisions
@translationof Divisiones

@cindex divisio
@cindex divisiones
@cindex finalis
@cindex césures

Il n'existe pas de silence en notation grégorienne.  On y parle plutôt
de @emph{divisions, pauses} ou @emph{coupes}.

Une division -- @emph{divisio}, pluriel @emph{divisiones} en latin --
est un symbole ajouté à la portée et utilisé en chant grégorien pour
séparer les phrases ou parties.  @emph{Divisio minima}, @emph{divisio
maior} et @emph{divisio maxima} peuvent respectivement s'interpréter
comme une pause courte, moyenne ou longue, à l'image des marques de
respiration --- cf. @ref{Signes de respiration}.  Le signe
@emph{finalis} n'est pas uniquement une marque de fin de chant ; il
sert aussi à indiquer la fin de chaque partie dans une structure
verset/répons.

Les divisions sont disponibles après inclusion du fichier
@file{gregorian-init.ly}.  Ce fichier définit les commandes
@code{\divisioMinima}, @code{\divisioMaior}, @code{\divisioMaxima} et
@code{\finalis}.  Certaines éditions utilisent @emph{virgula} ou
@emph{caesura} en lieu et place de @emph{divisio minima} ; c'est
pourquoi @file{gregorian-init.ly} définit aussi @code{\virgula} et
@code{\caesura}.

@lilypond[quote,ragged-right]
\include "gregorian.ly"
\score {
  <<
    \context VaticanaVoice {
      \override TextScript  #'padding = #3
      g a g
      s^\markup { "divisio minima" }
      \divisioMinima
      g a g
      s^\markup { "divisio maior" }
      \divisioMaior
      g a g
      s^\markup { "divisio maxima" }
      \divisioMaxima
      \break
      g a g
      s^\markup { "finalis" }
      \finalis
      g a g
      s^\markup { "virgula" }
      \virgula
      g a g
      s^\markup { "caesura" }
      \caesura
      g a g
    }
  >>
}
@end lilypond

@predefined
@funindex \virgula
@code{\virgula},
@funindex \caesura
@code{\caesura},
@funindex \divisioMinima
@code{\divisioMinima},
@funindex \divisioMaior
@code{\divisioMaior},
@funindex \divisioMaxima
@code{\divisioMaxima},
@funindex \finalis
@code{\finalis}.
@endpredefined

@seealso
Glossaire musicologique :
@rglos{caesura},
@rglos{divisio}.

Manuel de notation :
@ref{Signes de respiration}.

Fichiers d'initialisation :
@file{gregorian.ly}.


@node Articulations grégoriennes
@unnumberedsubsubsec Articulations grégoriennes
@translationof Gregorian articulation signs

@cindex grégorien, articulations

En plus des signes d'articulation standards décrits à la section
@ref{Articulations et ornements}, LilyPond fournit des articulations
spécifiquement destinées au style des éditions vaticanes.

@lilypond[quote,ragged-right,verbatim]
\include "gregorian.ly"
\score {
  \new VaticanaVoice {
    \override TextScript #'font-family = #'typewriter
    \override TextScript #'font-shape = #'upright
    \override Script #'padding = #-0.1
    a\ictus_"ictus " \bar "" \break
    a\circulus_"circulus " \bar "" \break
    a\semicirculus_"semicirculus " \bar "" \break
    a\accentus_"accentus " \bar "" \break
    \[ a_"episema" \episemInitium \pes b \flexa a b \episemFinis \flexa a \]
  }
}
@end lilypond

@seealso
Manuel de notation :
@ref{Articulations et ornements}.

Morceaux choisis :
@rlsrnamed{Ancient notation,Musiques anciennes}.

Référence des propriétés internes :
@rinternals{Episema},
@rinternals{EpisemaEvent},
@rinternals{Episema_engraver},
@rinternals{Script},
@rinternals{ScriptEvent},
@rinternals{Script_engraver}.

@knownissues
Certaines articulations sont verticalement trop proches de leurs têtes
de note.


@node Points d'augmentation (morae)
@unnumberedsubsubsec Points d'augmentation (@emph{morae})
@translationof Augmentum dots (morae)

Les points d'@emph{augmentum}, ou @emph{morae}, s'obtiennent avec la
fonction @code{\augmentum}.  Notez que cette fonction @code{\augmentum}
est implémentée en tant que fonction unaire plutôt que comme un préfixe
de note.  Par conséquent, @code{\augmentum \virga c} ne donnera rien de
particulier.  Il faut l'utiliser avec la syntaxe
@code{\virga \augmentum c} ou @code{\augmentum @{\virga c@}}.  Par
ailleurs, l'expression @code{\augmentum @{a g@}} constitue une forme
abrégée de @code{\augmentum a \augmentum g}.

@lilypond[quote,ragged-right,verbatim]
\include "gregorian.ly"
\score {
  \new VaticanaVoice {
    \[ \augmentum a \flexa \augmentum g \]
    \augmentum g
  }
}
@end lilypond

@seealso
Manuel de notation :
@ref{Signes de respiration}.

Référence des propriétés internes :
@rinternals{BreathingSign}.

Morceaux choisis :
@rlsrnamed{Ancient notation,Musiques anciennes}.


@node Neumes et ligatures grégoriennes
@unnumberedsubsubsec Neumes et ligatures grégoriennes
@translationof Gregorian square neume ligatures

@cindex neumes carrés et ligatures
@cindex grégorien, ligatures de neumes carrés
@cindex ligatures et neumes

Les neumes grégoriens conformément au style des éditions vaticanes sont
pris en charge de façon assez limitée.  Les ligatures élémentaires sont
déjà disponibles, mais beaucoup de règles typographiques ne sont pas
encore implémentées, notamment l'espacement horizontal des enchaînements
de ligatures, l'alignement des paroles ou une gestion convenable des
altérations.

La prise en charge des neumes grégoriens est activée par l'inclusion, en
début de votre fichier source, du fichier d'initialisation
@file{gregorian.ly}.  Ceci aura pour effet de rendre disponible un
certain nombre de commandes dans le but de reproduire les symboles de
neumes tels qu'ils apparaissent dans la notation du plain-chant.

Les têtes de note peuvent être @emph{modifiées} ou @emph{jointes}.

@itemize
@item L'aspect d'une tête de note se modifie en @emph{préfixant} le nom
d'une hauteur par l'une des commandes suivantes :
@funindex \virga
@code{\virga},
@funindex \stropha
@code{\stropha},
@funindex \inclinatum
@code{\inclinatum},
@funindex \auctum
@code{\auctum},
@funindex \descendens
@code{\descendens},
@funindex \ascendens
@code{\ascendens},
@funindex \oriscus
@code{\oriscus},
@funindex \quilisma
@code{\quilisma},
@funindex \deminutum
@code{\deminutum},
@funindex \cavum
@code{\cavum},
@funindex \linea
@code{\linea}.

@item Une ligature, autrement dit la juxtaposition de notes,
s'obtient en plaçant une commande de jointure @code{\pes} ou
@code{\flexa} pour marquer une ligne mélodique respectivement ascendante
ou descendante, entre les notes qui la composent.
@end itemize

Une hauteur sans qualificatif sera considérée comme un @emph{punctum}.
Tout autre neume, y compris ceux d'une seule note d'aspect particulier
comme la @emph{virga}, sera considéré en tant que ligature et devra
répondre à la syntaxe @code{\[...\]}.
@c Regarding the @emph{punctum}, @code{b} and @code{\[ b \]} are
@c equivalent.

@noindent
Neumes simples :

@itemize
@item Le @emph{punctum} représente l'aspect standard d'une note -- dans
le style @emph{Vaticana}, il s'agit d'un carré plein légèrement incurvé
pour une question d'esthétique.  Existe aussi le @emph{punctum
inclinatum} -- carré penché qui s'obtient grâce au préfixe
@code{\inclinatum}.  Un @emph{punctum} standard peut se modifier par le
préfixe @code{\cavum} qui l'évidera, ou le préfixe @code{\linea}, qui
lui adjoindra une ligne verticale de part et d'autre.

@item La @emph{virga} dispose d'une hampe sur la droite.  Elle s'obtient
à l'aide du modificateur @code{\virga}.
@end itemize

@noindent
Ligatures

Contrairement à la majorité des autres systèmes de notation neumatique,
la manière de saisir les neumes n'a rien à voir avec leur apparence
typographique ; elle se concentre plutôt sur le sens musical.
Ainsi, @code{\[ a \pes b \flexa g \]} produit un @emph{torculus}
constitué de trois @emph{punctums}, alors que
@code{\[ a \flexa g \pes b \]} produit un @emph{porrectus} avec une
flexe incurvée et un seul @emph{punctum}.  Il n'existe pas de commande à
proprement parler qui permette de spécifier la courbe d'une flexe ;
c'est la source musicale qui va le déterminer.  Le fondement d'une telle
approche réside dans la distinction que nous faisons entre les aspects
musicaux de la source et le style de notation que nous voulons obtenir.
De ce fait, la même source pourra être utilisée pour imprimer dans un
autre style de notation grégorienne.

@noindent
Neumes liquescents

Autre grande catégorie de notes que l'on trouve en grégorien, les neumes
liquescents.  Ils s'utilisent dans certaines circonstances, quand
l'articulation d'une syllabe avec la suivante se fait par une
@qq{consonne liquide}, sur la dernière note du groupe : M (omnis,
summo), L, N, Y (ejus), NG (sanctus), W (autem, laudat). Ces consonnes
ou semi-consonnes sont chantées à la hauteur correspondante, comme le
seraient des voyelles, mais le chant est entravé par leur prononciation.
De fait, les neumes liquescents ne sont jamais utilisés isolément (bien
que rien ne l'interdise) et tombent toujours à la fin d'une ligature.

Les neumes liquescents peuvent se présenter graphiquement de deux façons
différentes et relativement interchangeables : une note plus
petite, ou une @qq{bascule} verticale de la note principale.  La
première option s'obtient en créant un @code{pes} ou une @code{flexa}
puis une modification de l'aspect de la deuxième note :
@code{\[ a \pes \deminutum b \]}.  La seconde option consiste à
modifier l'aspect d'un neume sur note unique avec un @code{\auctum} tout
en lui affectant une direction @code{\descendens} ou
@code{\ascendens} : @code{\[ \auctum \descendens a \]}.

@noindent
Signes spéciaux

Une troisième catégorie regroupe quelques signes dont la signification
particulière diverge selon la source : la  @emph{quilisma},
l'@emph{oriscus} et le @emph{strophicus}.  Ils s'obtiennent en préfixant
la hauteur d'un @code{\quilisma}, @code{\oriscus} ou @code{\stropha}.

Il est virtuellement possible d'agglutiner autant de notes que voulu, y
compris en les mélangeant avec des @code{\pes}, @code{\flexa},
@code{\virga}, @code{\inclinatum}, et de borner le tout par  @code{\[}
et @code{\]} pour produire une seule ligature.  C'est d'ailleurs de
cette manière que nous avons procédé pour générer le tableau qui suit.
La création de ligatures est donc sans limite.

Notez bien que l'utilisation de ces signes en musique suit un certain
nombre de règles, et que LilyPond n'effectue aucun contrôle à ce niveau.
Par exemple, une @emph{quilisma} se trouve toujours être la note
intermédiaire d'une ligature ascendante et tombe habituellement sur un
demi ton ; bien que cela soit tout à fait possible, mais
parfaitement incorrect, rien ne vous empêche de créer une quilisma sur
une seule note.

En plus des signes propres à la notation, le fichier @file{gregorian.ly}
contient la définition des commandes @code{\versus}, @code{\responsum},
@code{\ij}, @code{\iij}, @code{\IJ} et @code{\IIJ}, qui permettent par
exemple d'indiquer dans les paroles des repères de section.  Ces
commandes font appel à des caractères unicode spécifiques qui ne seront
reproduits que si vous utilisez une fonte qui en dispose.

@c table des neumes

Le tableau ci-dessous inventorie, bien que dans une certaine limite, les
différents neumes contenus dans le second tome de l'Antiphonale Romanum
(@emph{Liber Hymnarius}) publié par l'abbaye de Solesmes en 1983.
La première colonne énumère le nom des ligatures -- forme normale en
gras et forme liquescente en italique. La troisième colonne contient le
code ayant permis de générer la ligature, se basant ici sur sol, la, si.

@b{Neumes simples}

@multitable @columnfractions .4 .2 .4

@item
Formes @b{Normale} et @emph{Liquescente}
@tab
@b{Rendu}
@tab
@b{Code@*
LilyPond}

@c TODO: \layout block is identical in all of the below examples.
@c Therefore, it should somehow be included rather than duplicated all
@c the time.  --jr

@c why not make variables in ly/engraver-init.ly? --hwn

@c Because it's just used to typeset plain notes without
@c a staff for demonstration purposes rather than something
@c special of Gregorian chant notation.  --jr

@item
@b{Punctum}
@tab
@lilypond[staffsize=26,line-width=1.5\cm]
\include "gregorian.ly"
\score {
  \transpose c c' {
    % Punctum
    \[ b \]
  }
\layout { \neumeDemoLayout }}
@end lilypond
@tab
@code{\[ b \]}

@item
@tab
@lilypond[staffsize=26,line-width=1.5\cm]
\include "gregorian.ly"
\score {
  \transpose c c' {
    % Punctum
    \[ \cavum b \]
  }
\layout { \neumeDemoLayout }}
@end lilypond
@tab
@code{\[ \cavum b \]}

@item
@tab
@lilypond[staffsize=26,line-width=1.5\cm]
\include "gregorian.ly"
\score {
  \transpose c c' {
    % Punctum
    \[ \linea b \]
  }
\layout { \neumeDemoLayout }}
@end lilypond
@tab
@code{\[ \linea b \]}

@item
@emph{Punctum Auctum Ascendens}
@tab
@lilypond[staffsize=26,line-width=2.5\cm]
\include "gregorian.ly"
\score {
  \transpose c c' {
    % Punctum Auctum Ascendens
    \[ \auctum \ascendens b \]
  }
\layout { \neumeDemoLayout }}
@end lilypond
@tab
@code{\[ \auctum \ascendens b \]}

@item
@emph{Punctum Auctum Descendens}
@tab
@lilypond[staffsize=26,line-width=2.5\cm]
\include "gregorian.ly"
\score {
  \transpose c c' {
    % Punctum Auctum Descendens
    \[ \auctum \descendens b \]
  }
\layout { \neumeDemoLayout }}
@end lilypond
@tab
@code{\[ \auctum \descendens b \]}

@item
@b{Punctum inclinatum}
@tab
@lilypond[staffsize=26,line-width=1.5\cm]
\include "gregorian.ly"
\score {
  \transpose c c' {
    % Punctum Inclinatum
    \[ \inclinatum b \]
  }
\layout { \neumeDemoLayout }}
@end lilypond
@tab
@code{\[ \inclinatum b \]}

@item
@emph{Punctum Inclinatum Auctum}
@tab
@lilypond[staffsize=26,line-width=2.5\cm]
\include "gregorian.ly"
\score {
  \transpose c c' {
    % Punctum Inclinatum Auctum
    \[ \inclinatum \auctum b \]
  }
\layout { \neumeDemoLayout }}
@end lilypond
@tab
@code{\[ \inclinatum \auctum b \]}

@item
@emph{Punctum Inclinatum Parvum}
@tab
@lilypond[staffsize=26,line-width=1.0\cm]
\include "gregorian.ly"
\score {
  \transpose c c' {
    % Punctum Inclinatum Parvum
    \[ \inclinatum \deminutum b \]
  }
\layout { \neumeDemoLayout }}
@end lilypond
@tab
@code{\[ \inclinatum \deminutum b \]}

@item
@b{Virga}
@tab
@lilypond[staffsize=26,line-width=1.0\cm]
\include "gregorian.ly"
\score {
  \transpose c c' {
    % Virga
    \[ \virga b \]
  }
\layout { \neumeDemoLayout }}
@end lilypond
@tab

@end multitable

@noindent
@b{Ligatures sur deux notes}

@multitable @columnfractions .4 .2 .4

@item
@b{Clivis vel Flexa}
@tab
@lilypond[staffsize=26,line-width=1.0\cm]
\include "gregorian.ly"
\score {
  \transpose c c' {
    % Clivis vel Flexa
    \[ b \flexa g \]
  }
\layout { \neumeDemoLayout }}
@end lilypond
@tab
@code{\[ b \flexa g \]}

@item
@emph{Clivis Aucta Descendens}
@tab
@lilypond[staffsize=26,line-width=2.0\cm]
\include "gregorian.ly"
\score {
  \transpose c c' {
    % Clivis Aucta Descendens
    \[ b \flexa \auctum \descendens g \]
  }
\layout { \neumeDemoLayout }}
@end lilypond
@tab
@code{\[ b \flexa \auctum \descendens g \]}
@item
@emph{Clivis Aucta Ascendens}
@tab
@lilypond[staffsize=26,line-width=2.0\cm]
\include "gregorian.ly"
\score {
  \transpose c c' {
    % Clivis Aucta Ascendens
    \[ b \flexa \auctum \ascendens g \]
  }
\layout { \neumeDemoLayout }}
@end lilypond
@tab
@code{\[ b \flexa \auctum \ascendens g \]}

@item
@emph{Cephalicus}
@tab
@lilypond[staffsize=26,line-width=2.0\cm]
\include "gregorian.ly"
\score {
  \transpose c c' {
    % Cephalicus
    \[ b \flexa \deminutum g \]
  }
\layout { \neumeDemoLayout }}
@end lilypond
@tab
@code{\[ b \flexa \deminutum g \]}

@item
@b{Podatus/Pes}
@tab
@lilypond[staffsize=26,line-width=1.0\cm]
\include "gregorian.ly"
\score {
  \transpose c c' {
    % Podatus vel Pes
    \[ g \pes b \]
  }
\layout { \neumeDemoLayout }}
@end lilypond
@tab
@code{\[ g \pes b \]}

@item
@emph{Pes Auctus Descendens}
@tab
@lilypond[staffsize=26,line-width=1.0\cm]
\include "gregorian.ly"
\score {
  \transpose c c' {
	% Pes Auctus Descendens
    \[ g \pes \auctum \descendens b \]
  }
\layout { \neumeDemoLayout }}
@end lilypond
@tab
@code{\[ g \pes \auctum \descendens b \]}

@item
@emph{Pes Auctus Ascendens}
@tab
@lilypond[staffsize=26,line-width=1.0\cm]
\include "gregorian.ly"
\score {
  \transpose c c' {
    % Pes Auctus Ascendens
    \[ g \pes \auctum \ascendens b \]
  }
\layout { \neumeDemoLayout }}
@end lilypond
@tab
@code{\[ g \pes \auctum \ascendens b \]}

@item
@emph{Epiphonus}
@tab
@lilypond[staffsize=26,line-width=1.0\cm]
\include "gregorian.ly"
\score {
  \transpose c c' {
	% Epiphonus
    \[ g \pes \deminutum b \]
  }
\layout { \neumeDemoLayout }}
@end lilypond
@tab
@code{\[ g \pes \deminutum b \]}

@item
@emph{Pes Initio Debilis}
@tab
@lilypond[staffsize=26,line-width=1.0\cm]
\include "gregorian.ly"
\score {
  \transpose c c' {
    % Pes Initio Debilis
    \[ \deminutum g \pes b \]
  }
\layout { \neumeDemoLayout }}
@end lilypond
@tab
@code{\[ \deminutum g \pes b \]}

@item
@emph{Pes Auctus Descendens Initio Debilis}
@tab
@lilypond[staffsize=26,line-width=1.0\cm]
\include "gregorian.ly"
\score {
  \transpose c c' {
    % Pes Auctus Descendens Initio Debilis
    \[ \deminutum g \pes \auctum \descendens b \]
  }
\layout { \neumeDemoLayout }}
@end lilypond
@tab
@code{\[ \deminutum g \pes \auctum \descendens b \]}

@end multitable

@noindent
@b{Ligatures sur plusieurs notes}

@multitable @columnfractions .4 .2 .4

@item
@b{Torculus}
@tab
@lilypond[staffsize=26,line-width=1.0\cm]
\include "gregorian.ly"
\score {
  \transpose c c' {
    % Torculus
    \[ a \pes b \flexa g \]
  }
\layout { \neumeDemoLayout }}
@end lilypond
@tab
@code{\[ a \pes b \flexa g \]}

@item
@emph{Torculus Auctus Descendens}
@tab
@lilypond[staffsize=26,line-width=1.0\cm]
\include "gregorian.ly"
\score {
  \transpose c c' {
	% Torculus Auctus Descendens
    \[ a \pes b \flexa \auctum \descendens g \]
  }
\layout { \neumeDemoLayout }}
@end lilypond
@tab
@code{\[ a \pes b \flexa \auctum \descendens g \]}

@item
@emph{Torculus Deminutus}
@tab
@lilypond[staffsize=26,line-width=1.0\cm]
\include "gregorian.ly"
\score {
  \transpose c c' {
	% Torculus Deminutus
    \[ a \pes b \flexa \deminutum g \]
  }
\layout { \neumeDemoLayout }}
@end lilypond
@tab
@code{\[ a \pes b \flexa \deminutum g \]}

@item
@emph{Torculus Initio Debilis}
@tab
@lilypond[staffsize=26,line-width=1.0\cm]
\include "gregorian.ly"
\score {
  \transpose c c' {
	% Torculus Initio Debilis
    \[ \deminutum a \pes b \flexa g \]
  }
\layout { \neumeDemoLayout }}
@end lilypond
@tab
@code{\[ \deminutum a \pes b \flexa g \]}

@item
@emph{Torculus Auctus Descendens Initio Debilis}
@tab
@lilypond[staffsize=26,line-width=1.0\cm]
\include "gregorian.ly"
\score {
  \transpose c c' {
	% Torculus Auctus Descendens Initio Debilis
    \[ \deminutum a \pes b \flexa \auctum \descendens g \]
  }
\layout { \neumeDemoLayout }}
@end lilypond
@tab
@code{\[ \deminutum a \pes b \flexa \auctum \descendens g \]}

@item
@emph{Torculus Deminutus Initio Debilis}
@tab
@lilypond[staffsize=26,line-width=1.0\cm]
\include "gregorian.ly"
\score {
  \transpose c c' {
	% Torculus Deminutus Initio Debilis
    \[ \deminutum a \pes b \flexa \deminutum g \]
  }
\layout { \neumeDemoLayout }}
@end lilypond
@tab
@code{\[ \deminutum a \pes b \flexa \deminutum g \]}

@item
@b{Porrectus}
@tab
@lilypond[staffsize=26,line-width=1.0\cm]
\include "gregorian.ly"
\score {
  \transpose c c' {
    % Porrectus
    \[ a \flexa g \pes b \]
  }
\layout { \neumeDemoLayout }}
@end lilypond
@tab
@code{\[ a \flexa g \pes b \]}

@item
@emph{Porrectus Auctus Descendens}
@tab
@lilypond[staffsize=26,line-width=1.0\cm]
\include "gregorian.ly"
\score {
  \transpose c c' {
	% Porrectus Auctus Descendens
    \[ a \flexa g \pes \auctum \descendens b \]
  }
\layout { \neumeDemoLayout }}
@end lilypond
@tab
@code{\[ a \flexa g \pes \auctum \descendens b \]}

@item
@emph{Porrectus Deminutus}
@tab
@lilypond[staffsize=26,line-width=1.0\cm]
\include "gregorian.ly"
\score {
  \transpose c c' {
	% Porrectus Deminutus
    \[ a \flexa g \pes \deminutum b \]
  }
\layout { \neumeDemoLayout }}
@end lilypond
@tab
@code{\[ a \flexa g \pes \deminutum b \]}

@item
@b{Climacus}
@tab
@lilypond[staffsize=26,line-width=1.0\cm]
\include "gregorian.ly"
\score {
  \transpose c c' {
    % Climacus
    \[ \virga b \inclinatum a \inclinatum g \]
  }
\layout { \neumeDemoLayout }}
@end lilypond
@tab
@code{\[ \virga b \inclinatum a \inclinatum g \]}

@item
@emph{Climacus Auctus}
@tab
@lilypond[staffsize=26,line-width=1.0\cm]
\include "gregorian.ly"
\score {
  \transpose c c' {
	% Climacus Auctus
    \[ \virga b \inclinatum a \inclinatum \auctum g \]
  }
\layout { \neumeDemoLayout }}
@end lilypond
@tab
@code{\[ \virga b \inclinatum a \inclinatum \auctum g \]}

@item
@emph{Climacus Deminutus}
@tab
@lilypond[staffsize=26,line-width=1.0\cm]
\include "gregorian.ly"
\score {
  \transpose c c' {
	% Climacus Deminutus
    \[ \virga b \inclinatum a \inclinatum \deminutum g \]
  }
\layout { \neumeDemoLayout }}
@end lilypond
@tab
@code{\[ \virga b \inclinatum a \inclinatum \deminutum g \]}

@item
@b{Scandicus}
@tab
@lilypond[staffsize=26,line-width=1.0\cm]
\include "gregorian.ly"
\score {
  \transpose c c' {
    % Scandicus
    \[ g \pes a \virga b \]
  }
\layout { \neumeDemoLayout }}
@end lilypond
@tab
@code{\[ g \pes a \virga b \]}

@item
@emph{Scandicus Auctus Descendens}
@tab
@lilypond[staffsize=26,line-width=1.0\cm]
\include "gregorian.ly"
\score {
  \transpose c c' {
	% Scandicus Auctus Descendens
    \[ g \pes a \pes \auctum \descendens b \]
  }
\layout { \neumeDemoLayout }}
@end lilypond
@tab
@code{\[ g \pes a \pes \auctum \descendens b \]}

@item
@emph{Scandicus Deminutus}
@tab
@lilypond[staffsize=26,line-width=1.0\cm]
\include "gregorian.ly"
\score {
  \transpose c c' {
	% Scandicus Deminutus
    \[ g \pes a \pes \deminutum b \]
  }
\layout { \neumeDemoLayout }}
@end lilypond
@tab
@code{\[ g \pes a \pes \deminutum b \]}

@end multitable

@noindent
@b{Signes spéciaux}

@multitable @columnfractions .4 .2 .4

@item
@b{Quilisma}
@tab
@lilypond[staffsize=26,line-width=1.0\cm]
\include "gregorian.ly"
\score {
  \transpose c c' {
    % Quilisma
    \[ g \pes \quilisma a \pes b \]
  }
\layout { \neumeDemoLayout }}
@end lilypond
@tab
@code{\[ g \pes \quilisma a \pes b \]}

@item
@emph{Quilisma Pes Auctus Descendens}
@tab
@lilypond[staffsize=26,line-width=1.0\cm]
\include "gregorian.ly"
\score {
  \transpose c c' {
    % Quilisma Pes Auctus Descendens
    \[ g \quilisma a \pes \auctum \descendens b \]
  }
\layout { \neumeDemoLayout }}
@end lilypond
@tab
@code{\[ \quilisma g \pes \auctum \descendens b \]}

@item
@b{Oriscus}
@tab
@lilypond[staffsize=26,line-width=1.0\cm]
\include "gregorian.ly"
\score {
  \transpose c c' {
    % Oriscus
    \[ \oriscus b \]
  }
\layout { \neumeDemoLayout }}
@end lilypond
@tab
@code{\[ \oriscus b \]}

@item
@emph{Pes Quassus}
@tab
@lilypond[staffsize=26,line-width=1.0\cm]
\include "gregorian.ly"
\score {
  \transpose c c' {
    % Pes Quassus
    \[ \oriscus g \pes \virga b \]
  }
\layout { \neumeDemoLayout }}
@end lilypond
@tab
@code{\[ \oriscus g \pes \virga b \]}

@item
@emph{Pes Quassus Auctus Descendens}
@tab
@lilypond[staffsize=26,line-width=1.0\cm]
\include "gregorian.ly"
\score {
  \transpose c c' {
    % Pes Quassus Auctus Descendens
    \[ \oriscus g \pes \auctum \descendens b \]
  }
\layout { \neumeDemoLayout }}
@end lilypond
@tab
@code{\[ \oriscus g \pes \auctum \descendens b \]}

@item
@b{Salicus}
@tab
@lilypond[staffsize=26,line-width=1.0\cm]
\include "gregorian.ly"
\score {
  \transpose c c' {
    % Salicus
    \[ g \oriscus a \pes \virga b \]
  }
\layout { \neumeDemoLayout }}
@end lilypond
@tab
@code{\[ g \oriscus a \pes \virga b \]}

@item
@emph{Salicus Auctus Descendens}
@tab
@lilypond[staffsize=26,line-width=1.0\cm]
\include "gregorian.ly"
\score {
  \transpose c c' {
    % Salicus Auctus Descendens
    \[ g \oriscus a \pes \auctum \descendens b \]
  }
\layout { \neumeDemoLayout }}
@end lilypond
@tab
@code{\[ g \oriscus a \pes \auctum \descendens b \]}

@item
@b{(Apo)stropha}
@tab
@lilypond[staffsize=26,line-width=1.0\cm]
\include "gregorian.ly"
\score {
  \transpose c c' {
    % Stropha
    \[ \stropha b \]
  }
\layout { \neumeDemoLayout }}
@end lilypond
@tab
@code{\[ \stropha b \]}

@item
@emph{Stropha Aucta}
@tab
@lilypond[staffsize=26,line-width=1.0\cm]
\include "gregorian.ly"
\score {
  \transpose c c' {
    % Stropha Aucta
    \[ \stropha \auctum b \]
  }
\layout { \neumeDemoLayout }}
@end lilypond
@tab
@code{\[ \stropha \auctum b \]}

@item
@b{Bistropha}
@tab
@lilypond[staffsize=26,line-width=1.0\cm]
\include "gregorian.ly"
\score {
  \transpose c c' {
    % Bistropha
    \[ \stropha b \stropha b \]
  }
\layout { \neumeDemoLayout }}
@end lilypond
@tab
@code{\[ \stropha b \stropha b \]}

@item
@b{Tristropha}
@tab
@lilypond[staffsize=26,line-width=1.0\cm]
\include "gregorian.ly"
\score {
  \transpose c c' {
    % Tristropha
    \[ \stropha b \stropha b \stropha b \]
  }
\layout { \neumeDemoLayout }}
@end lilypond
@tab
@code{\[ \stropha b \stropha b \stropha b \]}

@item
@emph{Trigonus}
@tab
@lilypond[staffsize=26,line-width=1.0\cm]
\include "gregorian.ly"
\score {
  \transpose c c' {
    % Trigonus
    \[ \stropha b \stropha b \stropha a \]
  }
  \layout { \neumeDemoLayout }
}
@end lilypond
@tab
@code{\[ \stropha b \stropha b \stropha a \]}

@end multitable

@predefined
LilyPond dispose des préfixes suivants :
@funindex \virga
@code{\virga},
@funindex \stropha
@code{\stropha},
@funindex \inclinatum
@code{\inclinatum},
@funindex \auctum
@code{\auctum},
@funindex \descendens
@code{\descendens},
@funindex \ascendens
@code{\ascendens},
@funindex \oriscus
@code{\oriscus},
@funindex \quilisma
@code{\quilisma},
@funindex \deminutum
@code{\deminutum},
@funindex \cavum
@code{\cavum},
@funindex \linea
@code{\linea}.
@endpredefined

Les préfixes de note peuvent s'agglutiner, modulo quelques restrictions.
Par exemple, on peut appliquer un @code{\descendens} ou un
@code{\ascendens} à une note, mais pas les deux simultanément à une même
note.

@funindex \pes
@funindex \flexa

Deux notes adjacentes peuvent être reliées grâce aux commandes
@code{\pes} ou @code{\flexa} pour marquer une ligne mélodique
respectivement ascendante ou descendante.

@funindex \augmentum

Utilisez la fonction musicale unaire @code{\augmentum} pour ajouter
des points d'augmentum.

@seealso
Glossaire musicologique :
@rglos{ligature}.

Manuel de notation :
@ref{Ligatures mensurales},
@ref{Ligatures}.

@knownissues
Lorsqu'un @code{\augmentum} apparaît dans une ligature en fin de
portée, son placement vertical peut être erroné.  Pour y remédier,
ajoutez un silence invisible, @code{s8} par exemple, comme dernière note de
cette portée.

L'@code{\augmentum} devrait être implémenté en tant que préfixe plutôt
qu'en tant que fonction unaire, afin qu'@code{\augmentum} puisse
s'intégrer avec d'autres préfixes dans n'importe quel ordre.


@node Typographie de notation kiévienne
@subsection Typographie de notation kiévienne
@translationof Typesetting Kievan square notation

@cindex kiévien
@cindex Kievan

@menu
* Contextes de notation kiévienne::
* Clefs kiéviennes::
* Têtes de note kiéviennes::
* Altérations kiéviennes::
* Barre de mesure kiévienne::
@end menu


@node Contextes de notation kiévienne
@unnumberedsubsubsec Contextes de notation kiévienne
@translationof Kievan contexts

@cindex KievanVoiceContext
@cindex KievanStaffContext

Tout comme pour les notations grégorienne et mensurale, les contextes
prédéfinis @code{KievanVoice} et @code{KievanStaff} permettent de
générer une partition en notation carrée.  Ces contextes initialisent
les propriétés de tous les autres contextes et objets graphiques à des
valeurs adéquates, de telle sorte que vous pouvez tout de suite vous
lancer dans la saisie de votre chant, comme ci-dessous :

@lilypond[quote,ragged-right,verbatim]
\score {
  <<
    \new KievanVoice = "melody" \transpose c c' {
      \cadenzaOn
	c4 c c c c2 b,\longa
	\bar "k"
    }
    \new Lyrics \lyricsto "melody" {
      Го -- спо -- ди по -- ми -- луй.
    }
  >>
}
@end lilypond

@seealso
Glossaire musicologique :
@rglosnamed{kievan notation, notation kiévienne}.

@knownissues
LilyPond prend en charge la notation kiévienne du style synodal,
correspondant au corpus du saint synode russe des années 1910, récemment
réédité par les éditions du patriarcat de Moscou.  LilyPond ne prend pas
en charge les formes plus anciennes et moins répandues de notation
kiévienne que l'on trouvait en Galicie pour noter le plain-chant Rus'.


@node Clefs kiéviennes
@unnumberedsubsubsec Clefs kiéviennes
@translationof Kievan clefs

@cindex kiévienne, clef

La notation kiévienne n'utilise qu'une seule clef -- la clef
« Tse-fa-ut » -- qui indique la position du do :

@lilypond[quote,relative=1,notime,verbatim]
  \clef "kievan-do"
  \override NoteHead #'style = #'kievan
  c
@end lilypond

@seealso
Glossaire musicologique :
@rglosnamed{kievan notation, notation kiévienne},
@rglos{clef}.

Manuel de notation :
@ref{Clef}.


@node Têtes de note kiéviennes
@unnumberedsubsubsec Têtes de note kiéviennes
@translationof Kievan note heads

@cindex kiéviennnes, têtes de note

La notation kiévienne requiert l'utilisation du style de tête de note
approprié.  Vous devrez affecter @code{kievan} à la propriété
@code{style} de l'objet @code{NoteHead}.

En notation kiévienne, la note finale d'une pièce apparaît souvent sous
la forme d'une @code{\longa}.  L'indication d'un récitatif -- plusieurs
syllabes sont chantées sur une même hauteur -- s'effectue à l'aide d'une
@code{\breve}.  Voici ce à quoi ressemblent les différentes notes
kiéviennes :

@lilypond[quote,fragment,ragged-right,verbatim]
\autoBeamOff
\cadenzaOn
\override NoteHead #'style = #'kievan
b'1 b'2 b'4 b'8 b'\breve b'\longa
@end lilypond

@seealso
Glossaire musicologique :
@rglosnamed{kievan notation, notation kiévienne},
@rglosnamed{note head, tête de note}.

Manuel de notation :
@ref{Styles de tête de note}.

@knownissues
LilyPond détermine automatiquement l'orientation des hampes.  Il est
cependant d'usage, en notation carrée, que les hampes des différentes
notes d'un même mélisme aillent toutes dans le même sens ; il faudra
donc en pareil cas définir manuellement la propriété @code{direction} de
l'objet @code{Stem}.


@node Altérations kiéviennes
@unnumberedsubsubsec Altérations kiéviennes
@translationof Kievan accidentals

@cindex kiéviennes, altérations

Le style d'altération propre à la notation kiévienne est accessible au
travers de la propriété @code{glyph-name-alist} de l'objet
@code{Accidental}.  Le style @code{kievan} dispose d'un dièse et d'un
bémol, tous deux différents du style par défaut ; il n'y a pas de
bécarre en notation kiévienne.  Bien que le dièse soit pas utilisé en
notation synodale, on peut le trouver dans certains manuscrits plus
anciens.

@lilypond[quote,relative=1,notime,verbatim]
\clef "kievan-do"
\override NoteHead #'style = #'kievan
\override Accidental #'glyph-name-alist =
 #alteration-kievan-glyph-name-alist
bes' dis,
@end lilypond

@seealso
Glossaire musicologique :
@rglosnamed{kievan notation, notation kiévienne},
@rglosnamed{accidental, altération}.

Manuel de notation :
@ref{Altérations},
@ref{Altérations accidentelles automatiques},
@ref{La fonte Feta}


@node Barre de mesure kiévienne
@unnumberedsubsubsec Barre de mesure kiévienne
@translationof Kievan bar line

Les pièces en notation kiévienne sont habituellement terminées par une
décoration qui fait office de barre finale.  Elle s'obtient à l'aide
d'un @code{\bar "k"}.

@lilypond[quote,relative=1,notime,verbatim]
  \clef "kievan-do"
  \override NoteHead #'style = #'kievan
  c \bar "k"
@end lilypond

@seealso
@ref{Barres de mesure},
@ref{La fonte Feta}


@node Réédition de musique ancienne
@subsection Réédition de musique ancienne
@translationof Working with ancient music---scenarios and solutions

@menu
* Des incipits::
* Mise en forme de la musique mensurale::
* Transcription de chant grégorien::
* Éditions ancienne et moderne à partir d'une même source::
* Notation éditoriale::
@end menu

Travailler sur de la musique ancienne requiert bien souvent des tâches
particulières et qui s'éloignent fortement de la notation moderne pour
laquelle LilyPond est conçu.  Nous allons aborder, au fil des
paragraphes qui suivent, un certain nombre de cas particuliers et vous
proposer des suggestions, voire des solutions aux problèmes que vous
ne manquerez pas de rencontrer.  Ceci inclut entre autres :

@itemize
@item comment réaliser un incipit, autrement dit un court extrait
montrant ce à quoi ressemblait l'original, en introduction à la
transcription d'une œuvre médiévale ;
@item comment obtenir une présentation @emph{Mensurstriche} comme on
peut le voir dans nombre de transcriptions de musique
polyphonique ;
@item comment transcrire du grégorien en notation moderne ;
@item comment obtenir à la fois une reproduction en notation ancienne et
une édition en notation moderne à partir d'une même source.
@end itemize


@node Des incipits
@unnumberedsubsubsec Des incipits
@translationof Incipits

@c TODO Add text
@c clefs, mensuration signs etc from lsr and -user
@c use snippet Transcription-of-ancient-music-with-incipit
@emph{En cours de rédaction}

@seealso
@c ... and reference to other sections ...
Morceaux choisis:
@rlsrnamed{Ancient notation, Notations anciennes}.


@node Mise en forme de la musique mensurale
@unnumberedsubsubsec Mise en forme de la musique mensurale
@translationof Mensurstriche layout

@emph{Mensurstriche}, pour @qq{lignes de mensuration}, est le terme
consacré lorsque les barres de mesure apparaissent uniquement entre les
portées d'un système.  Cette présentation permet de préserver l'aspect
rythmique de l'original -- par exemple sans couper une syncope par
l'apparition d'une barre -- tout en procurant l'aide que peuvent
constituer les barres de mesure.

@lilypondfile[verbatim,quote,texidoc]
{mensurstriche-layout-bar-lines-between-the-staves.ly}

@c This simple setup will take care of the
@c TODO Add text about lyrics to the lowest line, to be placed
@c outside the StaffGroup.
@c from lsr and -user
@c TBC

@c @seealso
@c ... and reference to other sections ...


@node Transcription de chant grégorien
@unnumberedsubsubsec Transcription de chant grégorien
@translationof Transcribing Gregorian chant

Une transcription d'un chant grégorien en notation moderne s'obtient
grâce à quelques simples artifices.

@b{Hampes}.  La gravure des hampes s'annule en supprimant le graveur
@code{Stem_engraver} du contexte de voix :

@example
\layout @{
  ...
  \context @{
    \Voice
      \remove "Stem_engraver"
  @}
@}
@end example

Certaines transcriptions laissent néanmoins apparaître
occasionnellement des hampes, notamment pour indiquer la transition
entre un récitatif monodique et une phrase mélodique.  Il suffit en
pareil cas d'utiliser plutôt @code{\override Stem #'transparent = ##t}
ou @code{\override Stem #'length = #0} puis, en cas de besoin, recourir
à une clause @code{\once \override Stem #'transparent = ##f} comme dans
l'exemple ci-dessous.  N'oubliez pas que les crochets aussi doivent
disparaître, grâce à un @code{\override Flag #'transparent = ##t}.

@b{Temps}.  En matière de chant non mesuré, plusieurs alternatives
s'offrent à vous.

La suppression du @code{Time_signature_engraver} du contexte
@code{Staff} ne produit aucun effet négatif.  Une alternative serait de
rendre la métrique transparente, ce qui par contre préservera l'espace
qu'elle occupe.

Dans de nombreux cas, une clause @code{\set Score.timing = ##f} donne de
bons résultats.  On pourrait aussi utiliser @code{\CadenzaOn} et
@code{\CadenzaOff}.

Rien de plus radical que de supprimer du contexte @code{Staff} le
@code{Bar_engraver} pour ne pas voir de barre de mesure.  Là aussi, une
clause @code{\override BarLine #'transparent = ##t} vous permettra d'en
afficher une au besoin.

Dans de nombreuses transcriptions, le récitatif fait apparaître une
brève au lieu de la répétition d'une même note.  Le texte psalmodié se
présente alors sous la forme d'une unique syllabe alignée à
gauche :

@lilypond[verbatim,ragged-right]
\include "gregorian.ly"
chant = \relative c' {
  \clef "G_8"
  c\breve c4 b4 a c2 c4  \divisioMaior
  c\breve c4 c f, f \finalis
}

verba = \lyricmode {
  \once \override LyricText #'self-alignment-X = #-1
  "Noctem quietam et" fi -- nem per -- fec -- tum
  \once \override LyricText #'self-alignment-X = #-1
  "concedat nobis Dominus" om -- ni -- po -- tens.
}
\score {
  \new Staff <<
  \new Voice = "melody" \chant
  \new Lyrics = "one" \lyricsto melody \verba
  >>
  \layout {
    \context {
      \Staff
      \remove "Time_signature_engraver"
      \remove "Bar_engraver"
      \override Stem #'transparent = ##t
      \override Flag #'transparent = ##t
    }
  }
}
@end lilypond

Ceci fonctionne bien tant que le texte ne risque pas de déborder de la
ligne.  Si tel était le cas, on pourrait plutôt ajouter des notes
masquées, ici en jouant aussi sur la visibilité des hampes :

@lilypond[verbatim,ragged-right]
\include "gregorian.ly"
chant = \relative c' {
  \clef "G_8"
  \set Score.timing = ##f
  c\breve \override NoteHead #'transparent = ##t  c c c c c
  \revert NoteHead #'transparent
  \override Stem #'transparent = ##f \stemUp c4 b4 a
  \override Stem #'transparent = ##t
  \override Flag #'transparent = ##t c2 c4  \divisioMaior
  c\breve \override NoteHead #'transparent = ##t c c c c c c c
  \revert NoteHead #'transparent c4 c f, f \finalis
}

verba = \lyricmode {
  No -- ctem qui -- e -- tam et fi -- nem per -- fec -- tum
  con -- ce -- dat no -- bis Do -- mi -- nus om -- ni -- po -- tens.
}

\score {
  \new Staff <<
    \new Voice = "melody" \chant
    \new Lyrics \lyricsto "melody" \verba
  >>
  \layout {
    \context {
      \Staff
      \remove "Time_signature_engraver"
      \override BarLine #'transparent = ##t
      \override Stem #'transparent = ##t
      \override Flag #'transparent = ##t
    }
  }
}
@end lilypond

Autre situation courante, la transcription de chant neumatique contenant
des mélismes, autrement dit, une psalmodie dans laquelle le nombre de
syllabes varie selon les notes.  Vous pourriez alors avoir envie
d'indiquer clairement le découpage des groupes de syllabes ainsi que
les subdivisions d'un mélisme.  Le moyen pour y parvenir consiste à
utiliser une métrique fixe, mettons @code{\time 1/4}, et de faire
en sorte que chaque syllabe ou groupe de notes tienne dans une mesure, à
l'aide de triolets ou de durées inférieures.  Tant que les barres de
mesure et autres éléments rythmiques restent transparents, et que
l'espacement en regard des barres est accru, la représentation en
notation moderne devrait être tout à fait satisfaisante.

Pour une répartition plus homogène de syllabes de longueur différente --
telles que @qq{-ri} et @qq{-rum} -- selon les groupes de note, une
solution consiste à figer la propriété @code{'X-extent} de l'objet
@code{LyricText}.  Ceci s'avère moins fastidieux que d'ajouter des
syllabes sous forme de @emph{markup}.  Des ajustements supplémentaires
peuvent se réaliser avec des @qq{notes silencieuses} (@code{s}).

@lilypond[verbatim,quote]
spiritus = \relative c' {
  \time 1/4
  \override Lyrics.LyricText #'X-extent  = #'(0 . 3)
  d4 \times 2/3 { f8 a g } g a a4 g f8 e
  d4 f8 g g8 d f g a g f4 g8 a a4  s
  \times 2/3 { g8 f d } e f g a g4
}

spirLyr = \lyricmode {
  Spi -- ri -- _ _ tus  _ Do -- mi -- ni  _ re -- ple -- _ vit _
  or -- _ bem _  ter -- ra -- _ rum, al -- _ _ le -- _ lu
  -- _ ia.
}
\score {
  \new Staff <<
    \new Voice = "chant" \spiritus
    \new Lyrics = "one" \lyricsto "chant" \spirLyr
  >>
  \layout {
    \context {
      \Staff
      \remove "Time_signature_engraver"
      \override BarLine #'X-extent = #'(-1 . 1)
      \override Stem #'transparent = ##t
      \override Flag #'transparent = ##t
      \override Beam #'transparent = ##t
      \override BarLine #'transparent = ##t
      \override TupletNumber #'transparent = ##t
    }
  }
}
@end lilypond

@c extract from 1.6.1.1

@c @seealso
@c ... and reference to other sections ...


@node Éditions ancienne et moderne à partir d'une même source
@unnumberedsubsubsec Éditions ancienne et moderne à partir d'une même source
@translationof Ancient and modern from one source

@c TODO Add text
@c Here among others the snippets about reducing note length
@emph{En cours de rédaction}

@c @seealso
@c ... and reference to other sections ...


@node Notation éditoriale
@unnumberedsubsubsec Notation éditoriale
@translationof Editorial markings

@emph{En cours de rédaction}


@c @node Baroque rhythmic notation
@c @unnumberedsubsubsec Baroque rhythmic notation

@c TODO Add text
@c try Till Rettig
@c Add example of white note heads:
@c In the french baroque some composers used white note heads in slow pieces,
@c mainly in 3/2-time.  A quarter looks there like a eighth with a white
@c note head.  (Franz-Rudolf Kuhnen)

@c TODO Add example of this:
@c I was referring to e.g. notated a8. a16, which should, if I
@c remember correctly, be interpreted more like a8.. a32 (in the french
@c style).  The editor might want to show that rythmic figure above the
@c staff as an hint to performers.  (Karl Hammer)


@c TBC

@c @seealso
@c ... and reference to other sections ...
<|MERGE_RESOLUTION|>--- conflicted
+++ resolved
@@ -8,12 +8,8 @@
     Guide, node Updating translation committishes..
 @end ignore
 
-<<<<<<< HEAD
 
 @c \version "2.17.5"
-=======
-@c \version "2.16.0"
->>>>>>> c4248fdb
 
 @c Translators: Jean-Charles Malahieude
 
