@c -*- coding: utf-8; mode: texinfo; -*-
@ignore
<<<<<<< HEAD
    Translation of GIT committish:  e9bfcb4ffbd7eab2aa453c8b8d4ddd4c43f99ac2
=======
    Translation of GIT committish:  0bbabe9eef32b46216a722cc0d49df759227b7be
>>>>>>> 0950de32

    When revising a translation, copy the HEAD committish of the
    version that you are working on.  For details, see the Contributors'
    Guide, node Updating translation committishes.
@end ignore

@c Translators: Till Paala

@node Einleitung
@unnumbered Einleitung
@translationof Introduction

@divClass{column-center-top}
@subheading Unser Ziel

@imageFloat{flat-design,png,right}

LilyPond entstand, als zwei Musiker sich über das langweilige und anonyme Aussehen von computererstellten Notendrucken ärgerten.  Alle Musiker wollen schöne Noten lesen, warum also sollten Programmierer kein Programm schreiben können, dass schönere Orchesterstimmen setzen kann?

Das Resultat ist ein System, welches Musiker von den Details des
Notensatzlayouts befreit, sodass sie sich darauf konzentrieren
können, Musik zu machen.  LilyPond arbeitet mit ihnen zusammen,
um Notensatz professioneller Qualität zu erstellen, welche nach
dem ganzen Erfahrungsschatz und den Traditionen des klassischen
Notensatzes gesetzt werden.
@divEnd

@divClass{column-left-top}
@subheading Warum sollte ich LilyPond benutzen?

@itemize

@item
@ref{Eigenschaften}: Was kann LilyPond?

@item
@ref{Beispiele}: Ich will Noten sehen!

@item
@ref{Freiheit}: LilyPond ist Open Source.

@item
@ref{Hintergrund}: Unsere Ästhetik des computergestützten Notensatzes.

@end itemize
@divEnd

@divClass{column-right-top}
@subheading Wer benutzt es?

@itemize

@item
@ref{Produktionen}: Wirkliche Anwendung von LilyPond.

@item
@ref{Empfehlungen}: Was sagt man über uns?

@end itemize
@divEnd

@divClass{column-center-bottom}
@subheading Warum sollten Sie LilyPond benutzen?

@itemize

@item
@ref{Text-Eingabe}: Ihr schreibt Noten als @emph{Text}?!

@item
@ref{Leichteres Editieren}: Andere Möglichkeiten, mit LilyPond zu arbeiten.

@end itemize
@divEnd

@c TRANSLATORS, translations are not yet compiled in Info format, so
@c it's not worth translating the right column of the following
@c menu. -JM
@divClass{hide}
@menu
* Eigenschaften::                    What can LilyPond do?
* Beispiele::                    I want to see some music!
* Freiheit::                     Freedom and the GPL.
* Hintergrund::                  Computational aesthetics.
* Produktionen::                 Real-life use of LilyPond.
* Empfehlungen::                What do people say about it?
* Text-Eingabe::                  You write music as text?!
* Leichteres Editieren::             Other ways of working with LilyPond.
@end menu
@divEnd



@node Eigenschaften
@unnumberedsec Eigenschaften
@translationof Features




@subheading Warum sollte man zu LilyPond wechseln?


@subsubheading Hervorragender klassischer Notensatz

@imageFloat{flat-design,png,right}

Durch die Benutzung von LilyPond erhalten Sie eleganten Notensatz,
der leicht zu lesen ist.  Die Entwicklergemeinschaft des
Programmes hat tausende von Stunden damit verbracht, ein sehr
mächtiges Notensatzprogramm zu entwickeln, dass automatisch
schönen Notensatz ausgibt.  Alle stilistischen Einstellungen,
Schriftartendesign und Algorithmen von LilyPond wurden von den
besten handgestochenen Notenbeispielen inspiriert.  Die Ausgabe
von LilyPond hat das gleiche kraftvolle, ausbalancierte und
elegante Aussehen wie die besten gestochenen klassischen
Partituren.  Dazu mehr in unserem @ref{Aufsatz}.


@subsubheading Weniger nachträgliches Einstellen

Verbringen Sie weniger Zeit damit, den Notensatz nachträglich zu
verändern: LilyPond formatiert die Noten von Anfang an richtig.
Platzaufteilung von von selber errechnet und die richtigen Zeilen-
und Seitenumbrüche errechnet, um ein dichtes und gleichmäßiges
Notenbild zu erzeugen.  Zusammenstöße zwischen Gesangstext, Noten
und Akkorden werden aufgelöst und alle Bögen sind automatisch
richtig gekrümmt!


@subsubheading Text-basierte Eingabe

LilyPond nimmt ASCII-Texteingabe, welche Sie mit Ihrem
Lieblingstexteditor erstellen können, schnell und bequem.  Kein
Herumfummeln mit der Maus mehr.  Die Eingabe enthält alle
Information, sodass man keine komplexen Befehlssequenzen erinnern
muss.  Speichern Sie die Eingabe einfach in einer Textdatei
für spätere Verwendung.


@subsubheading Barrierefreiheit

Text-basierte Eingabe ermöglicht das Schreiben von Partituren auch
für Leute mit schweren physischen Behinderungen.  Benutzer mit
motorischen Behinderungen, die Tastatur oder Maus nicht benutzen
können, können mit einem Spracherkennungsprogramm LilyPond-Dateien
bearbeiten.  Sogar vollkommen blinde Benutzer können mit
Screenreader LilyPond-Dateien erstellen -- vollkommen unmöglich
mit graphisch-basierten Notationsprogrammen.


@subsubheading Noten und Text kombinieren

@imageFloat{lilypond-book,png,right}

Sie können Notenfragmente in Texte einfügen, ohne Bilder
auszuschneiden und einzufügen.  Noten können in @LaTeX{} oder HTML-Dateien
nahtlos integriert werden oder mit OOoLilyPond zu
OpenOffice.org-Dateien hinzugefügt werden.



@subsubheading Freie Software

LilyPond kann ohne jede Bezahlung heruntergeladen werden!
Wirklich, es ist vollkommen frei!  Holen Sie es sich von der
Download-Seite.

Es handelt sich um Freie Software, welche zusammen mit dem
Quellcode zur Verfügung gestellt wird -- mit der Erlaubnis, zu
verändern und zu kopieren.  Stören Sie sich an einem Fehler oder
brauchen Sie dringend eine neue Funktion?  Schreiben Sie sie
einfach selber, oder bezahlen Sie jemanden, der es für Sie tut.


@subsubheading Erweiterbares Design

Alle Einstellungn können verändert werden, um Ihrem persönlichen
typographischen Geschmack zu entsprechen.  Wenn das Ihnen immer
noch nicht reicht, gibt es immer noch die eingebaute Scriptsprache
Scheme, ein Dialekt des mächtigen LISP.  Einstellungen, Variablen
und Funktionen sind alle in einem ausführlichen Programmhandbuch
dokumentiert.


@subsubheading Hervorragende Unterstützung

LilyPond gibt es für alle verbreiteten Betriebssysteme: GNU/Linux, MacOS X und
Windows.  LilyPond hat eine ausführliche Dokumentation und
hunderte von Beispieldateien.  Es gibt eine aktive
Benutzergemeinschaft, die Fragen auf der LilyPond-Mailliste und in
einem deutschsprachigen Forum beantwortet, während das
Entwicklungsteam es ermöglicht, dass Probleme schnell gelöst werden.



@divClass{column-center-bottom}
@subheading Was jetzt?

Sind Sie noch nicht überzeugt?  Dann schauen Sie sich einige konkrete
@ref{Beispiele} an. Wenn Sie sich schon entschlossen haben,
LilyPond auszuprobieren, lesen Sie zuerst über unsere
@ref{Text-Eingabe}.
@divEnd



@node Beispiele
@unnumberedsec Beispiele
@translationof Examples

LilyPond ist ist ein sehr mächtiges und flexibles Werkzeug, dass Notensatz der unterschiedlichsten Art handhaben kann.  Sehen Sie sich unsere Beispiele an und lassen Sie sich inspirieren!

@ignore
Here is a passage from Franz Liszt's solo piano transcription
of the Overture to Wagner's @emph{Tannhäuser}. The spacing
in this example was all performed by Lilypond's formatting
algorithms, without tweaks of any kind. It
handles cross-staff beaming gracefully and puts the system brace
perfectly around all three staves.

@exampleImage{liszt-wagner}
@end ignore

@newsItem
@subsubheading Klassische Musik

Dieses Orgelpräludium von J. S. Bach ist ein recht typisches
Notensatzprojetz mit LilyPond.

@exampleImage{bach-bwv610}
@newsEnd

@newsItem
@subsubheading Komplexe Notation

Dieses Beispiel aus @emph{Goyescas} von Enrique Granados zeigt
einige der vorgeschrittenen Notensatzfunktionen, unter Anderem
Balken zwischen Notenzeilen, Hälse über die Notenzeilen hinweg und
Stimmfolgestriche.

@exampleImage{granados}
@newsEnd

@newsItem
@subsubheading Alte Musik

LilyPond hat Unterstützung für verschiedene Notationsarten der
Alten Musik, wie etwa dieser Abschnitt eines Gregorianischen
Chorals.

@exampleImage{ancient-headword}
@newsEnd

@newsItem
@subsubheading Moderne Musik

Zeitgenössische Komponisten werden feststellen, dass LilyPond sich
sehr gut dazu eignet, außergewöhnliche Notation darzustellen.
Hier ein Ausschnitt aus @emph{Čáry} von Trevor Bača für Bassflöte Solo.

@exampleImage{cary}
@newsEnd


@newsItem
@subsubheading Effiziente, flexible Erstellung von Aufführungsmaterial

Verschiedenes Aufführungsmaterial kann aus dem selben Quellcode
erstellt werden.  Hier ein Ausschnitt aus Händels @emph{Giulio
Cesare}, gesetzt von @uref{http://nicolas.sceaux.free.fr/,
Nicolas Sceaux}, als Partitur, Klavierauszug und eine Geigenstimme.

@exampleImage{sesto-full}

@exampleImage{sesto-piano}

@exampleImage{sesto-violin}

@newsEnd

@newsItem
@subsubheading Tabulatur

LilyPond unterstützt Tabulatur-Notation, die an ein beliebiges
Instrument angepasst werden kann, dass Tabulatur-Notation einsetzt.
Das Tabulatur-System wird automatisch anhand der Noten erstellt,
die man für das fünflinige Notensystem notiert hat.

@exampleImage{tab-example}
@newsEnd

@newsItem
@subsubheading Schenker-Graphen

Das Standardnotenbild kann sehr stark verändert werden.  Hier hat jemand eine eindrucksvolle Schenker-Analyse mit LilyPond erstellt.

@exampleImage{bach-schenker}
@newsEnd

@newsItem
@subsubheading Vokalmusik

LilyPond eignet sich hervorragend, um Vokalmusik aller Arten zu
notieren, von Hymnen bis zu einer Oper.  Hier eine
mittelalterliche Motette mit geringfügig speziellen
Anforderungen.  Die Tenorstimme ist in einer anderen Taktart als
die anderen Stimmen geschrieben, wird aber an den anderen Stimmen
ausgerichtet, als ob sie die gleiche Taktart hätte.  LilyPond
kann damit sehr elegant umgehen.  Beachten Sie auch die Incipite
mit Schlüsseln im Vaticana-Stil, durchstrichene Notenhälse für
plicierte Noten und Ligaturklammern über bestimmten Notengruppen.

@exampleImage{aucun-snippet}
@newsEnd

@newsItem
@subsubheading Anwendung für die Musikerziehung

LilyPond eignet sich perfekt für eine Anwendung in der
Musikerziehung.  Hier ein Beispiel einer einfachen
Kontrapunktaufgabe.

@exampleImage{theory}
@newsEnd

@newsItem
@subsubheading Popmusik

Es ist einfach, ein Liedblatt mit Melodie, Text und Akkorden sowie
Griffsymbolen zu erstellen.  In diesem Beispiel sind einige der
vordefinierten Griffdiagramme eingesetzt, aber sie können vollständig
angepasst werden, um fast jeder Situation gerecht zu werden.

@exampleImage{chart}
@newsEnd

@newsItem
@subsubheading Große Projekte

LilyPond eignet sich großartig für große Projekte wie Opern oder Werke für großes Symphonieorchester.  Zusätzlich ermöglicht die
texbasierte Eingabe größere Barrierefreiheit -- das folgende
Beispiel wurde von Hu Haipeng, einem blinden Komponisten, zur Verfügung gestellt.

@exampleImage{orchestra}
@newsEnd


@divClass{column-center-bottom}
@subheading Was jetzt?

Noch immer nicht überzeugt?  LilyPond ist Open Source und
garantiert Ihnen @ref{Freiheit}.  Wenn Sie sich schon entschlossen
haben, LilyPond auszuprobieren, lesen zuerst über unsere
@ref{Text-Eingabe}.
@divEnd


@node Freiheit
@unnumberedsec Freiheit
@translationof Freedom

@divClass{column-center-top}
@subheading Freie Software

@uref{http://www.gnu.org/, GNU} LilyPond wird von einer
Gemeinschaft von Enthusiasten geschrieben und unterhalten.
Es wird unter der @ref{GPL, GNU General Public License} und der
@ref{FDL, GNU Free Documentation License} herausgegeben, sodass
jeder die Freiheit hat, Fehler zu verbessern, das Programm zu
ändern oder zu erweitern.  Es sollte nicht hunderte Euro kosten,
ein Programm zum erstellen schönen Notensatzes zu erwerben.
@divEnd


@c @divClass{column-left-top}
@divClass{color2}
@divClass{keep-bullets}
@subheading Was für Nutzen haben die Benutzer?

@itemize

@item
Keine Kosten: Laden Sie das Programm und probieren Sie es.  Was
haben Sie zu verlieren?

@item
Teilen: wenn Sie das Programm gut finden, können Sie Ihren Freunden, Lehrern, Studenten oder Kollegen eine Kopie weitergeben!

@item
Quellcode vorhanden: wenn es Sie interessiert, wie LilyPond
eine bestimmte Notation erstellt, können Sie genau verfolgen,
wie das Programm vor sich geht.

@item
Erweiterbar: Sie können Eigenschaften hinzufügen, Fehler
verbessern und die Funktionalität ändern.  Wenn Sie kein
Programmierer sind, können Sie jemanden anstellen, der diese
Aufgabe für Sie übernimmt.

Das wird sich vielleicht für den gelegentlichen Musiker nicht
nach einem Vorteil anhören, aber die Möglichkeit, ein Programm
zu erweitern kann sich als sehr wertvoll für ernsthafte Komponisten,
Notenverlage und Wissenschaftler erweisen.

@item
Sicherheit für die Zukunft:  Wenn eine Firma bankrott geht, was
geschieht dann mit den elektronischen Noten, die von ihren
Programmen abhängen?  Diese Sorge brauchen Sie nicht mit LilyPond
haben: auch wenn das gesamte Entwicklerteam auf einmal aufhören
würde (was sehr unwahrscheinlich ist), gibt es das Programm doch
immernoch legal im Internet, um es weiterzubenutzen, zu verändern
oder zu kopieren.


@end itemize

@divEnd
@divEnd


@c @divClass{column-right-top}
@divClass{color3}
@divClass{keep-bullets}
@subheading Warum @qq{geben} die Entwickler von LilyPond ihre Arbeit umsonst her?

Die meisten sehen die Entwicklungsarbeit an LilyPond als ein
Hobby oder freiwillige Arbeit.  Man müsste also eigentlich fragen:
@qq{Warum machen Leute etwas freiwillig}?

@itemize

@item
Spaß: auf ein Ziel hinzuarbeiten kann sehr begeistern, besonders
wenn man im Team arbeiten kann.

@item
Die gleichen Ziele: wir alle wollen schön gesetzte Noten, aber nur
wenige Leute haben Fähigkeiten (und niemand die Zeit), um ein
Programm zu schreiben, dass alle Situationen meistern kann.  Aber
indem wir zusammen arbeiten -- einer verbessert die Form der
Bögen, ein anderer verbessert den Code für die automatischen
Balken und ein dritter schreibt die Dokumentation, wie diese
Eigenschaften genutzt werden können -- können wir unser Ziel
erreichen, sodass jeder nur einen Bruchteil der Zeit aufbringt,
die ein einzelner bräuchte.

@item
@qq{Geschenkkultur}: Die Free Software (oder @qq{Open Source})
Bewegung hat viele großartige Programme hervorgebracht, wie etwa
@uref{http://kernel.org/, GNU/Linux},
@uref{http://www.getfirefox.com/, Mozilla Firefox} und
@uref{http://www.wesnoth.org/, Battle for Wesnoth}.  Als Dank
für den Nutzen, den sie von solchen Projekten erhalten haben,
wollen manche Entwickler der Gemeinschaft @qq{etwas zurück
geben}.

@item
Arbeitserfahrung: zu einem Open Source Projekt beizutragen ist
eine gute Weise, sich im Programmieren, Dokumentationsschreiben
oder Design zu üben.  Diese Übung hat einigen Entwicklern geholfen,
Arbeitsangebote oder Stipendien zu erhalten.


@end itemize

@divEnd
@divEnd


@divClass{column-center-bottom}
@subheading Was jetzt?

Noch immer nicht überzeugt?  Lesen Sie unseren ausführlichen
Aufsatz über unsere Notensatzphilosophie in @ref{Hindergrund}.
Wenn Sie sich schon entschlossen
haben, LilyPond auszuprobieren, lesen zuerst über unsere
@ref{Text-Eingabe}.
@divEnd


@node Hintergrund
@unnumberedsec Hintergrund
@translationof Background

@divClass{column-center-top}
@subheading Aufzatz zu den Hintergründen

Wir haben einen ausführlichen Aufsatz geschrieben, der die
Computerästhetik beschreibt: die Kunst, Schönheit mit dem
Computer zu erstellen.

Wenn Sie nur eine kurze Einführung in LilyPond suchen, ist der
Aufsatz wahrscheinlich zu viel Material für Sie.  Wenn Sie ihn
jetzt lesen wollen, gehen sie zu @ref{Aufsatz}.
@divEnd

@divClass{column-center-bottom}
@subheading Was jetzt?

Noch immer nicht überzeugt? Lesen Sie über einige der
@ref{Productions} unserer Benutzer und schauen Sie sich die Noten
an.  Wenn Sie sich schon entschlossen
haben, LilyPond auszuprobieren, lesen zuerst über unsere
@ref{Text-Eingabe}.
@divEnd


@node Produktionen
@unnumberedsec Produktionen
@translationof Productions

@divClass{column-left-top}
@subheading Konzerte

LilyPond-Notensatz wurde für verschiedene Aufführungen rund um die
Welt eingesetzt.  Einige Highlights:

@divClass{keep-bullets}
@itemize

@item
@emph{Affaire Étrangère}, eine Oper von
@uref{http://valentin.villenave.net/,Valentin Villenave} mit
einem französischen Libretto von
@uref{http://en.wikipedia.org/wiki/Lewis_Trondheim, Lewis Trondheim}, wurde am 1. Februar 2009 in der
@uref{http://www.orchestre-montpellier.com/, L'Opéra Montpellier}
uraufgeführt.

@item
@uref{http://www.mercurybaroque.org/02/02109.aspx, Mercury Baroque}s
Aufführung von Lullys @emph{Armide} am 15--16 Mai 2009 in Houston,
Texas (Notensatz von @uref{http://nicolas.sceaux.free.fr/,
Nicolas Sceaux}).

@item
Instrumentale Ausschnitte von Rameaus @emph{Hippolyte et Aricie} in
der St. James Church in Manhattan am 8. Mai 2009  von Frederick
Renz und seinem Ensemble @uref{http://www.earlymusicny.org/,
Early Music New York} (Notensatz von Nicolas Sceaux).

@end itemize
@divEnd

@divEnd


@divClass{column-right-top}
@subheading Publizierte Noten

@divClass{keep-bullets}
@itemize

@item
@uref{http://www.mutopiaproject.org/index.html, Mutopia Project},
über 1500 Stücke klassischer Musik zum freien Notendownload und
die beste Werbung für LilyPond.

@item
@uref{http://www.adoromusicpub.com/, Adoro Music Publishing},
qualitativ hochwertige Partituren von Kirchenmusik, sowohl zum
direkten Download als auch auf Papier erhältlich.

@item
@uref{http://theshadylanepublishing.com/, The Shady Lane
Publishing},
ein @qq{Mikro-Notenverlag}, der es sich zum Ziel gesetzt hat,
eine neue Musikökonomie zu unterstüzen, die den Musikern und
Musikliebhabern näher steht.

@end itemize

@divEnd

@divEnd


@divClass{column-center-bottom}
@subheading Was jetzt?

Immer noch nicht überzeugt?  Lesen Sie einige der @ref{Empfehlungen}
unserer Benutzer.  Wenn Sie sich schon entschlossen
haben, LilyPond auszuprobieren, lesen zuerst über unsere
@ref{Text-Eingabe}.
@divEnd

@c TRANSLATORS, so far it's mostly from
@c http://lilypond.org/web/switch/testimonials

@node Empfehlungen
@unnumberedsec Empfehlungen
@translationof Testimonials

@divClass{testimonial-item}
@imageFloat{carter-brey,jpg, right}
@subsubheading @uref{http://nyphil.org/meet/orchestra/index.cfm?page=profile&personNum=7, Carter Brey}, Erstes Cello, New York Philharmonic

@qq{@dots{} Ich habe einige Zugabestücke für Solo-Cello geschrieben
  und mit LilyPond gedruckt. Sie sollen bei Schirmer herausgegeben werden. Ich
  bin mir sicher, dass ihre eigene Version nicht halb so scharf gestochen ist
  wie meine!}
@divEnd


@divClass{testimonial-item}
@imageFloat{orm-finnendahl,jpg, left}
@subsubheading @uref{http://icem-www.folkwang-hochschule.de/~finnendahl/, Orm Finnendahl}, Kompositionsprofessor, Musikhochschule Freiburg

@qq{Auch wenn ich [LilyPond] noch nicht sehr gut kenne, bin ich schon außerordentlich
  beeindruckt. Ich habe das Programm benutzt, um eine Motette von Josquin Desprez
  in Mensuralnotation zu notieren. Es steht außer Frage, dass LilyPond in 
  der Geschwindigkeit, Einfachheit in der Benutzung und Notensatz alle
  anderen Notationsprogramme leicht überholt.}
@divEnd


@divClass{testimonial-item}
@imageFloat{darius-blasband,jpg, right}
@subsubheading Darius Blasband, Komponist (Brüssel, Belgien)

@qq{[Nach der ersten Orchesterprobe] wurde die Qualität meiner Notenblätter
  immer wieder gelobt. Und das, obwohl ich keine der vielen Möglichkeiten
  in Anspruch genommen hatte, den Satz zu verbessern. Was ich dem Orchester
  ausgeteilt habe, war im Grunde die rohe, unveränderte LilyPond-Version.}
@divEnd


@divClass{testimonial-item}
@subsubheading Kieren MacMillan, Komponist (Toronto, Kanada)

@qq{Anerkennung und Dank an das Entwicklungsteam für ihre unglaubliche
  Arbeit. Ich habe noch nie etwas gesehen, das dem Satz nahekommt, den ich
  mit LilyPond erhalte. Ich bin vollkommen überzeugt, dass meine
  Publikationsanforderungen über alle Erwartungen erfüllt werden,
  da ich dieses Programm verwenden kann. [...] sozusagen unveränderter
  Notensatz von LilyPond [...] sieht besser aus als alle  @qq{professionellen}
  Publikationen der letzten Zeit, mit denen ich ihn verglichen habe (so ungefähr
  alle Warner Bros.-Noten und sogar viele der @qq{traditionellen Notenhäuser}). [...]
  }

@qq{Das sollen erstmal Finale/Sibelius/Igor/usw. erreichen!!!!}
@divEnd


@divClass{testimonial-item}
@subsubheading Chris Cannam, Chefprogrammierer des @uref{http://www.rosegardenmusic.com/, RoseGarden}-Projekts

@qq{LilyPond ist offensichtlich der Super-Gorilla [des Notensatzes].}
@divEnd


@divClass{testimonial-item}
@subsubheading Chris Snyder, @uref{http://www.adoromusicpub.com/, Adoro Music Publishing}

@qq{Die Art, in der die Noten mit LilyPond eingegeben werden,
lässt mich musikalischer denken -- es gab Zeiten, wenn ich vergeblich
versucht habe, LilyPond zu erklären, wie etwas in Noten gesetzt
werden soll, nur um festzustellen, dass, auch wenn ich es genauso
hinkriegen würde, wie der Komponist es wollte, die Noten
trotzdem sehr unklar zum Lesen sein würden.  LilyPond macht es
für mich sehr viel einfacherer, in meiner Doppelrolle als Editor
und Notensetzer zu arbeiten.}

@qq{Ich habe LilyPond ausschließlich für meine startende
Notendruckfirma benutzt.  So gut wie ohne Ausnahme waren alle
Komponisten hingerissen von der Qualität des Notensatzes, wenn
ich ihnen die Korrekturfahnen ihrer Musik gezeigt habe.  Ich
verdiene selber auch einen Teil dieses Lobes, denn ich habe viel
Zeit damit verbracht, die Ausgabe zu verändern, insbesondere
die Bindebögen von Akkorden -- aber LilyPond gibt einen wunderbaren
Punkt zum Beginnen, eine sehr intuitive Schnittstelle und die
Möglichkeit, absolut alles zu verändern, wenn ich mir nur die
Zeit nehme.  Ich bin überzeugt, dass kein kommerzielles Produkt
dem auch nur nahe kommen kann.}
@divEnd


@divClass{testimonial-item}
@subsubheading David Bobroff, Bassposaunist, Iceland Symphonieorchester

@qq{Ich finde LilyPond einfach toll [..]  Je mehr ich darüber lerne,
desto mehr mag ich es!}
@divEnd


@divClass{testimonial-item}
@subsubheading Vaylor Trucks, E-Gitarrenspieler (Ja, @uref{http://www.allmanbrothersband.com/modules.php?op=modload&name=userpage&file=content&page_id=12, verwandt mit})

@qq{Ich bin total beeindruckt von LilyPond [..]}

@qq{DAS IST DAS BESTE PROGRAMM ALLER ZEITEN!!!}

@qq{Vielen, vielen Dank an euch alle für die harte Arbeit und die Hingabe!}
@divEnd


@divClass{testimonial-item}
@subsubheading @uref{http://nicolas.sceaux.free.fr/, Nicolas Sceaux}, @uref{http://www.mutopiaproject.org/, Mutopia}-Mitarbeiter

@qq{Ich hatte so eine Hassliebe zu ihm entwickelt. Liebe, weil
  das erste Notenblatt, das ich gesehen hatte, so gut aussah. Die
  Beschreibung lügt, wenn es um die Schönheit von LilyPond
  geht -- das ist viel zu bescheiden! [...] da LilyPond immer besser
  wird und ich mich mehr damit auseinander setze, wie Sachen in 
  Scheme gemacht werden, habe ich viel weniger Frustrationen. Auf
  jeden Fall wollte ich sagen: Danke, dass ihr LilyPond anbietet, es
  ist wirklich toll!}
@divEnd


@divClass{testimonial-item}
@subsubheading @uref{http://www.troff.org/whoswho.html#werner, Werner Lemberg}, Dirigent am Koblenzer Theater und herausragender GNU-Hacker

@qq{Überhaupt macht LilyPond saubere Arbeit!}
@divEnd


@divClass{testimonial-item}
@subsubheading Paul Davis, Entwickler von @uref{http://jackaudio.org/, JACK} und @uref{http://www.ardour.org/, Ardour}

@qq{Ich finde, [LilyPond ist] ein
  außerordentliches Programm, und es erreicht wunderschöne
  Ergebnisse. Als ich im letzten Jahr ein Interview darüber gelesen
  habe, habe ich verschiedenen Freunden über sein Potential gepredigt.}
@divEnd


@divClass{column-center-bottom}
@subheading Was jetzt?

Lesen Sie über unsere @ref{Text-Eingabe}.
@divEnd



@node Text-Eingabe
@unnumberedsec Text-Eingabe
@translationof Text input

@c TRANSLATORS, so far it's mostly from
@c http://lilypond.org/web/switch/howto

@subheading Musik @qq{kompilieren}

@imageClickable{nereid-shot-small,png, (Klick zum Vergrößern), nereid-shot,png, right}

LilyPond ist ein @emph{kompiliertes} System: es wird über eine
Text-Datei gestartet, die die Noten beschreibt.  Die resultierende Ausgabe
wird am Bildschirm betrachtet oder ausgedruckt.  In einer
bestimmten Beziehung ist LilyPond eher eine Programmsprache als
ein graphisches Notensatzprogramm.

Man schreibt die Noten nicht, indem man Notensymbole von einer
graphischen Leiste zieht und auf einem sich dynamisch immer
wieder erneuernden Notensystem platziert.  Anstatt dessen schreibt
man Text.  Dieser Text wird von LilyPond interpretiert (oder
@qq{kompiliert}) und dabei schön aussehender Notensatz produziert.

Leute, die an das graphische Notensetzen gewöhnt sind, können eine
Weile brauchen, um die neue Arbeitsweise zu lernen, aber das
Resultat macht den Aufwand wett.

@warning{Wir zeigen einen kurzen Überblick über unsere Texteingabe
-- es ist nicht so kompliziert, wie es sich anhört.  Machen Sie
sich keine Sorge, wenn Sie nicht jedes Detail der Beispiele
verstehen.  In unserer Dokumentation für Anfänger werden alle
Einzelheiten sehr viel ausführlicher behandelt.}


@subsubheading Es ist so einfach wie A B C

Noten werden durch Buchstaben und Zahlen kodiert. Besondere Kommandos werden
mit einem Backslash eingegeben.

@imageFloat{text-input-1-annotate,png,center}
@imageFloat{text-input-1-output,png,center}

Versetzungszeichen werden durch verschiedene Endungen hinzugefügt: @code{-is}
nach der Note setzt ein Kreuz, @code{-es} dagegen ein b (-- das sind die deutschen
Endungen, Endungen in anderen Sprachen sind auch möglich). LilyPond entscheidet selber, wo 
es die Versetzungszeichen platziert.

@imageFloat{text-input-2-annotate,png,center}
@imageFloat{text-input-2-output,png,center}


@subsubheading Popmusik

Akkorde und Liedtext können einfach zu einem Lead Sheet kombiniert werden.

@imageFloat{text-input-pop-annotate,png,center}
@imageFloat{text-input-pop-output,png,center}



@subsubheading Orchesterstimmen

Die Eingabedatei enthält die Noten eines
Stückes. Partitur und Stimmen können aus einer einzigen Eingabe-Datei
erstellt werden. Wenn man eine Note verändert, findet sich die Veränderung
also gleichzeitig in der Stimme und der Partitur wieder. Damit die Noten mehrfach
verwendet werden, sollten sie einer Variablen zugewiesen werden:

@imageFloat{text-input-parts-both-annotate,png,center}


Mit dieser Variable kann dann eine Einzelstimme erstellt werden (hier transponiert,
die Pausen sind zusammengezogen):

@imageFloat{text-input-parts-single-annotate,png,center}
@imageFloat{text-input-parts-single-output,png,center}


Die gleiche Variable wird dann in der Partitur benutzt (hier in der Originaltonhöhe):

@imageFloat{text-input-score-annotate,png,center}
@imageFloat{text-input-score-output,png,center}


@subsubheading Dokumentation für Anfänger

Es ist uns klar, dass diese Art, Noten zu schreiben, vielen Benutzern
seltsam vorkommt.  Aus diesem Grund haben wir eine ausführliche
Anleitung verfasst, die neuen Benutzern helfen soll.  Man sollte
mit der @ref{Einführung} beginnen.  Das Handbuch zum Lernen
funktioniert als Einführung und Beginn für das Arbeiten mit LilyPond;
hier werden viele Fragen beantwortet, bevor man sie überhaupt
stellen konnte!

Lesen Sie bitte das Handbuch zum Lernen bevor Sie sich über
Fehler beschweren! Neue Benutzer denken manchmal, dass LilyPond
nicht richtig funktioniert, während das Programm in Wirklichkeit
genau das tut, wozu es geschrieben worden ist.

Weitere Information findet sich unter @ref{Handbücher}


@subsubheading Einfachere Editionsumgebungen

@imageClickable{lilykde-screenshot-small,png,
  (Klick zum Vergrößern),lilykde-screenshot,png,right}

LilyPond kümmert sich vor allem darum, Noten in bester Qualität
zu setzen -- das Programmieren einer graphischen Benutzeroberfläche
(GUI) würde uns nur von dieser Aufgabe ablenken.  Es gibt dennoch
andere Projekte, deren Ziel es ist, LilyPond-Dateien zu erstellen.

Einige Editionsumgebungen beinhalten Syntaxhervorhebung, automatische
Vervollständigung und vorgefertigte Vorlagen.  Andere Programme
stellen tatsächliche eine GUI zur Verfügung, mit der man graphisch
eine Partitur editieren kann.  Mehr Information finden Sie unter
@ref{Leichteres Editieren}.


@divClass{column-center-bottom}
@subheading Was jetzt?

Sie sind jetzt bereit, @ref{Download, LilyPond herunterzuladen}.
Sind Sie immer noch nicht überzeugt?  Lesen Sie @ref{Leichteres
Editieren}.

@divEnd


@node Leichteres Editieren
@unnumberedsec Leichteres Editieren
@translationof Easier editing

@divClass{column-center-top}
@subheading Graphische Umgebung: Denemo

@imageClickable{screenshot-denemo-small,png,
  (Klick zum Vergrößern),screenshot-denemo,png,right}

@sourceimage{logo-linux,,,}
@sourceimage{logo-windows,,,}

@uref{http://denemo.org}

Denemo ist ein graphischer Editor, welcher LilyPond-Dateien
produzieren kann (mit Eingabeformat der Version 2.8.7) und auch Audioplayback erlaubt.  Hiermit kann die LilyPond-Datei
paralell zum graphischen Notenbild betrachtet werden.  Zusätzliche
Veränderungen und Anpassungen können an die Objekte angehängt
werden -- sie werden mit der Denemo-Datei gespeichert, sodass der
Benutzer graphisch weiterarbeiten kann.

Wenn man den Cursor im LilyPond-Text bewegt, wird er auch im Notenbild
verschoben, und Syntaxfeher in LilyPond-Anpassungen werden in
Textansicht markiert, wenn man von dort aus druckt.

@divEnd

@divClass{column-center-top}
@subheading Gemischte Umgebung: LilyPondTool

@imageClickable{lilypondtool-2.12-screenshot-400wide,png,
  (Klick zum Vergrößern),lilypondtool-2.12-screenshot,png,right}

@sourceimage{logo-linux,,,}
@sourceimage{logo-freebsd,,,}
@sourceimage{logo-macosx,,,}
@sourceimage{logo-windows,,,}

@uref{http://lilypondtool.organum.hu}

Als Plugin für den @uref{http://www.jedit.org,jEdit}-Texteditor
erstellt, ist das LilyPondTool das textbasierte Werkzeug mit den
meisten Eigenschaften, um LilyPond-Partituren zu setzen und zu
editieren.  Hierzu gehören ein Document Wizard um neue Dateien
(auch mit Gesangstexten) einfacher zu erstellen und ein eingebetteter
PDF-Betrachter mit fortschrittlicher Unterstützung für
point-and-click.

@divEnd

@divClass{column-center-top}
@subheading Gemischte Umgebung: Frescobaldi

@imageClickable{frescobaldi-lilypond-editor-small,png,
  (Klick zum Vergrößern),frescobaldi-lilypond-editor,png,right}

@sourceimage{logo-linux,,,}
@sourceimage{logo-freebsd,,,}

@uref{http://www.frescobaldi.org}

Frescobaldi ist ein eigener Musik- und Texteditor für LilyPond
mit eingebauter PDF-Vorschau, einer vielseitigen Hilfe zum
Erstellen neuer Partituren und vielen Editionseigenschaften.
Er ist auf Grundlage der KDE4-Bibliotheken programmiert und läuft
zur Zeit auf allen Arten von Linux-Systemen und anderen
UNIX-artigen Betriebssystemen.

@divEnd

@divClass{column-center-top}
@subheading Textumgebung: Emacs und Vim

@sourceimage{logo-linux,,,}
@sourceimage{logo-freebsd,,,}
@sourceimage{logo-macosx,,,}
@sourceimage{logo-windows,,,}

@uref{http://www.gnu.org/software/emacs/}

Emacs ist ein Texteditor mit sprachensensitiven Eigenschaften
für sehr viele Computersprachen.  Emacs ist ein sehr stark
erweiterbarer Editor, welcher auch als Integrierte
Entwicklungsumgebung benutzt werden kann.  Es gibt einen
@qq{lilypond}-Modus, der die Sprachdefinitionen für das Arbeiten
mit LilyPond-Dateien zur Verfügung stellt.

@uref{http://www.vim.org}

Vim ist ein minimaler Texteditor und eine Erweiterung des älteren
Unix-Editors @command{vi}.  Er ist auch erweiterbar und konfigurierbar.

Allgemein gilt, dass Sie wahrscheinlich zu einem anderen Editor
greifen werden, wenn Sie nicht schon von Anfang an mit Emacs oder
Vim vertraut sind.

@divEnd

@divClass{column-center-top}
@subheading Andere



@subsubheading Gemischte Umgebung: LilyKDE

@imageClickable{lilykde-screenshot-small,png,
  (Klick zum Vergrößern),lilykde-screenshot,png,right}

@sourceimage{logo-linux,,,}
@sourceimage{logo-freebsd,,,}

@uref{http://lilykde.googlecode.com/}

LilyKDE wurde durch @uref{http://www.frescobaldi.org/,Frescobaldi}
ersetzt und existiert als LilyKDE3 für KDE3.5 und
lilypond-KDE4 für KDE 4.1.

LilyKDE ist ein Plugin für den Texteditor
@uref{http://kate-editor.org/,Kate} der Destkopumgebung KDE.
Er hat eine gute Funktion um neue Dateien schnell einzurichten
und eine eingebaute PDF-Vorschau.

LilyKDE kann @uref{http://www.volny.cz/smilauer/rumor/,Rumor}
einsetzen, sodass Noden mit einem MIDI-Keyboard eingegeben werden
können.

Andere Eigenschaften ist die Silbentrennung von Gesangstext
und die Möglichkeit, LilyPond für mehrere Dateien gleichzeitig
vom KDE-Dateimanager aus aufzurufen.


@subsubheading Textumgebung: TexShop

@sourceimage{logo-macosx,,,}

@uref{http://www.uoregon.edu/~koch/texshop}

Der TexShop-Editor für MacOS@tie{}X kann erweitert werden, sodass
er LilyPond, @command{lilypond-book} und @command{convert-ly}
vom Editor aus ausführen kann.  Hierzu wird eine Erweiterung
eingesetzt, die man hier erhält:
@uref{http://www.dimi.uniud.it/vitacolo/freesoftware.html#desktoppub}.

@ignore
TODO: ask somebody to sponsor/check these.  -gp

@subsubheading TextMate

@sourceimage{logo-macosx,,,}

Es gibt ein LilyPond-Paket für TeXMate.  Es kann installiert
werden, indem man folgendes auf der Kommandozeile ausführt:

@example
mkdir -p /Library/Application\ Support/TextMate/Bundles
cd /Library/Application\ Support/TextMate/Bundles
svn co http://svn.textmate.org/trunk/Bundles/LilyPond.tmbundle/
@end example
@end ignore

@divEnd

@divClass{column-center-top}
@subheading Andere Programme können LilyPond-Doce exportieren


@subsubheading Graphische Umgebungen:

@itemize
@item
@uref{http://noteedit.berlios.de,NoteEdit}
das @uref{http://@/www@/.musicxml@/.com/xml@/.html,MusicXML} importieren kann
@item
@uref{http://www.rosegardenmusic.com,Rosegarden},
das MIDI importiert.
@item
@uref{http://vsr.informatik.tu-chemnitz.de/staff/jan/nted/nted.xhtml,NtEd},
hat experimentelle Unterstützung für LilyPond-Export.
@item
@uref{http://www.tuxguitar.com.ar/,TuxGuitar} kann nach LilyPond exportieren.
@item
@uref{http://musescore.org,MuseScore} kann nach LilyPond exportieren.
@item
@uref{http://canorus.org,Canorus} kann nach LilyPond exportieren, ist allerdings noch im Beta-Stadium.  Testpersonen sind willkommen.
@item
@uref{http://lilycomp.sourceforge.net, LilyComp} ist ein graphisches
Noteneingabeprogramm, dass sozusagen ein Zahlenblock ist, der
LilyPond-Noten erzeugt.
@end itemize

@subsubheading Programme für die Kommandozeile:

@itemize
@item
@uref{http://www.volny.cz/smilauer/rumor/rumor.html,Rumor},
ein monophoner Echtzeitkonverter von MIDI nach LilyPond.
@item
@uref{http://nicolas.sceaux.free.fr/lilypond/lyqi.html,lyqi}, ein Hauptmodus von Emacs.
@item
@uref{http://common-lisp.net/project/fomus/,FOMUS},
eine LISP-Bibliothek, mit der Musiknotation erstellt werden kann.
@end itemize
@divEnd


@divClass{column-center-bottom}
@subheading Was jetzt?

Sie sind jetzt bereit, @ref{Download, LilyPond herunterzuladen}.

Sind Sie noch immer nicht überzeugt?  Viele Komponisten, Musiker
und Dirigenten haben gelernt, wie man Noten in unserem Eingabeformat
schreibt.  Erfahrene Benutzer haben sogar berichtet, dass sie
eine volle Partitur in LilyPond schneller notieren können als mit
Klaviertastuatur oder Maus plus GUI!  Vielleicht wollen Sie noch
einmal schauen, welche @ref{Eigenschaften}, @ref{Beispiele} oder
@ref{Freiheit} LilyPond ermöglicht oder über die @ref{Produktionen}
und @ref{Empfehlungen} unserer Benutzer lesen.  Zusätzlich
haben wir unsere Herangehensweise an die Computerästhetik der
klassischen Notensatzkunst im unserem @ref{Hintergrund} erklärt.

@subheading Legales

@divClass{legal}
Alle Logos und Produktabbildungen erkennen Copyright und Trademark an.

@logoLegalLinux

@logoLegalFreeBSD

@logoLegalMacOSX

@logoLegalWindows

@divEnd

@divEnd<|MERGE_RESOLUTION|>--- conflicted
+++ resolved
@@ -1,10 +1,6 @@
 @c -*- coding: utf-8; mode: texinfo; -*-
 @ignore
-<<<<<<< HEAD
     Translation of GIT committish:  e9bfcb4ffbd7eab2aa453c8b8d4ddd4c43f99ac2
-=======
-    Translation of GIT committish:  0bbabe9eef32b46216a722cc0d49df759227b7be
->>>>>>> 0950de32
 
     When revising a translation, copy the HEAD committish of the
     version that you are working on.  For details, see the Contributors'
