@c -*- coding: utf-8; mode: texinfo; documentlanguage: de -*-

@ignore
    Translation of GIT committish: 06f227dd80f3a30cbf33c879b7c125079dfaf5c3

    When revising a translation, copy the HEAD committish of the
    version that you are working on.  For details, see the Contributors'
    Guide, node Updating translation committishes.
@end ignore

@c \version "2.15.39"

@c Translators: Till Paala

@node Allgemeine Eingabe und Ausgabe
@chapter Allgemeine Eingabe und Ausgabe
@translationof General input and output

Dieses Kapitel erklärt allgemeine Fragen zur Eingabe und Ausgabe von
Notation mit LilyPond und weniger direkte Fragen der Notation.

@menu
* Eingabestruktur::
* Titel::
* Arbeiten an Eingabe-Dateien::
* Ausgabe kontrollieren::
* MIDI-Ausgabe::
* Musikalische Information extrahieren::
@end menu


@node Eingabestruktur
@section Eingabestruktur
@translationof Input structure

Das hauptsächliche Eingabeformat von LilyPond sind Textdateien.
Üblicherweise werden diese Dateien mit der Endung @file{.ly}
versehen.

@menu
* Struktur einer Partitur::
* Mehrere Partituren in einem Buch::
* Mehrere Ausgabedateien aus einer Eingabedatei::
* Dateinamen der Ausgabedateien::
* Die Dateistruktur::
@end menu


@node Struktur einer Partitur
@subsection Struktur einer Partitur
@translationof Structure of a score

@funindex \score

Eine @code{\score}-Umgebung muss einen einzelnen musikalischen
Ausdruck beinhalten, der durch geschweifte Klammern begrenzt wird:

@example
\score @{
...
@}
@end example

@warning{Es darf @strong{nur ein} äußerer musikalischer Ausdruck
in der @code{\score}-Umgebung geschrieben werden, und er @strong{muss}
von geschweiften Klammern umgeben sein.}

Dieser einzelne musikalische Ausdruck kann beliebige Größe annehmen und
andere musikalische Ausdrücke von beliebiger Komplexität beinhalten.
Alle diese Beispiele sind musikalische Ausdrücke:

@example
@{ c'4 c' c' c' @}
@end example

@lilypond[verbatim,quote]
{
  { c'4 c' c' c' }
  { d'4 d' d' d' }
}
@end lilypond

@lilypond[verbatim,quote]
<<
  \new Staff { c'4 c' c' c' }
  \new Staff { d'4 d' d' d' }
>>
@end lilypond

@example
@{
  \new GrandStaff <<
    \new StaffGroup <<
      \new Staff @{ \Flöte @}
      \new Staff @{ \Oboe @}
    >>
    \new StaffGroup <<
      \new Staff @{ \GeigeI @}
      \new Staff @{ \GeigeII @}
    >>
  >>
@}
@end example

Kommentare bilden eine Ausnahme dieser Regel.  (Andere Ausnahmen
siehe @ref{Die Dateistruktur}.)  Sowohl einzeilige als auch
Blockkommentare (eingegrenzt durch @code{%@{ .. %@}}) können
an beliebiger Stelle einer Eingabedatei geschrieben werden.  Sie
können innerhalb oder außerhalb der @code{\score}-Umgebung vorkommen,
und innerhalb oder außerhalb des einzelnen musikalischen Ausdrucks
innerhalb der @code{\score}-Umgebung.

Denken Sie daran, dass auch eine Datei, die nur eine @code{\score}-Umgebung
enhält, implizit in eine @code{\book}-Umgebung eingeschlossen wird.  Eine
@code{\book}-Umgebung in einer Eingabdatei produziert wenigstens eine
Ausgabedatei, und standardmäßig wird der Name der Ausagabedatei aus dem
Namen der Eingabedatei abgeleitet.  @file{fandangoforelephants.ly} produziert
also @file{fandangoforelephants.pdf}.

Zu weiteren Einzelheiten zu @code{\book}-Umgebungen siehe
@ref{Mehrere Partituren in einem Buch},
@ref{Mehrere Ausgabedateien aus einer Eingabedatei} und
@ref{Die Dateistruktur}.


@seealso
Handbuch zum Lernen:
@rlearning{Arbeiten an Eingabe-Dateien},
@rlearning{Musikalische Ausdrücke erklärt},
@rlearning{Score ist ein (einziger)  zusammengesetzter musikalischer Ausdruck}.

Notationsreferenz:
@ref{Mehrere Partituren in einem Buch},
@ref{Mehrere Ausgabedateien aus einer Eingabedatei} und
@ref{Die Dateistruktur}.


@node Mehrere Partituren in einem Buch
@subsection Mehrere Partituren in einem Buch
@translationof Multiple scores in a book

@funindex \book
@cindex Sätze, mehrere

Eine Partitur kann mehrere musikalische Stücke und verschiedene
Texte beinhalten.  Beispiele hierzu sind etwa eine Etüdensammlung
oder ein Orchesterstück mit mehreren Sätzen.  Jeder Satz wird
in einer eigenen @code{\score}-Umgebung notiert:

@example
\score @{
  @var{..Noten..}
@}
@end example

@noindent
und Texte werden mit einer @code{\markup}-Umgebung geschrieben:

@example
\markup @{
  @var{..Text..}
@}
@end example

@funindex \book

Alle Sätze und Texte, die in derselben @file{.ly}-Datei vorkommen,
werden normalerweise in eine einzige Ausgabedatei gesetzt.

@example
\score @{
  @var{..}
@}
\markup @{
  @var{..}
@}
\score @{
  @var{..}
@}
@end example

Eine wichtige Ausnahme stellen Dokumente dar,
die mit lilypond-book erstellt werden, für die Sie explizit
@code{\book}-Umgebungen notieren müssen, weil sonst nur die erste
@code{\score}- bzw. @code{\markup}-Umgebung angezeigt wird.

Der Kopfbereich für jedes Musikstück kann innerhalb der @code{\score}-Umgebung
definiert werden.  Die @code{piece}-(Stück)-Bezeichnung aus dieser
@code{\header}-Umgebung wird vor jedem Satz ausgegeben.  Die Überschrift für
ein ganzes Buch kann innerhalb von @code{\book} notiert werden, aber wenn
diese Umgebung fehlt, wird die @code{\header}-Umgebung genommen, die auf
erster Ebene der Datei notiert ist.

@example
\header @{
  title = "Acht Miniaturen"
  composer = "Igor Stravinsky"
@}
\score @{
  @dots{}
  \header @{ piece = "Romanze" @}
@}
\markup @{
   ..Text der zweiten Strophe..
@}
\markup @{
   ..Text der dritten Strophe..
@}
\score @{
  @dots{}
  \header @{ piece = "Menuetto" @}
@}
@end example

@funindex \bookpart

Stücke können innerhalb eines Buches mit @code{\bookpart} gruppiert
werden.  Derartige Buchabschnitte werden durch einen Seitenumbruch
voneinander getrennt und können wie auch das ganze Buch selber mit
einem Titel innerhalb einer @code{\header}-Umgebung beginnen.

@example
\bookpart @{
  \header @{
    title = "Buchtitel"
    subtitle = "Erster Teil"
  @}
  \score @{ @dots{} @}
  @dots{}
@}
\bookpart @{
  \header @{
    subtitle = "Zweiter Teil"
  @}
  \score @{ @dots{} @}
  @dots{}
@}
@end example


@node Mehrere Ausgabedateien aus einer Eingabedatei
@subsection Mehrere Ausgabedateien aus einer Eingabedatei
@translationof Multiple output files from one input file

Wenn Sie mehrere Ausgabedateien aus derselben @file{.ly}-Datei haben
wollen, können Sie mehrere @code{\book}-Umgebungen hinzufügen, wobei
jede Umgebung eine neue Ausgabedatei produziert.  Wenn Sie keine
@code{\book}-Umgebung in der Eingabedatei angeben, wird die Datei von
LilyPond implizit als eine große @code{\book}-Umgebung behandelt, siehe
auch @ref{Die Dateistruktur}.

Wenn man mehrere Dateien aus einer einzigen Eingabedatei erstellt, stellt
LilyPond sicher, dass keine der Ausgabedateien der vorhandenen
@code{\book}-Umgebungen eine andere Ausgabedatei, etwa von der vorherigen
@code{\book}-Umgebung, überschreibt.

Dies geschieht, indem ein Suffix an den Ausgabenamen für jede
@code{\book}-Umgebung gehängt wird, die den Dateinamen der Eingabdatei
als Grundlage nimmt.

Das Standardverhalten ist es, einen Zahlen-Suffix für die Namen hinzuzufügen,
die in Konflikt stehen.  Der Code

@example
\book @{
  \score @{ @dots{} @}
  \layout @{ @dots{} @}
@}
\book @{
  \score @{ @dots{} @}
  \layout @{ @dots{} @}
@}
\book @{
  \score @{ @dots{} @}
  \layout @{ @dots{} @}
@}
@end example

@noindent
produziert also

@itemize
@item
@file{eightminiatures.pdf},
@item
@file{eightminiatures-1.pdf} and
@item
@file{eightminiatures-2.pdf}.
@end itemize


@node Dateinamen der Ausgabedateien
@subsection Dateinamen der Ausgabedateien
@translationof Output file names

@funindex \bookOutputSuffix
@funindex \bookOutputName

LilyPond stellt die Möglichkeit zur Verfügung zu kontrollieren, welche
Dateinamen für welche Back-ends benutzt werden sollen, wenn die Ausgabedateien
erstellt werden.

Im vorhergehenden Abschnitt wurde gezeigt, wir LilyPond gleichnamige
Ausgabedateien verhindert, wenn mehrere Ausgabedateien aus derselben
Eingabedatei erstellt werden.  Es gibt auch die Möglichkeit, eigene
Suffixe für jeden @code{\book}-Abschnitt zu definieren, sodass man etwa
Dateinamen wie @file{eightminiatures-Romanze.pdf}, @file{eightminiatures-Menuetto.pdf}
und @file{eightminiatures-Nocturne.pdf} produzieren kann, indem man
eine @code{\bookOutputSuffix}-Angabe in jede @code{\book}-Umgebung
einfügt.

@example
\book @{
  \bookOutputSuffix "Romanze"
  \score @{ @dots{} @}
  \layout @{ @dots{} @}
@}
\book @{
  \bookOutputSuffix "Menuetto"
  \score @{ @dots{} @}
  \layout @{ @dots{} @}
@}
\book @{
  \bookOutputSuffix "Nocturne"
  \score @{ @dots{} @}
  \layout @{ @dots{} @}
@}
@end example

Man kann auch einen anderen Dateinamen für die Ausgabedatei einer
@code{\book}-Umgebung erstellen, indem man @code{\bookOutputName}-Angabe
macht:

@example
\book @{
  \bookOutputName "Romanze"
  \score @{ @dots{} @}
  \layout @{ @dots{} @}
@}
\book @{
  \bookOutputName "Menuetto"
  \score @{ @dots{} @}
  \layout @{ @dots{} @}
@}
\book @{
  \bookOutputName "Nocturne"
  \score @{ @dots{} @}
  \layout @{ @dots{} @}
@}
@end example

Die obige Datei produziert folgene Ausgabedateien:

@itemize
@item
@file{Romanze.pdf},
@item
@file{Menuetto.pdf} and
@item
@file{Nocturne.pdf}.
@end itemize
@node Die Dateistruktur
@subsection Die Dateistruktur
@translationof File structure

@funindex \paper
@funindex \midi
@funindex \layout
@funindex \header
@funindex \score
@funindex \book
@funindex \bookpart

@cindex Dateistruktur
@cindex Struktur, Datei
@cindex Eingabedatei, Struktur
@cindex Quelldatei, Struktur

Eine @file{.ly}-Datei kann eine beliebige Anzahl an Ausdrücken
auf der obersten Ebene beinhalten, wobei ein Ausdruck der obersten
Ebene einer der folgenden sein kann:

@itemize
@item
Eine Ausgabedefinition, wie @code{\paper}, @code{\midi} und
@code{\layout}.  Derartige Definitionen auf oberster Ebene verändern
die globalen Einstellungen für das ganze @qq{Buch}.  Wenn mehr
als eine derartige Definition desselben Typs angegeben wird, hat
die spätere Vorrang.

@item
Ein direkter Scheme-Ausdruck, wie etwa
@code{#(set-default-paper-size "a7" 'landscape)} oder
@code{#(ly:set-option 'point-and-click #f)}.

@item
Eine @code{\header}-Umgebung.  Damit wird die globale Titelei
eingestellt.  Das ist die Umgebung, in der sich Definition für
das ganze Buch befinden, wie Komponist, Titel usw.

@item
Eine @code{\score}-Umgebung.  Die in ihr enthaltene Partitur wird
zusammen mit anderen vorkommenden @code{\score}-Umgebungen gesammelt
und in ein @code{\book} zusammengefasst.  Dieses Verhalten kann
verändert werden, indem die Variable @code{toplevel-score-handler}
auf höchster Ebene gesetzt wird.  Die Definition des Standards findet sich
in der Datei @file{../scm/lily.scm}.

@item
Eine @code{\book}-Umgebung fasst mehrere Sätze (d. h. mehrere
@code{\score}-Umgebungen) logisch in ein Dokument zusammen.
Wenn mehrere @code{\score}-Partituren vorkommen, wird für jede
@code{\book}-Umgebung eine eigene Ausgabedatei erstellt, in der
alle in der Umgebung enthaltenen Partituren zusammengefasst sind.
Der einzige Grund, explizit eine @code{\book}-Umgebung zu setzen,
ist, wenn mehrere Ausgabedateien aus einer einzigen Quelldatei
erstellt werden sollen.  Eine Ausnahme sind lilypond-book-Dokumente,
in denen eine @code{\book}-Umgebung explizit hinzugefügt werden
muss, wenn mehr als eine @code{\score}- oder @code{\markup}-Umgebung
im gleichen Beispiel angezeigt werden soll.  Dieses Verhalten
kann verändert werden, indem die Variable @code{toplevel-book-handler}
auf höchster Ebene gesetzt wird.  Die Definition des Standards
findet sich in der Datei @file{../scm/lily.scm}.

@item
Eine @code{\bookpart}-Umgebung.  Ein Buch (@code{\book}) kann in
mehrere Teile untergliedert sein, indem @code{\bookpart}-Umgebungen
eingesetzt werden. Jeder Buchabschnitt beginnt auf einer neuen
Seite und kann eigene Papierdefinitionen in einer @code{\paper}-Umgebung
haben.

@item
Ein zusammengesetzter musikalischer Ausdruck wie etwa
@example
@{ c'4 d' e'2 @}
@end example

Dieses Beispiel wird von LilyPond automatisch in einer
@code{\score}-Umgebung in einem Buch interpretiert und
mit anderen @code{\score}-Umgebungen und musikalischen
Ausdrücken auf der höchsten Ebene zusammen ausgegeben.
Anders gesagt: eine Datei, die nur das obige Beispiel
beinhaltet, wird übersetzt zu

@example
\book @{
  \score @{
    \new Staff @{
      \new Voice @{
        @{ c'4 d' e'2 @}
      @}
    @}
    \layout @{ @}
  @}
  \paper @{ @}	
  \header @{ @}
@}
@end example

Dieses Verhalten kann verändert werden, indem die Variable
@code{toplevel-music-handler} auf der obersten Ebene gesetzt
wird.  Die Definition des Standards findet sich in der Datei
@file{../scm/lily.scm}.

@item
Eine Textbeschriftung, eine Strophe etwa:
@example
\markup @{
   2.  Die erste Zeile der zweiten Strophe.
@}
@end example

Textbeschriftungen werden über, zwischen oder unter musikalischen
Ausdrücken gesetzt, so wie sie notiert werde.

@cindex Variablen

@item
Eine Variable, wie
@example
foo = @{ c4 d e d @}
@end example

Sie kann dann später in der Datei eingesetzt werden, indem @code{\foo}
geschrieben wird.  Die Bezeichnung der Variable darf nur aus
alphabetischen Zeichen bestehen, keine Zahlen, Unter- oder Bindestriche.

@end itemize

Das folgende Beispiel zeigt drei Dinge, die auf der obersten Ebene
notiert werden können:

@example
\layout @{
  % Zeilen rechtsbündig setzen
  ragged-right = ##t
@}

\header @{
   title = "Do-re-mi"
@}

@{ c'4 d' e2 @}
@end example

An einer beliebigen Stelle der Datei kann jede der folgenden lexikalen
Anweisungen notiert werden:

@itemize
@item @code{\version}
@item @code{\include}
@item @code{\sourcefilename}
@item @code{\sourcefileline}
@item
Ein einzeiliger Kommentar, beginnend mit @code{%}.

@item
Ein mehrzeiliger Kommentar, umgeben von @code{%@{ .. %@}}.

@end itemize

@cindex Leerzeichen

Leerzeichen zwischen Einheiten in der Eingabe werden generell ignoriert
und können nach Belieben weggelassen werden oder hinzugefügt werden,
um die Lesbarkeit des Codes zu verbessern.  Mindestens ein Leerzeichen
sollte jedoch unter folgenden Umständen immer eingesetzt werden, um
Fehler zu vermeiden:

@itemize
@item
Vor und hinter jeder schließenden oder öffnenden Klammer,
@item
nach jedem Befehl oder jeder Variable, also jeder Einheit, die mit
@code{\} beginnt,
@item
nach jeder Einheit, die als Scheme-Ausdruck interpretiert werden,
also alle Einheiten, die mit@tie{}@code{#} beginnen.
@item
Alle Einheiten von Scheme-Ausdrücken müssen mit Leerzeichen getrennt
werden,
@item
in Gesangstextabschnitten (@code{lyricmode}) müssen Leerzeichen
zwischen alle Ausdrücke in @code{\override}- und @code{\set}-Befehlen
gesetzt werden.  Insbesondere müssen um Punkte und Gleichzeitszeichen
in Befehlen wie @code{\override Score . LyricTex #'font-size = #5)}
und vor dem gesamten Befehl geschrieben werden.

@end itemize

@seealso
Handbuch zum Lernen:
@rlearning{Wie eine LilyPond-Eingabe-Datei funktioniert}.


@node Titel
@section Titel
@translationof Titles and headers

Fast alle gedruckten Noten beinhalten einen Titel und den Namen
des Komponisten, teilweise wird auch noch sehr viel mehr Information
zur Verfügung gestellt.

@menu
* Titel Kopf und Fußzeilen erstellen::
* Eigene Kopf und Fußzeilen sowie Titel::
* Fußnoten erstellen::
* Verweis auf die Seitenzahlen::
* Inhaltsverzeichnis::
@end menu


@node Titel Kopf und Fußzeilen erstellen
@subsection Titel, Kopf- und Fußzeilen erstellen
@translationof Creating titles headers and footers

@menu
* Wie funktioniert die Titel-Umgebung?::
* Standardlayout von book und Partitur Titelumgebungen::
* Standardlayout von Kopf und Fußzeilen::
@end menu


@node Wie funktioniert die Titel-Umgebung?
@unnumberedsubsubsec Wie funktioniert die Titel-Umgebung?
@translationof Title blocks explained

@c TODO: figure out how \bookpart titles work

Es gibt zwei Arten von Titelumgebungen: die Hauptumgebung, die über
der ersten @code{\score}-Umgebung innerhalb eines @qq{book} notiert
wird, und individuelle Titelumgebungen, die innerhalb von
@code{\score} auftreten können.  Textfelder für beide Typen werden
in der @code{\header}-Umgebung eingegeben.

Wenn in dem @qq{book} nur eine einzelne Partitur vorkommt,
kann die @code{\header}-Umgebung innheralb oder außerhalb der
@code{\score}-Umgebung geschrieben werden.

@warning{Denken Sie daran, dass zuerst ein musikalischer Ausdruck
notiert werden muss, wenn Sie eine @bs{}@code{header}-Umgebung innheralb
einer @bs{}@code{score}-Umgebung verwenden wollen.}

@lilypond[papersize=a5,quote,verbatim,noragged-right]
\header {
  title = "SUITE I."
  composer = "J. S. Bach."
}

\score {
  \new Staff \relative g, {
    \clef bass
    \key g \major
    \repeat unfold 2 { g16( d' b') a b d, b' d, } |
    \repeat unfold 2 { g,16( e' c') b c e, c' e, } |
  }
  \header {
    piece = "Prélude."
  }
}

\score {
  \new Staff \relative b {
    \clef bass
    \key g \major
    \partial 16 b16 |
    <g, d' b'~>4 b'16 a( g fis) g( d e fis) g( a b c) |
    d16( b g fis) g( e d c) b(c d e) fis( g a b) |
  }
  \header {
    piece = "Allemande."
  }
}
@end lilypond

Textfelder der Haupttitelumgebung können in allen @code{\score}-Umgebungen
gesetzt oder manuell unterdrückt werden:

@lilypond[papersize=a5,quote,verbatim,noragged-right]
\book {
  \paper {
    print-all-headers = ##t
  }
  \header {
    title = "DAS WOHLTEMPERIRTE CLAVIER"
    subtitle = "TEIL I"
    % Do not display the tagline for this book
    tagline = ##f
  }
  \markup { \vspace #1 }
  \score {
    \new PianoStaff <<
      \new Staff { s1 }
      \new Staff { \clef "bass" s1 }
    >>
    \header {
      title = "PRAELUDIUM I"
      opus = "BWV 846"
      % Do not display the subtitle for this score
      subtitle = ##f
    }
  }
  \score {
    \new PianoStaff <<
      \new Staff { s1 }
      \new Staff { \clef "bass" s1 }
    >>
    \header {
      title = "FUGA I"
      subsubtitle = "A 4 VOCI"
      opus = "BWV 846"
      % Do not display the subtitle for this score
      subtitle = ##f
    }
  }
}
@end lilypond

@seealso
Notationsreferenz:
@ref{Die Dateistruktur},
@ref{Angepasstes Layout für Titelumgebungen}.


@node Standardlayout von book und Partitur Titelumgebungen
@unnumberedsubsubsec Standardlayout von @code{book}- und Partitur-Titelumgebungen
@translationof Default layout of book and score title blocks

Layout und Formatierung der Titelfelder wird durch zwei
@code{\paper}-Variablen kontrolliert: @code{bookTitleMarkup} für
die Hauptumgebung und @code{scoreTitleMarkup} für einzelne
@code{\header}-Umgebungen innerhalb von einer @code{\score}-Umgebung.

@lilypond[papersize=a6,quote,verbatim,noragged-right]
\header {
  % The following fields are centered
  dedication = "Dedication"
  title = "Title"
  subtitle = "Subtitle"
  subsubtitle = "Subsubtitle"
  instrument = "Instrument"

  % The following fields are left-aligned on the left side
  poet = "Poet"
  meter = "Meter"

  % The following fields are right-aligned on the right side
  composer = "Composer"
  arranger = "Arranger"
}

\score {
  { s1 }
  \header {
    % The following fields are placed at opposite ends of the same line
    piece = "Piece"
    opus = "Opus"
  }
}
@end lilypond

@c Is the bit about \null markups true? -mp

Textfelder, die in einer @code{\header}-Umgebung nicht benutzt werden,
werden durch @code{\null}-Textbeschriftung ersetzt, sodass sie keinen
leeren Platz belegen.

Die Standardeinstellungen von @code{scoreTitleMarkup} platzieren
die Felder @code{piece} (Stück) und @code{opus} zu den gegenüberliegenden
Seiten der selben Zeile.

@funindex breakbefore

Mit der Variable @code{breakbefore} innerhalb einer @code{\header}-Umgebung,
die für sich auch eine @code{\score}-Umgebung darstellt, kann man
die Hauptüberschriften auf der ersten Seite allein ausgeben, sodass die
Noten (in der @code{score}-Umgebung definiert) erst auf der folgenden
Seite beginnen.

@lilypond[papersize=a8landscape,verbatim,noragged-right]
\book {
  \header {
    title = "This is my Title"
    subtitle = "This is my Subtitle"
    copyright = "This is the bottom of the first page"
  }
  \score {
    \repeat unfold 4 { e'' e'' e'' e'' }
    \header {
      piece = "This is the Music"
      breakbefore = ##t
    }
  }
}
@end lilypond

@seealso
Handbuch zum Lernen:
@rlearning{Wie eine LilyPond-Eingabe-Datei funktioniert},

Notationsreferenz:
@ref{Die Dateistruktur}.

Installierte Dateien:
@file{ly/titling-init.ly}.


@node Standardlayout von Kopf und Fußzeilen
@unnumberedsubsubsec Standardlayout von Kopf- und Fußzeilen
@translationof Default layout of headers and footers

@emph{Kopf-} und @emph{Fußzeilen} sind Textzeilen, die ganz oben
und ganz unten auf der Seite stehen, unabhängig vom Textbereich eines
Buches.  Sie können mit folgenden @code{\paper}-Variablen kontrolliert
werden:

@itemize
@item @code{oddHeaderMarkup}
@item @code{evenHeaderMarkup}
@item @code{oddFooterMarkup}
@item @code{evenFooterMarkup}
@end itemize

Diese Beschriftungsvariablen können nur auf Textfelder einer
Haupttitelumgebung (eine @code{\header}-Umgebung auf höchster Ebene, die
sich auf alle @code{\score}-Umgebungen einer Datei bezieht)
zugreifen und sind definiert in der Datei @file{ly/titling-init.ly}.  In
den Standardeinstellungen

@itemize

@item
werden Seitenzahlen automatisch ganz oben links (wenn gerade) oder ganz
oben rechts (wenn ungerade) gesetzt, beginnend mit der zweiten Seite.

@item
wird das @code{instrument}-Textfeld auf jeder Seite zentriert, beginnend
mit der zweiten Seite.

@item
wird der @code{copyright}-Text unten auf der ersten Zeite zentriert.

@item
wird der Inhalt von @code{tagline} unten auf der letzten Seite zentriert
und unterhalb des @code{copyright}-Texts, wenn es sich nur um eine Seite
handelt.

@end itemize

@lilypond[papersize=a8landscape]
\book {
  \score {
    \relative c' {
      c4 d e f
    }
  }
}
@end lilypond

Die Standardeinstellung von @code{tagline} kann verändert werden,
indem man ein @code{tagline}-Feld in die @code{\header}-Umgebung auf
höchster Ebene schreibt.

@lilypond[papersize=a8landscape,verbatim]
\book {
  \header {
    tagline = "... music notation for Everyone"
  }
  \score {
    \relative c' {
      c4 d e f
    }
  }
}
@end lilypond

Um die @emph{tagline} ganz zu entfernen, wird ihr Inhalb als @code{##f}
(falsch) definiert.


@node Eigene Kopf und Fußzeilen sowie Titel
@subsection Eigene Kopf- und Fußzeilen sowie Titel
@translationof Custom headers footers and titles

@c TODO: somewhere put a link to header spacing info
@c       (you'll have to explain it more in NR 4).

@menu
* Angepasste Textformatierung für Titelumgebungen::
* Angepasstes Layout für Titelumgebungen::
* Angepasstes Layout für Kopf und Fußzeilen::
@end menu


@node Angepasste Textformatierung für Titelumgebungen
@unnumberedsubsubsec Angepasste Textformatierung für Titelumgebungen
@translationof Custom text formatting for title blocks

Standard-@code{\markup}-Befehle können eingesetzt werden, um jeglichen
Text in Titeln, Kopf- und Fußzeilen innerhalb der @code{\header}-Umgebung
zu verändern.

@lilypond[quote,verbatim,noragged-right]
\score {
  { s1 }
  \header {
    piece = \markup { \fontsize #4 \bold "PRAELUDIUM I" }
    subtitle = \markup { \italic "(Excerpt)" }
  }
}
@end lilypond

@seealso
Notationsreferenz:
@ref{Text formatieren}.


@node Angepasstes Layout für Titelumgebungen
@unnumberedsubsubsec Angepasstes Layout für Titelumgebungen
@translationof Custom layout for title blocks

@code{\markup}-Befehle in der @code{\header}-Umgebung sind sinnvoll
für einfaches Formatieren von Text, aber sie gewähren keine genaue
Kontrolle über die Positionierung von Titeln.  Um die Positionierung
von Titeltextfeldern vorzunehmen, eignen sich beide oder eine von
folgenden Variablen (die man in der @code{\paper}-Umgebung einsetzen muss):

@itemize
@item @code{bookTitleMarkup}
@item @code{scoreTitleMarkup}
@end itemize

Diese Beschriftungsvariablen sind behandelt in
@ref{Standardlayout von book und Partitur Titelumgebungen}.

Die Standardeinstellungen von @code{scoreTitleMarkup}, wie in der
Datei @file{ly/titling-init.ly} definiert, sind:

@example
scoreTitleMarkup = \markup @{ \column @{
  \on-the-fly #print-all-headers @{ \bookTitleMarkup \hspace #1 @}
  \fill-line @{
    \fromproperty #'header:piece
    \fromproperty #'header:opus
  @}
@}
@}
@end example

Dadurch werden die Textfelder @code{piece} (Stück) und @code{opus}
an den gegenüberliegenden Enden der gleichen Zeile platziert:

@lilypond[quote,verbatim,noragged-right]
\score {
  { s1 }
  \header {
    piece = "PRAELUDIUM I"
    opus = "BWV 846"
  }
}
@end lilypond

Das folgende Beispiel verändert die Einstellungen von
@code{scoreTitleMarkup}, sodass das Textfeld @code{piece}
zentriert wird und in fetter, größerer Schrift erscheint.

@lilypond[papersize=a5,quote,verbatim,noragged-right]
\book {
  \paper {
    indent = 0\mm
    scoreTitleMarkup = \markup {
      \fill-line {
        \null
        \fontsize #4 \bold \fromproperty #'header:piece
        \fromproperty #'header:opus
      }
    }
  }
  \header { tagline = ##f }
  \score {
    { s1 }
    \header {
      piece = "PRAELUDIUM I"
      opus = "BWV 846"
    }
  }
}
@end lilypond

Textfelder, die normalerweise nur im Haupttitel ausgegeben werden,
können auch in die Titel einzelner Partituren aufgenommen werden,
indem man @code{print-all-headers} in die @code{\paper}-Umgebung einfügt.
Ein Nachteil dieser Methode ist, dass Textfelder, die tatsächlich nur
im Haupttitel erscheinen sollen, manuell für jede Partitur unterdrückt
werden müssen.  Siehe auch @ref{Wie funktioniert die Titel-Umgebung?}.

Um das zu vermeiden, kann das gewünschte Feld zur Definition von
@code{scoreTitleMarkup} hinzugefügt werden.  Im folgenden Beispiel
wird das Komponistenfeld (@code{composer}) (normalerweise mit
@code{bookTitleMarkup} assoziiert) zu @code{scoreTitleMarkup}
hinzugefügt, sodass jede Partitur einen eigenen Komponisten haben kann.

@lilypond[papersize=a5,quote,verbatim,noragged-right]
\book {
  \paper {
    indent = 0\mm
    scoreTitleMarkup = \markup {
      \fill-line {
        \null
        \fontsize #4 \bold \fromproperty #'header:piece
        \fromproperty #'header:composer
      }
    }
  }
  \header { tagline = ##f }
  \score {
    { s1 }
    \header {
      piece = "MENUET"
      composer = "Christian Petzold"
    }
  }
  \score {
    { s1 }
    \header {
      piece = "RONDEAU"
      composer = "François Couperin"
    }
  }
}
@end lilypond

Es ist auch möglich, eigene Textfelder zu erstellen und dann auf sie
in der Beschriftungsdefinition zu verweisen:

@lilypond[papersize=a5,quote,verbatim,noragged-right]
\book {
  \paper {
    indent = 0\mm
    scoreTitleMarkup = \markup {
      \fill-line {
        \null
        \override #`(direction . ,UP) {
          \dir-column {
            \center-align \fontsize #-1 \bold
              \fromproperty #'header:mycustomtext %% User-defined field
            \center-align \fontsize #4 \bold
              \fromproperty #'header:piece
          }
        }
        \fromproperty #'header:opus
      }
    }
  }
  \header { tagline = ##f }
  \score {
    { s1 }
    \header {
      piece = "FUGA I"
      mycustomtext = "A 4 VOCI" %% User-defined field
      opus = "BWV 846"
    }
  }
}
@end lilypond

@seealso
Notationsreferenz:
@ref{Wie funktioniert die Titel-Umgebung?}.


@node Angepasstes Layout für Kopf und Fußzeilen
@unnumberedsubsubsec Angepasstes Layout für Kopf- und Fußzeilen
@translationof Custom layout for headers and footers

@c can make-header and make-footer be removed from
@c paper-defaults-init.ly? -mp

@code{\markup}-Befehle in der @code{\header}-Umgebung sind nützlich
um einfachen Text zu formatieren, erlauben aber keine Kontrolle
über die Positionierung von Kopf- und Fußzeilen.  Um die Positionierung
der Textfelder zu ändern, eignen sich beide oder eine von
folgenden Variablen (die man in der @code{\paper}-Umgebung einsetzen muss):

@itemize
@item @code{oddHeaderMarkup}
@item @code{evenHeaderMarkup}
@item @code{oddFooterMarkup}
@item @code{evenFooterMarkup}
@end itemize

Das folgende Beispiel zentriert die Seitenzahlen unten auf jeder Seite.
Zuerst werden die Standardeinstellungen von @code{oddHeaderMarkup} und
@code{evenHeaderMarkup} entfernt, indem sie als @qq{Null}-Beschriftung
definiert werden.  Dann wird @code{oddFooterMarkup} mit zentrierter
Seitennummer neu definiert.  Schließlich erhält @code{evenFooterMarkup} 
die selbe Layoutdefinition wie @code{\oddFooterMarkup}:

@lilypond[papersize=a8,quote,verbatim,noragged-right]
\book {
  \paper {
    print-page-number = ##t
    print-first-page-number = ##t
    oddHeaderMarkup = \markup \null
    evenHeaderMarkup = \markup \null
    oddFooterMarkup = \markup {
      \fill-line {
        \on-the-fly #print-page-number-check-first
        \fromproperty #'page:page-number-string
      }
    }
    evenFooterMarkup = \oddFooterMarkup
  }
  \score {
    \new Staff { s1 \break s1 \break s1 }
  }
}
@end lilypond

@seealso
Notationsreferenz:
@ref{Wie funktioniert die Titel-Umgebung?},
@ref{Standardlayout von book und Partitur Titelumgebungen}.


@node Fußnoten erstellen
@subsection Fußnoten erstellen
@translationof Creating footnotes

Zwei Arten an Fußnoten können erstellt werden: automatische und
manuelle Fußnoten.

@menu
* Übersicht über Fußnoten::
* Automatische Fußnoten::
* Manuelle Fußnoten::
@end menu

@node Übersicht über Fußnoten
@unnumberedsubsubsec Übersicht über Fußnoten
@translationof Footnotes overview

Automatische Fußnoten erstellen aufsteigende Zahlenverweise, während
mit manuellen Fußnoten eigene angepasste Verweise erstellt werden
können.  Alle Grobs, @code{\markup}-Beschriftung auf höchster Ebene
und zu Akkord zusammengefasste Noten können mit Fußnoten versehen werden.

Die Reihenfolge, in welcher ein Grob erstellt wird, bestimmt die
Reihenfolge der Nummerierung automatischer Fußnoten.


@node Automatische Fußnoten
@unnumberedsubsubsec Automatische Fußnoten
@translationof Automatic footnotes

@cindex Fußnoten, automatisch

Automatische Fußnoten brauchen drei Argumente: das @var{Layoutobjekt}, das die
Anmerkung erhalten soll, die @var{(x . y)}-Position des Indikators und
eine @code{\markup}-Beschriftung, die den Inhalt der Fußnote enthält.

Der Befehl @code{\footnote} muss @emph{vor} dem Grob geschrieben
werden, auf den sich die Fußnote bezieht.

@c KEEP LY
@lilypond[verbatim,quote,ragged-right,papersize=a8]
\book {
  \header { tagline = ##f }
  \relative c' {
    \footnote #'(0.5 . -2) #'NoteHead
      \markup { Die erste Note } \default
    a'4 b8
    \footnote #'(0.5 . 1) #'NoteHead
      \markup { Die dritte Note } \default
    e c4 d4
  }
}
@end lilypond

Bei Noten in Akkorden muss der Befehl @code{\footnote} @emph{nach}
der Note, auf der sie sich bezieht, in Form eines @code{TextScript}
stehen:

@c KEEP LY
@lilypond[verbatim,quote,ragged-right,papersize=a8]
\book {
  \header { tagline = ##f }
  \relative c' {
    <
    c-\footnote #'(1 . -1.25) "Hier ein C" \default
    es-\footnote #'(2 . -0.25) \markup { \italic "Ein Es" } \default
    g-\footnote #'(2 . 3) \markup { \bold "Das ist ein G" } \default
    >1
  }
}
@end lilypond

@warning {Wenn Fußnoten die selbe vertikale Position haben, werden
sie von oben nach unten nummeriert.}

Hier noch einige Beispiele von Grobs, die mit Fußnoten
versehen sind, wobei auch die Position des Fußnotentextes relativ zu
Tagline und Copyright gezeigt wird.

@c KEEP LY
@lilypond[verbatim,quote,ragged-right,papersize=a8]
\book {
  \header { copyright = \markup { "Copyright 1970" } }
  \relative c' {
    \footnote #'(-3 . 0) #'DynamicText
      \markup { \bold Forte } \default

    \footnote #'(0 . 1.5) #'Slur
      \markup { Ein Bogen } \default
    a'4\f(

    \footnote #'(0 . -2) #'Beam
      \markup { Balken } \default
    b8)[ e]

    \footnote #'(1 . -1) #'Stem
      \markup  { \teeny { Das ist ein Hals } } \default
    c4

    \footnote #'(0 . 0.5) #'AccidentalCautionary
      \markup \italic { Ein Warnungsversetzungszeichen } \default

    \footnote #'(0.5 . -0.5) #'TextScript
      \markup \italic { Langsamer hier } \default
    dis?4_"rit."
  }
}
@end lilypond

Für eine @code{\markup}-Beschriftung auf oberster Ebene braucht man
den Befehl @code{\auto-footnote}:

@c KEEP LY
@lilypond[verbatim,quote,ragged-right,papersize=a8]
\book {
  \header { tagline = ##f }
  \markup { \auto-footnote "Eine einfache Melodie" \italic "Von mir" }
  \relative c' {
    a'4 b8 e c4 d
  }
}
@end lilypond


@node Manuelle Fußnoten
@unnumberedsubsubsec Manuelle Fußnoten
@translationof Manual footnotes

@cindex Fußnoten, manuell

Manuell erstellte Fußnoten brauchen vier Argumente: das @var{Layoutobjekt},
das die Anmerkung erhalten soll, die @var{(x . y)}-Position des
Indikators und zwei @code{\markup}-Beschriftungen; die erste ist der
Indikator, der an die Note oder den Grob gehängt wird, die zweite
der Inhalt der Fußnote unten auf der Seite.

Wie auch bei automatischen Fußnoten muss der Befehl @code{\footnote}
@emph{vor} dem Grob kommen, an den die Fußnote gehängt wird und als
@code{TextScript} geschrieben werden:

@c KEEP LY
@lilypond[verbatim,quote,ragged-right,papersize=a8]
\book {
  \header { tagline = ##f }
  \relative c' {
    a'4-\footnote
          "1" #'(0.5 . -2) #'NoteHead \markup { \italic "1. Die erste Note" } \default
    b8
    e-\footnote
          \markup { \bold "2" } #'(0.5 . 1) #'NoteHead "2. Die zweite Note" \default
    c4
    d\p-\footnote "3" #'(0.5 . -1) #'DynamicText "3. Piano" \default
  }
}
@end lilypond

Fußnoten für Akkordnoten werden wie folgt notiert:

@lilypond[verbatim,quote,ragged-right,papersize=a8]
\book {
  \header { tagline = ##f }
  \relative c' {
    <
<<<<<<< HEAD
    c-\footnote "1" #'(1 . -1.25) "1. C" \default
    es-\footnote
       \markup { \bold "b" } #'(2 . -0.25) "b. E-flat" \default
    g-\footnote "3" #'(2 . 3) \markup { \italic "iii. G" } \default
=======
    c\footnote "1" #'(1 . -1.25) "1. C"
    es\footnote
       \markup { \bold "b" } #'(2 . -0.25) "b. Es"
    g\footnote "3" #'(2 . 3) \markup { \italic "iii. G" }
>>>>>>> 9564d284
    >1
  }
}
@end lilypond

@warning {Wenn Fußnoten die selbe vertikale Position haben, werden
sie von oben nach unten nummeriert.}

Hier einige Beispiele manueller Fußnoten, die auch die relative
Position der Fußnotentexte zu Tagline und Copyright anzeigen:

@c KEEP LY
@lilypond[verbatim,quote,ragged-right,papersize=a8]
\book {
  \header { tagline = ##f }
  \relative c' {
    \footnote
      \markup { \teeny 1 } #'(-3 . 0) #'DynamicText
      \markup { 1. \bold Forte } \default

    \footnote
      \markup { \teeny b } #'(0 . 1.5) #'Slur
      \markup { b. Ein Bogen } \default
    a'4\f(

    \footnote
      \markup { \teeny 3 } #'(0 . -2) #'Beam
      \markup { 3. Balken } \default
    b8)[ e]

    \footnote
      \markup { 4 } #'(1 . -1) #'Stem
      \markup  { \bold 4. { Das ist ein Hals } } \default
    c4

    \footnote
      \markup \concat \teeny { "sharp (v)" } #'(0 . 0.5) #'AccidentalCautionary
      \markup \italic { v. Ein Warnungsversetzungszeichen } \default

    \footnote
      \markup \concat \teeny { "a" } #'(0.5 . -0.5) #'TextScript
      \markup \italic { a. Langsamer hier } \default
    dis?4_"rit."

    \breathe
    \footnote
      \markup { \teeny \musicglyph #"rests.4" } #'(1.5 . -0.25) #'BreathingSign
      \markup { \null } \default
  }
}
@end lilypond

Eine @code{\markup}-Beschriftung der höchsten Ebene wird wie folgt
annotiert:
@c KEEP LY
@lilypond[verbatim,quote,ragged-right,papersize=a8]
\book {
  \header { tagline = ##f }
  \markup { "Eine einfache Melodie" \footnote "*" \italic "* Von mir" }
  \relative c' {
    a'4 b8 e c4 d4
  }
}
@end lilypond

@seealso
Handbuch zum Lernen:
@rlearning{Objekte und Schnittstellen}.

Notationsreferenz:
@ref{Erklärungen in Ballonform},
@ref{Seitenlayout},
@ref{Textartige Zeichen},
@ref{Textarten},
@ref{Titel}.

Referenz der Interna:
@rinternals{FootnoteEvent},
@rinternals{FootnoteItem},
@rinternals{FootnoteSpanner},
@rinternals{Footnote_engraver}.

@knownissues
Mehrere Fußnoten auf einer Seite können ausschließlich übereinander
gedruckt werden und nicht auf der gleiche Zeile gesetzt werden.
Fußnoten können nicht an @code{MultiMeasureRests} (mehrtaktige Pause)
angehängt werden und können mit @code{Staff}-(Notensystem)-,
@code{\markup}-(Beschriftungs)-Objekten und anderen Fußnoten
zusammenstoßen.  Wenn man den manuellen Fußnotenbefehl einsetzt,
braucht man in der @code{\paper}-Umgebung den Eintrag
@code{footnote-auto-number = ##f}.


@node Verweis auf die Seitenzahlen
@subsection Verweis auf die Seitenzahlen
@translationof Reference to page numbers

Eine bestimmte Stelle der Partitur kann mit einem @code{\label}-Befehl
markiert werden, sowohl auf oberster Ebene als auch innerhalb eines
musikalischen Ausdrucks.  Auf diese Marke kann dann verwiesen werden,
um die Seitenzahl zu erhalten, auf der die Marke vorkommt.  Der
Verweis wird mit dem Befehl @code{\page-ref} gefordert (innerhalb
von @code{\markup}).

@c KEEP LY
@lilypond[verbatim]
\header { tagline = ##f }
\book {
  \label #'ErstePartitur
  \score {
    {
      c'1
      \pageBreak \mark A \label #'ZeichenA
      c'1
    }
  }
  \markup { Die erste Partitur fängt auf
            Seite \page-ref #'ErstePartitur "0" "?" an.}
  \markup { Zeichen A befindet sich auf Seite
            \concat { \page-ref #'ZeichenA "0" "?" . } }
}
@end lilypond

Der @code{\page-ref}-Textbeschriftungsbefehl braucht drei Argumente:

@enumerate

@item die Marke, ein Scheme-Symbol, etwa @code{#'ErstePartitur},
@item eine Beschriftung, die als Platzhalter benutzt wird, um die Breite des Verweisen zu schätzen,
@item eine Beschriftung, die anstelle der Seitenzahl gesetzt wird, wenn die Marke unbekannt ist.
@end enumerate

Der Grund, warum ein Platzhalter benötigt wird, ist dass zu dem Zeitpunkt,
an dem die Textbeschriftungen ausgewertet werden, noch keine Seitenumbrüche
vorgenommen wurden und die Seitenzahlen deshalb noch nicht bekannt sind.
Um hier ein Problem zu vermeiden, wird die eigentliche Auswertung der
Textbeschriftung erst später ausgeführt, die Größe des Textes muss aber
schon vorher bekannt sein.  Die Größe wird mithilfe des Platzhalters
bestimmt.  Wenn eine Partitur zwischen 10 und 99 Seiten hat, kann man
"00" schreiben, also eine zweistellige Zahl.

@code{\label}
@code{\page-ref}

@predefined
@funindex \label,
@funindex \page-ref.
@endpredefined


@node Inhaltsverzeichnis
@subsection Inhaltsverzeichnis
@translationof Table of contents

Ein Inhaltsverzeichnis kann eingefügt werden mit dem Befehl
@code{\markuplist \table-of-contents}.  Die Elemente, die im
Inhaltsverzeichnis aufgelistet werden sollen, werden mit dem
@code{\tocItem}-Befehl markiert, welches sowohl auf höchster
Ebene als auch in einem musikalischen Ausdruck verwendet werden
kann.

@verbatim
\markuplist \table-of-contents
\pageBreak

\tocItem \markup "Erste Partitur"
\score {
  {
    c'4  % ...
    \tocItem \markup "Ein bestimmter Punkt innerhalb der ersten Partitur"
    d'4  % ...
  }
}

\tocItem \markup "zweite Partitur"
\score {
  {
    e'4 % ...
  }
}
@end verbatim

Die Beschriftungen, die benutzt werden um das Inhaltsverzeichnis
zu formatieren, sind in der @code{\paper}-Umgebung definiert.
Die Standardformatierungselemente sind @code{tocTitleMarkup}
um die Überschrift zu formatieren und @code{tocItemMarkup} um
die einzelnen Inhaltselemente zu formatieren, bestehend aus
dem Titelelement und einer Seitenzahl.  Die Variablen können
durch den Benutzer geändert werden:

@verbatim
\paper {
  %% Übersetzung der Inhaltsverzeichnisüberschrift nach französisch:
  tocTitleMarkup = \markup \huge \column {
    \fill-line { \null "Table des matières" \null }
    \hspace #1
  }
  %% hier größere Schriftarten
  tocItemMarkup = \markup \large \fill-line {
    \fromproperty #'toc:text \fromproperty #'toc:page
  }
}
@end verbatim

Die Inhaltsverzeichniselemente Text und Seitenzahl werden
in der Definition von @code{tocItemMarkup} aufgerufen mit
@code{#'toc:text} und @code{#'toc:page}.

Neue Befehle und Beschriftungen können auch definiert werden,
um eigene Inhaltsverzeichnisse zu gestalten:

@itemize

@item zuerst muss eine neue Beschriftungsvariable in der
@code{\paper}-Umgebung definiert werden

@item dann muss die musikalische Funktion definiert werden, die
ein Element zum Inhaltsverzeichnis hinzufügt, indem die neue
Variable benutzt wird.

@end itemize

Das folgende Beispiel definiert einen neuen Stil um Akt-Bezeichnungen
einer Oper in das Inhaltsverzeichnis aufzunehmen:

@verbatim
\paper {
  tocActMarkup = \markup \large \column {
    \hspace #1
    \fill-line { \null \italic \fromproperty #'toc:text \null }
    \hspace #1
  }
}

tocAct =
#(define-music-function (parser location text) (markup?)
   (add-toc-item! 'tocActMarkup text))
@end verbatim

@lilypond[line-width=11.0\cm]
\header { tagline = ##f }
\paper {
  tocActMarkup = \markup \large \column {
    \hspace #1
    \fill-line { \null \italic \fromproperty #'toc:text \null }
    \hspace #1
  }
}

tocAct =
#(define-music-function (parser location text) (markup?)
   (add-toc-item! 'tocActMarkup text))

\book {
  \markuplist \table-of-contents
  \tocAct \markup { Atto Primo }
  \tocItem \markup { Coro. Viva il nostro Alcide }
  \tocItem \markup { Cesare. Presti omai l'Egizzia terra }
  \tocAct \markup { Atto Secondo }
  \tocItem \markup { Sinfonia }
  \tocItem \markup { Cleopatra. V'adoro, pupille, saette d'Amore }
  \markup \null
}
@end lilypond

Die Zeile zwischen dem Inhalt und der Seitenzahl kann mit einer gepunkteten
Linie gefüllt werden:

@lilypond[verbatim,quote]
\header { tagline = ##f }
\paper {
  tocItemMarkup = \tocItemWithDotsMarkup
}

\book {
  \markuplist \table-of-contents
  \tocItem \markup { Allegro }
  \tocItem \markup { Largo }
  \markup \null
}
@end lilypond


@seealso
Installierte Dateien:
@file{ly/toc-init.ly}.

@funindex \table-of-contents
@funindex \tocItem

@predefined
@code{\table-of-contents},
@code{\tocItem}.
@endpredefined


@node Arbeiten an Eingabe-Dateien
@section Arbeiten an Eingabe-Dateien
@translationof Working with input files

@menu
* LilyPond-Dateien einfügen::
* Verschiedene Editionen aus einer Quelldatei::
* Sonderzeichen::
@end menu


@node LilyPond-Dateien einfügen
@subsection LilyPond-Dateien einfügen
@translationof Including LilyPond files

@funindex \include
@cindex einfügen  von Dateien
@cindex Dateien einfügen

Ein größeres Projekt kann in einzelne Dateien aufgeteilt werden.
Um eine andere Datei einzubinden, kann der Befehl

@example
\include "andereDatei.ly"
@end example

@noindent
benutzt werden.

Die Zeile @code{\include "andereDatei.ly"} benimmt sich genauso,
also ob der Inhalt der Datei @file{andereDatei.ly} komplett in die
Hauptdatei eingefügt werden würde.  So kann man für ein größeres
Projekt die einzelnen Stimmen der Instrumente getrennt notieren
und sie dann in einer Partitur-Datei benutzen.  Meistens werden
in den eingefügten Dateien einige Variablen definiert, die dann
auch in der Hauptdatei eingesetzt werden können.  Mit Marken (Tags)
gekennzeichnete Abschnitte können eingesetzt werden, um die
entsprechenden Noten etc. an verschiedenen Stellen in der Datei
zur Verfügung zu stellen. Siehe auch @ref{Verschiedene Editionen aus einer Quelldatei}.

Auf Dateien im aktuellen Verzeichnis kann einfach mit dem Dateinamen
nach dem @code{\include}-Befehl verwiesen werden.  Dateien an anderen
Stellen können eingebunden werden, indem entweder ein vollständiger
Pfad oder ein relativer Pfad zu der Datei angegeben wird.  Hierbei
sollten die für UNIX typischen Schrägstriche (/) und nicht die
rückwärtsgeneigten von Windows (\) verwendet werden, um die Verzeichnisse
zu trennen.  Wenn etwa die Datei @file{kram.ly} ein Verzeichnis
höher liegt als das aktuelle Verzeichnis, sollte der Befehl so
aussehen:

@example
\include "../kram.ly"
@end example

@noindent
Wenn die Orchesterstimmen andererseits in einem Unterordner mit
der Bezeichnung @code{stimmen} liegen, sieht er folgendermaßen
aus:

@example
\include "stimmen/VI.ly"
\include "stimmen/VII.ly"
... etc
@end example

Dateien, die eingebunden werden sollen, können selber auch wiederum
ein @code{\include} enthalten.  Diese Einbindung zweiter Ebene
werden erst interpretiert, wenn sie sich in der Hauptdatei befinden,
sodass die Pfadangaben hier nicht relativ zur eingebundenen Datei,
sondern relativ zur Hauptdatei gesetzt werden müssen.  Dieses Verhalten
kann jedoch auch verändert werden, indem man lilypond die Option
@option{-drelative-includes} auf der Kommandozeile zuweist (oder indem
man den Befehl @code{#(ly:set-option 'relative-includes #t)} an den
Beginn der Quelldatei schreibt).  Mit @code{relative-includes} wird
der Pfad jedes @code{\include}-Befehls als relativ zu der Datei angenommen,
in der sich der Befehl befindet.  Dieses Verhalten wird empfohlen und wird
in zukünftigen Versionen von LilyPond den Standard darstellen.

Dateien können auch aus einem Verzeichnis eingebunden werden,
dass im Suchpfad von LilyPond liegt.  Hierzu muss auf der
Kommandozeile das entsprechende Verzeichnis angegeben werden
und die Dateien, die eingebunden werden, müssen nur mit ihrem Namen
notiert sein.  Wenn etwa die Datei @file{Haupt.ly} kompiliert
werden soll, die Dateien aus dem Unterverzeichnis @file{stimmen}
einbindet, müssen sie sich im Verzeichnis von @file{Haupt.ly}
befinden und dann LilyPond folgendermaßen aufrufen:

@example
lilypond --include=stimmen Haupt.ly
@end example

@noindent
In @file{Haupt.ly} steht:

@example
\include "VI.ly"
\include "VII.ly"
... usw.
@end example

Dateien, die in vielen Partituren verwendet werden sollen, können
im LilyPond-Verzeichnis @file{../ly} gespeichert werden.  (Die
Stelle, an der dieses Verzeichnis sich befindet, hängt vom Betriebssystem
ab, siehe hierzu @rlearning{Mehr Information}).  Dateien
in diesem Verzeichnis können einfach mit ihrem Namen eingefügt werden.
So werden auch die Sprachdateien wie etwa @file{deutsch.ly} eingefügt.

LilyPond lädt eine Anzahl an Dateien, wenn das Programm aufgerufen wird.
Diese Dateien sind für den Benutzer nicht ersichtlich, aber die Dateien
können identifiziert werden, indem LilyPond auf der Kommandozeile mit
Option aufgerufen wird: @code{lilypond --verbose}.  Hiermit wird
neben anderer Information auch eine Liste von Pfaden und Dateien
aufgeführt, die LilyPond benutzt.  Die wichtigeren Dateien werden
im Abschnitt @rlearning{Mehr Information} besprochen.
Diese Dateien können verändert werden, aber Änderungen gehen verloren,
wenn eine neue LilyPond-Version installiert wird.

Einige einfache Beispiele, die die Benutzung von @code{\include} demonstrieren,
sind dargestellt in
@rlearning{Partituren und Stimmen}.

@seealso
Handbuch zum Lernen:
@rlearning{Mehr Information},
@rlearning{Partituren und Stimmen}.

@knownissues
Wenn eine Datei eingebunden wird, deren Name einer Datei aus
dem Installationsverzeichnis von LilyPond entspricht, wird die
installierte Datei anstelle der eigenen verwendet.


@node Verschiedene Editionen aus einer Quelldatei
@subsection Verschiedene Editionen aus einer Quelldatei
@translationof Different editions from one source

Es gibt verschiedene Funktionen, die es möglich machen, unterschiedliche
Versionen einer Partitur aus der gleichen Quelldatei zu produzieren.
Variablen werden am besten eingesetzt, wenn es darum geht, längere
Notenpassagen und/oder Anmerkungen/Textmarken miteinander auf
verschiedene Weise zu kombinieren.  Tag-Marken dagegen werden am
besten eingesetzt, wenn eine von mehreren kurzen alternativen
Notenabschnitten ausgewählt werden soll und können auch eingesetzt
werden, um Musikabschnitte an unterschiedlichen Stellen zusammenzufügen.  

Egal welche Methode am
Ende eingesetzt wird: Es erleichtert die Arbeit in jedem Fall, wenn
die eigentlichen Noten und die Struktur der Partitur voneinander
getrennt notiert werden -- so kann die Struktur geändert werden,
ohne dass man Änderungen an den Noten vornehmen muss.

@menu
* Variablen benutzen::
* Marken benutzen::
* Globale Einstellungen benutzen::
@end menu

@node Variablen benutzen
@unnumberedsubsubsec Variablen benutzen
@translationof Using variables

@cindex Variablen, Benutzung

Wenn Notenabschnitt in Variablen definiert werden, können sie
an unterschiedlichen Stellen in der Partitur eingesetzt werden,
siehe auch @rlearning{Stücke durch Bezeichner organisieren}.  Zum
Beispiel enthält eine Vokalpartitur für ein @notation{a cappella}
Stück oft einen Klavierauszug, der das Einüben einfacher macht.
Der Klavierauszug enthält die gleichen Noten, sodass man sie nur
einmal notieren muss.  Noten aus zwei Variablen können auf einem
System kombiniert werden, siehe @ref{Automatische Kombination von Stimmen}.
Hier ein Beispiel:

@lilypond[verbatim,quote]
sopranoMusic = \relative c'' { a4 b c b8( a) }
altoMusic = \relative g' { e4 e e f }
tenorMusic = \relative c' { c4 b e d8( c) }
bassMusic = \relative c' { a4 gis a d, }
allLyrics = \lyricmode {King of glo -- ry }
<<
  \new Staff = "Soprano" \sopranoMusic
  \new Lyrics \allLyrics
  \new Staff = "Alto" \altoMusic
  \new Lyrics \allLyrics
  \new Staff = "Tenor" {
    \clef "treble_8"
    \tenorMusic
  }
  \new Lyrics \allLyrics
  \new Staff = "Bass" {
    \clef "bass"
    \bassMusic
  }
  \new Lyrics \allLyrics
  \new PianoStaff <<
    \new Staff = "RH" {
      \set Staff.printPartCombineTexts = ##f
      \partcombine
      \sopranoMusic
      \altoMusic
    }
    \new Staff = "LH" {
      \set Staff.printPartCombineTexts = ##f
      \clef "bass"
      \partcombine
      \tenorMusic
      \bassMusic
    }
  >>
>>
@end lilypond

Unterschiedliche Partituren, die entweder nur den Chor oder das
Klavier zeigen, können produziert werden, indem die Struktur
verändert wird; die Noten müssen dazu nicht verändert werden.

Für längere Partituren können Variablen in eigene Dateien notiert
werden, die dann eingebunden werden, siehe @ref{LilyPond-Dateien einfügen}.


@node Marken benutzen
@unnumberedsubsubsec Marken benutzen
@translationof Using tags

@cindex Tag
@cindex Marke
@cindex markierte Noten entfernen
@cindex markierte Noten behalten
@cindex in markierte Noten einfügen

@funindex \tag
@funindex \keepWithTag
@funindex \removeWithTag
@funindex \pushToTag
@funindex \appendToTag
@funindex tag
@funindex keepWithTag
@funindex removeWithTag


Der @code{\tag #'@var{TeilA}}-Befehl markiert einen musikalischen
Ausdruck mit der Bezeichnung @var{TeilA}.  Ausdrücke, die auf diese
Weise markiert werden, können mit ihrer Bezeichnung später ausgewählt
bzw. ausgefiltert werden.  Das geschieht mit den Befehlen
@code{\keepWithTag #'@var{Bezeichnung}} bzw. @code{\removeWithTag #'@var{Bezeichnung}}.
Die Wirkung dieser Filter auf die markierten Notenabschnitte ist
wie folgt:

@multitable @columnfractions .5 .5

@headitem Filter
  @tab Resultat

@item
Markierte Noten mit vorgesetztem @code{\keepWithTag #'@var{Bezeichnung}}
  @tab Unmarkierte Noten und Noten mit der Marke @var{Bezeichnung} werden
  gesetzt, Noten mit einer anderen Marke werden nicht angezeigt.

@item
Markierte Noten mit vorgesetztem @code{\removeWithTag #'@var{Bezeichnung}}
  @tab Unmarkierte Noten und Noten mit einer anderen Marke als
  @var{Bezeichnung} wird angezeigt, Noten markiert mit @var{Bezeichnung}
  werden nicht angezeigt.

@item
Markierte Noten, weder mit vorgesetztem @code{\keepWithTag} noch
@code{\removeWithTag}
  @tab Alle markierten und unmarkierten Noten werden angezeigt.

@end multitable

Die Argumente der Befehle @code{\tag}, @code{\keepWithTag} und
@code{\removeWithTag} sollten ein Symbol sein (wie etwa
@code{#'score} oder @code{#'part}), gefolgt von einem musikalischen
Ausdruck.

Im folgenden Beispiel erscheinen zwei Versionen der Noten, eine
zeigt Triller in normaler Notation, die andere zeigt sie ausgeschrieben:

@lilypond[verbatim,quote]
music = \relative g' {
  g8. c32 d
  \tag #'trills { d8.\trill }
  \tag #'expand { \repeat unfold 3 { e32 d } }
  c32 d
 }

\score {
  \keepWithTag #'trills \music
}
\score {
  \keepWithTag #'expand \music
}
@end lilypond

@noindent
Entsprechend können auch Abschnitte ausgeschlossen werden; das
erfordert manchmal weniger Schreibarbeit:

@lilypond[verbatim,quote]
music = \relative g' {
  g8. c32 d
  \tag #'trills { d8.\trill }
  \tag #'expand {\repeat unfold 3 { e32 d } }
  c32 d
 }

\score {
  \removeWithTag #'expand
  \music
}
\score {
  \removeWithTag #'trills
  \music
}
@end lilypond

Marken können auch auf Artikulationen, Text usw angewendet werden,
indem man ihnen

@example
-\tag #'@var{your-tag}
@end example

@noindent
voranstellt (jedoch nach der Note, an die sie gebunden sind).  Mit
diesem Code etwa könnte man entweder Fingersatz oder aber einen
Text ausgeben:

@example
c1-\tag #'finger ^4
c1-\tag #'warn ^"Achtung!"
@end example

Mehrfache Marken können mithilfe von mehreren @code{\tag}-Befehlen
notiert werden:

@lilypond[quote,verbatim]
music = \relative c'' {
  \tag #'a \tag #'both { a4 a a a }
  \tag #'b \tag #'both { b4 b b b }
}
<<
\keepWithTag #'a \music
\keepWithTag #'b \music
\keepWithTag #'both \music
>>
@end lilypond

Mehrfache @code{\removeWithTag}-Filter können auf einen
musikalischen Ausdruck angewendet werden, um mehrere unterschiedliche
markierte Abschnitte aus dem Druckbild zu entfernen.

@lilypond[verbatim,quote]
music = \relative c'' {
\tag #'A { a4 a a a }
\tag #'B { b4 b b b }
\tag #'C { c4 c c c }
\tag #'D { d4 d d d }
}
{
\removeWithTag #'B
\removeWithTag #'C
\music
}
@end lilypond

Zwei oder mehr @code{\keepWithTag}-Filter in einem musikalischen
Ausdruck bewirken, dass @emph{alle} markierten Abschnitte entfernt
werden, weil der erste Befehl alle markierten Abschnitt außer dem
im Befehl genannten wegfiltert und der zweite Befehl dann auch diesen
eben genannten zusätzlich entfernt.

Manchmal will man Noten an einem bestimmen Platz in existierenden
Noten einfügen.  Dafür kann entweder @code{\pushToTag} oder
@code{\appendToTag} benutzt werden, um Material hinter bzw. vor den
Elementen (@code{elements}) der existierenden Noten einzufügen.  Nicht
alle musikalischen Konstruktionen haben Elemente, aber sequentielle und
simultane Noten sind ziemlich gute Kandidaten:

@lilypond[verbatim,quote]
test = { \tag #'here { \tag #'here <<c''>> } }

{
  \pushToTag #'here c'
  \pushToTag #'here e'
  \pushToTag #'here g' \test
  \appendToTag #'here c'
  \appendToTag #'here e'
  \appendToTag #'here g' \test
}
@end lilypond

Beide Befehle erhalten einen Tag, das Material, das bei jedem Auftreten
des Tags eingefügt werden soll und den Ausdruck, der mit dem Tag versehen
ist.  Der Befehl stellt sicher, dass alle Änderungen kopiert werden, sodass
das ursprüngliche @code{\test} seine Bedeutung behält.

@seealso
Handbuch zum Lernen:
@rlearning{Stücke durch Bezeichner organisieren}.

Notationsreferenz:
@ref{Automatische Kombination von Stimmen},
@ref{LilyPond-Dateien einfügen}.


@ignore
@c This warning is more general than this placement implies.
@c Rests are not merged whether or not they come from tagged sections.
@c Should be deleted?  -td

@knownissues

Multiple rests are not merged if you create a score with more
than one tagged section at the same place.

@end ignore


@node Globale Einstellungen benutzen
@unnumberedsubsubsec Globale Einstellungen benutzen
@translationof Using global settings

@funindex include-settings

Man kann globale Einstellungen aus einer externen Datei einfügen:

@example
lilypond -dinclude-settings=MY_SETTINGS.ly MY_SCORE.ly
@end example


Einstellungsgruppen, wie etwa Seitengröße, Schriftart oder Schriftschnitt, können
in eigenen Dateien gespeichert werden.  Das ermöglicht es, aus der gleichen
Partitur unterschiedliche Editionen zu erstellen bzw. Standardeinstellungen
für eine ganze Anzahl von Partituren wiederzuverwenden, indem man einfach
die entsprechende Einstellungsdatei angibt.

Diese Technik funktioniert auch gut für globale Formatierungen, wie behandelt
in @rlearning{Globale Formatierung}.

@seealso
Handbuch zum Lernen:
@rlearning{Stücke durch Bezeichner organisieren},
@rlearning{Globale Formatierung}.

Notationsreferenz:
@ref{LilyPond-Dateien einfügen}.


@node Sonderzeichen
@subsection sonderzeichen
@translationof Special characters

@cindex Sonderzeichen
@cindex Nicht-ASCII-Zeichen

@menu
* Zeichenkodierung::
* Unicode::
* ASCII-Aliase::
@end menu


@node Zeichenkodierung
@unnumberedsubsubsec Zeichenkodierung
@translationof Text encoding


@cindex UTF-8

LilyPond benutzt alle Zeichen, die durch das Unicode-Konsortium
und ISO/IEC 10646 definiert sind.  Hiermit wird den Zeichen
fast aller Schriftsysteme der Welt ein eindeutiger Name und ein
Code-Punkt zugewiesen, mit dem sie identifizierbar sind.  Unicode
kann mit mehreren Zeichenkodierungen verwirklicht werden.  LilyPond
benutzt die UTF-8-Kodierung (UTF = Unicode Transformation Format),
in der die normalen Zeichen des lateinischen Alphabets mit einem
Byte dargestellt werden, während alle anderen Zeichen zwischen
zwei und vier Byte Länge haben.

Das Aussehen des Zeichens wird bestimmt durch die gerade benutzte
Schriftart (engl. font).  In einer Schriftartdatei werden die
Nummern der Unicode-Zeichen einem bestimmten Glyphen zugeordnet.
LilyPond verwendet die Pango-Bibliothek um mehrsprachige Texte
und komplexe Skripte korrekt zu setzen.

LilyPond verändert die Kodierung der Eingabedatei nicht.  Das heißt,
dass jeder Text -- Überschriften, Gesangstext, Spielanweisungen etc. --
der nicht nur aus ASCII-Zeichen besteht, in UTF-8 kodiert sein
musst.  Am einfachsten geht das, indem man einen Texteditor
einsetzt, der mit Unicode-Zeichen umgehen kann.  Die meisten
modernen weit verbreiteten Editoren besitzen heute UTF-8-Unterstützung,
wie etwa vim, Emacs, jEdit oder GEdit.  Alle MS Windows-Systeme
nach NT benutzen Unicode intern, sodass sogar Notepad Dateien
in UTF-8 lesen und speichern kann.  Ein Editor mit mehr
Funktionen unter Windows ist BabelPad oder Notepad++.

Wenn eine LilyPond-Eingabedatei nicht-ASCII-Zeichen enthält
und nicht in UTF-8 gespeichert ist, gibt es folgende Fehlermeldung:

@example
FT_Get_Glyph_Name () error: invalid argument
@end example

Heir ein Beispiel mit Kyrilliza, hebräischem und portugiesischem Text:

@lilypond[quote]
%c No verbatim here as the code does not display correctly in PDF
% Cyrillic
bulgarian = \lyricmode {
  Жълтата дюля беше щастлива, че пухът, който цъфна, замръзна като гьон.
}

% Hebrew
hebrew = \lyricmode {
  זה כיף סתם לשמוע איך תנצח קרפד עץ טוב בגן.
}

% Portuguese
portuguese = \lyricmode {
  à vo -- cê uma can -- ção legal
}

\relative c' {
  c2 d e f g f e
}
\addlyrics { \bulgarian }
\addlyrics { \hebrew }
\addlyrics { \portuguese }
@end lilypond


@node Unicode
@unnumberedsubsubsec Unicode
@translationof Unicode

@cindex Unicode

Um einen einzelnen Buchstaben zu notieren, für den die Unicode-Ziffernfolge
bekannt ist, der aber nicht auf der Tastatur zu finden ist, kann
der Befehl @code{\char ##xhhhh} oder @code{\char #dddd} innerhalb einer
@code{\markup}-Umgebung benutzt werden.  Hierbei bedeutet @code{hhhh} die
hexadezimale Zahl und @code{ddd} die entsprechende dezimale Zahl
für das erforderliche Zeichen.  Nullen zu Beginn können ausgelassen werden,
aber normalerweise werden alle vier Zeichen der hexadezimalen Notation
notiert. (Achten Sie darauf, dass Sie @emph{nicht} UTF-8-Codepunkte
einsetzen, weil UTF-8 zusätzliche Bits enthält, die die Nummer der Oktets bezeichnet.)  Unicode-Tabellen und ein Verzeichnis der Zeichenbezeichnungen
mit einer hexadezimalen Verweiszahl finden sich auf der Internetseite
des Unicode Consortiums: @uref{http://www.unicode.org/}.

Mit @code{\char ##x03BE} und @code{\char #958} wird
beispielsweise das Unicode-Zeichen U+03BE notiert, welches die
Unicode-Bezeichnung @qq{Greek Small Letter Xi} hat.

Alle existierenden
Unicode-Zeichen können auf diese Weise notiert werden, und wenn für alle
Zeichen dieses Format angewandt wird, muss die Datei nicht im utf-8-Format
gespeichert werden.  Es muss natürlich auch noch eine Schriftart auf
dem System installiert sein, die die notierten Zeichen darstellen kann.

Das nächste Beispiel zeigt, wie Unicode-Zeichen an vier Stellen mit dem
hexadezimalen Code notiert werden: in einem Übungszeichen, als Artikulationszeichen,
im Gesangstext und als normaler Text außerhalb der Partitur.

@lilypond[quote,verbatim]
\score {
  \relative c'' {
    c1 \mark \markup { \char ##x03EE }
    c1_\markup { \tiny { \char ##x03B1 " to " \char ##x03C9 } }
  }
  \addlyrics { O \markup { \concat { Ph \char ##x0153 be! } } }
}
\markup { "Copyright 2008--2012" \char ##x00A9 }
@end lilypond

@cindex Copyright-Zeichen

Um das Copyright-Zeichen zu notieren, kann folgender Code eingesetzt werden:

@example
\header @{
  copyright = \markup @{ \char ##x00A9 "2008" @}
@}
@end example


@node ASCII-Aliase
@unnumberedsubsubsec ASCII-Aliase
@translationof ASCII aliases

Eine Liste von ASCII-Befehlen für Sonderzeichen kann
eingefügt werden:

@lilypond[quote,verbatim]
\paper {
  #(include-special-characters)
}

\markup "&flqq; &ndash; &OE;uvre incomplète&hellip; &frqq;"

\score {
  \new Staff { \repeat unfold 9 a'4 }
  \addlyrics {
    This is al -- so wor -- kin'~in ly -- rics: &ndash;_&OE;&hellip;
  }
}

\markup \column {
  "The replacement can be disabled:"
  "&ndash; &OE; &hellip;"
  \override #'(replacement-alist . ()) "&ndash; &OE; &hellip;"
}
@end lilypond

Man kann auch eigen Aliase erstellen, entweder global:

@lilypond[quote,verbatim]
\paper {
  #(add-text-replacements!
    '(("100" . "hundred")
      ("dpi" . "dots per inch")))
}
\markup "A 100 dpi."
@end lilypond

@noindent
oder lokal:

@lilypond[quote,verbatim]
\markup \replace #'(("100" . "hundred")
                    ("dpi" . "dots per inch")) "A 100 dpi."
@end lilypond

@seealso
Notationsreferenz:
@ref{Liste der Sonderzeichen}.

Installierte Dateien:
@file{ly/text-replacements.ly}.


@node Ausgabe kontrollieren
@section Ausgabe kontrollieren
@translationof Controlling output

@menu
* Notationsfragmente extrahieren::
* Korrigierte Musik überspringen::
* Alternative Ausgabeformate::
* Die Notationsschriftart verändern::
@end menu


@node Notationsfragmente extrahieren
@subsection Notationsfragmente extrahieren
@translationof Extracting fragments of music

Es ist möglich, kleine Abschnitte einer großen Partitur direkt aus der
Quelldatei zu erzeugen.  Das kann damit verglichen werden, dass man
mit der Schere bestimmte Regionen ausschneidet.

Es wird erreicht, indem man die Takte, die ausgeschnitten werden sollen
(engl. to clip = ausschneiden), extra definiert.  Mit folgender
Definition beispielsweise

@verbatim
\layout {
  clip-regions
  = #(list
      (cons
       (make-rhythmic-location 5 1 2)
       (make-rhythmic-location 7 3 4)))
}
@end verbatim

@noindent
wird ein Fragment ausgeschnitten, dass auf der Mitte des fünften Taktes
beginnt und im siebten Takt endet.  Die Bedeutung von @code{5 1 2} ist:
nach einer Halben in Takt fünf, @code{7 3 4} heißt: nach drei Vierteln
in Takt 7.

Weitere Bereiche, die ausgeschnitten werden sollen, können definiert
werden, indem mehrere derartige Paare definiert werden.

Um diese Funktion auch nutzen zu können, muss LilyPond mit dem
Parameter @option{-dclip-systems} aufgerufen werden.  Die Schnipsel
werden als EPS ausgegeben und dann zu PDF und PNG konvertiert, wenn
diese Formate auch als Parameter angegeben werden.

Zu mehr Information über Ausgabeformate siehe @rprogram{lilypond aufrufen}.


@node Korrigierte Musik überspringen
@subsection Korrigierte Musik überspringen
@translationof Skipping corrected music


@funindex skipTypesetting
@funindex showFirstLength
@funindex showLastLength

Wenn man Noten eingibt oder kopiert, sind meistens nur die Noten nahe dem
Ende (wo gerade neue Noten notiert wurden) wichtig für Kontrolle und
Korrektur.  Um die Korrektur zu beschleunigen, kann eingestellt werden,
dass nur die letzten paar Takte angezeigt werden.  Das erreicht man
mit dem Befehl

@verbatim
showLastLength = R1*5
\score { ... }
@end verbatim

@noindent
in der Quelldatei.  Damit werden nur die letzten fünf Takte (in einem
4/4-Takt) eines jeden @code{\score}-Abschnitts übersetzt.  Besonders
bei längeren Stücken ist es meistens sehr viel schneller, nur einen
kleinen Teil des Stückes zu setzen als die gesamte Länge.  Wenn man
am Anfang eines Stückes arbeitet (weil etwa ein neuer Teil hinzugefügt
werden soll), kann auch die @code{showFirstLength}-Eigenschaft
nützlich sein.

Nur bestimmte Teile einer Partitur zu überspringen, kann mit der
Eigenschaft @code{Score.skipTypesetting} sehr genau kontrolliert
werden.  Für den Bereich, für den sie auf @qq{wahr} gesetzt wird,
wird kein Notensatz ausgegeben.

Diese Eigenschaft kann auch benutzt werden, um die MIDI-Ausgabe zu
kontrollieren.  Hiermit werden alle Ereignisse, auch Tempo- und
Instrumentenwechsel ausgelassen.  Man muss also sehr genau darauf
achten, dass nichts unerwartetes geschieht.

@lilypond[quote,relative=2,ragged-right,verbatim]
c8 d
\set Score.skipTypesetting = ##t
e8 e e e e e e e
\set Score.skipTypesetting = ##f
c8 d b bes a g c2
@end lilypond

In polyphoner Notation wirkt sich @code{Score.skipTypesetting} auf
alle Stimmen und Systeme aus, sodass noch mehr Zeit bei der
Übersetzung der Datei gespart wird.


@node Alternative Ausgabeformate
@subsection Alternative Ausgabeformate
@translationof Alternative output formats

@cindex scalable vector graphics output
@cindex skalierbare Vektorgraphik-Ausgabe
@cindex SVG-Ausgabe
@cindex encapsulated postscript output
@cindex EPS-Ausgabe
@cindex PNG-Ausgabe

Das Standardausgabeformat für gedruckte Partituren ist PDF (Portable
Document Forma) und PS (PostScript).  SVG (Scalable Vector
Graphics), EPS (Encapsulated PostScript) und PNG (Portable
Network Graphics) gibt es auch als Ausgabeformate über die
Kommandozeile.  Siehe @rprogram{Optionen auf der Kommandozeile für lilypond}.


@node Die Notationsschriftart verändern
@subsection Die Notationsschriftart verändern
@translationof Replacing the notation font

Gonville ist eine Alternative zu der Feta-Schriftart, die in LilyPond
eingesetzt wird und kann unter der Adresse
@example
@uref{http://www.chiark.greenend.org.uk/~sgtatham/gonville/ ,http://www.chiark.greenend.org.uk/~sgtatham/gonville/}
@end example

@noindent
heruntergeladen werden.  Hier einige Takte Noten mit der Gonville-Schriftart:

@c NOTE: these images are a bit big, but that's important
@c       for the font comparison.  -gp
@sourceimage{Gonville_after,,,}

Und hier einige Beispieltakte in der Feta-Schriftart:

@sourceimage{Gonville_before,,,}

@subsubheading Installationsanweisungen für MacOS

Laden Sie die Datei herunter und entpacken Sie die ZIP-Datei.
Kopieren Sie das @code{lilyfonts}-Verzeichnis nach
@file{@var{SHARE_DIR}/lilypond/current}; für mehr Information
siehe @rlearning{Mehr Information}.
Benennen Sie das existierende @code{fonts}-Verzeichnis in
@code{fonts_orig} um und benennen Sie das Verzeichnis
@code{lilyfonts} in @code{fonts}.  Das alte Verzeichnis
@code{fonts_orig} können Sie einfach in @code{fonts}
zurückbenennen, um wieder nach Feta zu wechseln.

@seealso
Handbuch zum Lernen:
@rlearning{Mehr Information}.

@knownissues

Gonville kann nicht verwendet werden, um Alte Notation zu setzen und es
ist wahrscheinlich, dass neuere Glyphen in späteren Versionen von
LilyPond nicht in Gonville enthalten sein werden.
Bitte lesen Sie die Webseite des Autoren zu mehr Information hierzu
und zu anderen Einzelheiten, wie auch der Lizenz von Gonville.


@node MIDI-Ausgabe
@section MIDI-Ausgabe
@translationof MIDI output

@cindex Klang
@cindex MIDI

MIDI (Musical Instrument Digital Interface) ist ein Standard zur
Kontrolle und Interaktion mit digitalen Instrumenten.  Eine
MIDI-Datei ist eine Anzahl von Noten auf einer Anzahl von
Bändern/Stimmen.  Es ist keine eigentliche Klangdatei, denn man
benötigt spezielle Programme die die Notenereignisse in Klang
umwandeln können.

Der Notensatz von LilyPond kann in MIDI umgewandelt werden, so dass
man sich anhören kann, was man notiert hat.  Das hilft oft sehr gut
bei der Überprüfung: falsche Oktaven oder falsche Versetzungszeichen
lassen sich meist sehr gut hören.

Normale MIDI-Ausgabe ist etwas roh; optional kann eine verbesserte und
realistischere MIDI-Ausgabe mit einem @ref{Artikuliere-Skript}
erzeugt werden.

Die MIDI-Ausgabe benötigt einen Kanal für jedes System und reserviert
Kanala 10 für Schlagzeug.  Es gibt nur 16 MIDI-Kanäle pro Gerät,
sodass MIDI-Kanäle mehrfach benutzt werden, wenn eine Partitur mehr
als 15 Notensysteme hat.

@menu
* MIDI-Dateien erstellen::
* Der MIDI-Block::
* Was geht in die MIDI-Ausgabe::
* Wiederholungen im MIDI::
* MIDI-Lautstärke kontrollieren::
* Schlagzeug in MIDI::
* Artikuliere-Skript::
@end menu


@node MIDI-Dateien erstellen
@subsection MIDI-Dateien erstellen
@translationof Creating MIDI files

Um eine MIDI-Datei aus einer LilyPond-Quelldatei zu erstellen, muss
eine @code{\midi}-Umgebung zu der @code{\score}-Umgebung hinzugefügt
werden, etwa so:

@example
\score @{
  @var{...Noten...}
  \midi @{ @}
@}
@end example

Wenn in einer @code{\score}-Umgebung nur eine @code{\midi}-Umgebung,
aber keine @code{\layout}-Umgebung vorkommt, wird nur MIDI produziert.
Wenn auch die Notation gewünscht ist, muss zusätzlich die
@code{\layout}-Umgebung vorhanden sein:

@example
\score @{
  @var{...music...}
  \midi @{ @}
  \layout @{ @}
@}
@end example

Tonhöhen, Rhythmen, Überbindungen, Dynamik und Tempoänderungen werden
korrekt in das MIDI-Format übersetzt.  Dynamikzeichen, Crescendo und
Decrescendo werden in den MIDI-Lautstärkekanal übertragen.  Dynamikzeichen
werden in einen bestimmten Lautstärkenwert übersetzt, Crescendo und
Decrescendo erreichen einen Übergang zwischen Lautstärkewerten.
Die Wirkung von Dynamikzeichen kann auch aus der MIDI-Datei entfernt
werden.  Siehe hierzu @ref{Der MIDI-Block}.

Das Anfangstempo und spätere Tempoänderungen können mit dem
@code{\tempo}-Befehl innerhalb der Notation notiert werden.  Er
bewirkt Tempoänderungen auch in der MIDI-Datei.  Der Befehl setzt
gleichzeitig auch eine Tempobezeichnung in die Noten, welches aber
auch unterdrückt werden kann, siehe @ref{Metronomangabe}.  Eine
andere Möglichkeit, ein eigenes MIDI-Tempo anzugeben, wird weiter
unten gezeigt, siehe @ref{Der MIDI-Block}.

Aufgrund einiger Einschränkungen auf Windows ist auf Windows-Systemen
die Standarddateierweiterung von MIDI-Dateien @code{.mid}. Andere
Betriebssysteme verwenden weiterhin @code{.midi}. Wenn eine
andere Endung erwünscht ist, kann man die folgende Zeile auf oberster
Ebene der Quelldatei, vor Beginn eines @code{\book}, @code{\bookpart}
oder @code{\score}-Blocks einfügen:

@example
#(ly:set-option 'midi-extension "midi")
@end example

Diese Codezeile setzt die Dateiendung auf @code{.midi}.

Als Alternative kann man diese Option auch als Kommandozeilenparameter
übergeben:

@example
lilypond … -dmidi-extension=midi lilyDatei.ly
@end example

@unnumberedsubsubsec Instrumentenbezeichnungen

@cindex Instrumentbezeichnungen

@funindex Staff.midiInstrument

Das MIDI-Instrument, mit dem ein bestimmtes System wiedergegeben
werden soll, wird durch die @code{Staff.midiInstrument}-Eigenschaft
bestimmt, die auf eine Instrumentenbezeichnung gesetzt werden muss.
Die Bezeichnungen sind aufgelistet in @ref{MIDI-Instrumente} und müssen
in der dort definierten Schreibweise notiert werden.

@example
\new Staff @{
  \set Staff.midiInstrument = #"glockenspiel"
  @var{...Noten...}
@}
@end example

@example
\new Staff \with @{midiInstrument = #"cello"@} @{
  @var{...Noten...}
@}
@end example

Wenn die Schreibweise nicht genau einem definierten Instrument aus
der Liste entspricht, wird ein Piano-Klang benutzt (@code{"acoustic grand"}).

@snippets

@lilypondfile[verbatim,quote,ragged-right,texidoc,doctitle]
{changing-midi-output-to-one-channel-per-voice.ly}

@knownissues

Veränderungen der MIDI-Lautstärke sind nur effektiv, wenn sie zu Beginn
einer Note angefordert werden, sodass die Lautstärke während einer Notendauer
nicht geändert werden kann.

Nicht alle MIDI-Spieler können Tempoänderungen richtig wiedergeben.
Spieler, die hierzu in der Lage sind, sind unter Anderen MS Windows Media
Player und @uref{http://@/timidity@/.sourceforge@/.net/,timidity}.


@node Der MIDI-Block
@subsection Der MIDI-Block
@translationof MIDI block

@cindex MIDI-Umgebung

Eine @code{\midi}-Umgebung muss innerhalb von einer @code{\score}-Umgebung
vorkommen, wenn MIDI-Ausgabe gewünscht ist.  Sie entspricht der
@code{\layout}-Umgebung, aber ist etwas einfacher aufgebaut.  Oft wird
die MIDI-Umgebung einfach leer gelassen, aber hier können auch
Kontexte umgeändert werden, neue Kontexte definiert werden oder
neue Werte definiert werden.  Das folgende Beispiel etwa definiert
das MIDI-Tempo, ohne dass in der Partitur eine Metronombezeichnung
gesetzt wird:

@example
\score @{
  @var{...Noten...}
  \midi @{
    \tempo 4 = 72
  @}
@}
@end example

Hier wird das Tempo auf 72 Viertelnoten pro Minute definiert.  @code{\tempo}
ist eigentlich ein Musikbefehl, der die Eigenschaften während der Interpretation
der Musik einstellt: im Kontext von Ausgabedefinitionen wie etwa einem
@code{\midi}-Kontext werden sie neu interpretiert, als ob es sich um
Kontextmodifikatoren handelte.

@cindex MIDI-Kontextdefinitionen

Kontextdefinitionen des @code{\midi}-Kontextes entsprechen
der Syntax, wie sie in der @code{\layout}-Umgebung benutzt
wird.  Klangübersetzungsmodule werden @code{performer}
genannt.  Die Kontexte für die MIDI-Ausgabe sind in der
Datei @file{../ly/performer-init.ly} definiert, siehe
@rlearning{Mehr Information}.  Um beispielsweise
die Auswirkung von Dynamikzeichen aus der MIDI-Ausgabe zu
entfernen, müssen folgende Zeilen eingefügt werden:

@example
\midi @{
  ...
  \context @{
    \Voice
    \remove "Dynamic_performer"
  @}
@}
@end example

Eine MIDI-Ausgabe wird nur erstellt, wenn die @code{\midi}-Umgebung
in eine Partiturumgebung eingefügt wird, die mit dem Befehl
@code{\score} beginnt.

@example
\score @{
  @{ @dots{}Noten@dots{} @}
  \midi @{ @}
@}
@end example


@node Was geht in die MIDI-Ausgabe
@subsection Was geht in die MIDI-Ausgabe
@translationof What goes into the MIDI output?


@unnumberedsubsubsec In MIDI unterstützt

@cindex Tonhöhen in MIDI
@cindex MIDI, Tonhöhen
@cindex Vierteltöne in MIDI
@cindex MIDI, Vierteltöne
@cindex Mikrotöne in MIDI
@cindex MIDI, Mikrotöne
@cindex Akkordsymbole in MIDI
@cindex MIDI, Akkordsymbole
@cindex Rhythmen in MIDI
@cindex MIDI, Rhythmen
@cindex Artikuliere-Skript
@cindex MIDI, Artikuliere-Skript
@cindex MIDI, Artikulationen
@cindex Triller in MIDI
@cindex Verzierungen in MIDI
@cindex Rallantando in MIDI
@cindex Accelerando in MIDI

Die folgenden Notationselemente werden in die MIDI-Ausgabe aufgenommen:

@itemize
@item Tonhöhen
@item Mikrotöne (siehe @ref{Versetzungszeichen}. Für die Ausgabe wird ein
Spieler benötigt, der Tonhöhen verändern kann.)
@item Akkorde, die als Symbole notiert werden
@item Rhythmen, die als Dauern notiert sind, inklusive N-tolen
@item Tremolo, das ohne @q{@code{:}[@var{Zahl}]} notiert ist
@item Überbindungen
@item Dynamikzeichen
@item Crescendi, decrescendi zu mehreren Noten
@item Tempoänderungen, die mit einer Tempo-Bezeichnung eingegeben werden
@item Gesangstext
@end itemize

Durch Einsatz vom @ref{Artikuliere-Skript} können noch einige Elemente
zu der Liste hinzugefügt werden:

@itemize
@item Artikulationen (Bögen, Staccato usw.)
@item Triller usw.
@item Rallentando und accelerando
@end itemize


@unnumberedsubsubsec In MIDI nicht unterstützt

Folgende Notationselemente werden nicht in die MIDI-Ausgabe einbezogen,
außer am setzt das @ref{Artikuliere-Skript} ein:

@itemize
@item Rhythmus, der als Anmerkung notiert wird, bspw. Swing
@item Tempoveränderungen, die als Anmerkung ohne Tempobezeichnung notiert werden
@item Staccato und andere Artikulationen und Ornamente
@item Legato- und Phrasierungsbögen
@item Crescendi, decrescendi zu einer einzelnen Note
@item Tremolo, notiert mit @q{@code{:}[@var{number}]}
@item Bezifferter Bass
@item Akkorde mit Mikrotönen
@end itemize


@node Wiederholungen im MIDI
@subsection Wiederholungen im MIDI
@translationof Repeats in MIDI

@cindex Wiederholungen in MIDI
@cindex MIDI und Wiederholungen

@funindex \unfoldRepeats

Mit einigen Veränderungen im Notentext können alle Wiederholungstypen
auch in der MIDI-Ausgabe wiedergegeben werden.  Das wird erreicht, indem
die @code{\unfoldRepeats}-Funktion eingesetzt wird.  Diese Funktion
verändert alle Wiederholungen in ausgeschriebene Noten.

@lilypond[quote,verbatim]
\unfoldRepeats {
  \repeat tremolo 8 { c'32 e' }
  \repeat percent 2 { c''8 d'' }
  \repeat volta 2 { c'4 d' e' f' }
  \alternative {
    { g' a' a' g' }
    { f' e' d' c' }
  }
}
\bar "|."
@end lilypond

In Parituren mit mehreren Stimmen funktioniert das Ausschreiben der
Wiederholungen im MIDI nur richtig, wenn @emph{jede} Stimme vollständig
notierte Wiederholungsanweisungen enthält.

Wenn eine Partitur mit diesem @code{\unfoldRepeats}-Befehl erstellt
wird, ist er notwendig,
zwei @code{\score}-Umgebungen einzurichten: in der einen werden die
Wiederholungen ausgeschrieben und nur eine MIDI-Ausgabe produziert,
in der anderen werden die Wiederholungen notiert und als Partitur
gesetzt.  Das Beispiel gibt einen Hinweis, wie eine derartige Datei
aussehen kann:

@example
\score @{
  @var{..music..}
  \layout @{ .. @}
@}
\score @{
  \unfoldRepeats @var{..music..}
  \midi @{ .. @}
@}
@end example


@node MIDI-Lautstärke kontrollieren
@subsection MIDI-Lautstärke kontrollieren
@translationof Controlling MIDI dynamics

Dynamik in der MIDI-Ausgabe wird durch den Dynamic_performer
erstellt, welcher sich in einem @code{Voice}-Kontext befindet.
Es ist möglich, sowohl die generelle Lautstärke einer MIDI-Datei
als auch relative Lautstärken von Dynamikanweisungen und auch
relative Lautstärke von einzelnen Instrumenten einzustellen.


@unnumberedsubsubsec Dynamik-Zeichen

Dynamikanweisungen werden als ein bestimmter Bruch der insgesamt
zur Verfügung stehenden MIDI-Lautstärke notiert.  Die Standardbrüche
reichen von 0,25 für @notation{ppppp} bis hin zu 0,95 für
@notation{fffff}.  Diese Anweisung befinden sich in der Datei
@file{../scm/midi.scm}, siehe auch @rlearning{Mehr Information}.
Diese Brüche können nach Belieben geändert oder erweitert werden, indem
eine Funktion erstellt wird, die ein Dynamikzeichen als Argument
nimmt und den erforderlichen Bruch ausgibt; schließlich muss noch
@code{Score.dynamicAbsoluteVolumeFunction} auf diese Funktion
gesetzt werden.

Beispielhaft soll gezeigt werden, wie man eine @notation{Rinforzando}-Dynamik,
@code{\rfz}, auch in die MIDI-Ausgabe übernehmen kann.  Gleiches gilt
für neue, selbstdefinierte Dynamikzeichen, die in den Standarddefinitionen
nicht enthalten sind.  Die Scheme-Funktion, die hier definiert wird,
setzt den Bruch von 0,9 für eine rfz-Anweisung und ruft andernfalls die
Standardanweisungen auf:

@lilypond[verbatim,quote]
#(define (myDynamics dynamic)
    (if (equal? dynamic "rfz")
      0.9
      (default-dynamic-absolute-volume dynamic)))

\score {
  \new Staff {
    \set Staff.midiInstrument = #"cello"
    \set Score.dynamicAbsoluteVolumeFunction = #myDynamics
    \new Voice {
      \relative c'' {
        a4\pp b c-\rfz
      }
    }
  }
  \layout {}
  \midi {}
}
@end lilypond

Alternativ, insbesondere wenn die gesamte Tabelle der MIDI-Lautstärken
umdefiniert werden soll, ist es besser, die
@notation{default-dynamic-absolute-volume}-Prozedur in der Datei
@file{../scm/midi.scm} und die hiermit verknüpfte Tabelle als Modell
zu benutzen.  Das letzte Beispiel dieses Abschnittes zeigt, wie das
gemacht werden kann.


@unnumberedsubsubsec MIDI-Lautstärke

Die generellen Mindest- und Höchstwerte für die Lautstärke der MIDI-Datei
wird kontrolliert, indem die Eigenschaften @code{midiMinimumVolume}
und @code{midiMaximumVolume} auf der @code{Score}-Ebene gesetzt
werden.  Diese Eigenschaften haben nur Einfluss auf Dynamikzeichen, sodass
ein Dynamikzeichen direkt an den Anfang der Partitur gestellt werden muss,
wenn diese Einstellung von Anfang an Wirkung zeigen soll.  Der Bruch,
der dann den einzelnen Dynamikzeichen entspricht, wird mit der
Formel

@example
midiMinimumVolume + (midiMaximumVolume - midiMinimumVolume) * Bruch
@end example

@noindent
errechnet.  Im folgenden Beispiel wird die generelle MIDI-Lautstärke
auf den Bereich zwischen 0.2 und 0.5 eingeschränkt.

@lilypond[verbatim,quote]
\score {
  <<
    \new Staff {
      \key g \major
      \time 2/2
      \set Staff.midiInstrument = #"flute"
      \new Voice \relative c''' {
        r2 g\mp g fis~
        fis4 g8 fis e2~
        e4 d8 cis d2
      }
    }
    \new Staff {
      \key g \major
      \set Staff.midiInstrument = #"clarinet"
      \new Voice \relative c'' {
        b1\p a2. b8 a
        g2. fis8 e
        fis2 r
      }
    }
  >>
  \layout {}
  \midi {
    \tempo 2 = 72
    \context {
      \Score
      midiMinimumVolume = #0.2
      midiMaximumVolume = #0.5
    }
  }
}
@end lilypond


@unnumberedsubsubsec Verschiedene Instrumente angleichen (i)

Wenn die Mindest- und Höchstwerte für die MIDI-Lautstärke
innerhalb eines @code{Staff}-Kontextes gesetzt werden,
kann damit die relative Lautstärke einzelner Instrumente kontrolliert
werden.  Damit kann man die Qualität der MIDI-Datei
merklich verbessern.

In diesem Beispiel wird die Lautstärke der Klarinette relativ
zur Lautstärke der Flöte verringert.  In jeder Stimme muss
eine Dynamikanweisung für die erste Note gesetzt werden, damit
diese Einstellung korrekt funktioniert.

@lilypond[verbatim,quote]
\score {
  <<
    \new Staff {
      \key g \major
      \time 2/2
      \set Staff.midiInstrument = #"flute"
      \set Staff.midiMinimumVolume = #0.7
      \set Staff.midiMaximumVolume = #0.9
      \new Voice \relative c''' {
        r2 g\mp g fis~
        fis4 g8 fis e2~
        e4 d8 cis d2
      }
    }
    \new Staff {
      \key g \major
      \set Staff.midiInstrument = #"clarinet"
      \set Staff.midiMinimumVolume = #0.3
      \set Staff.midiMaximumVolume = #0.6
      \new Voice \relative c'' {
        b1\p a2. b8 a
        g2. fis8 e
        fis2 r
      }
    }
  >>
  \layout {}
  \midi {
    \tempo 2 = 72
  }
}
@end lilypond


@unnumberedsubsubsec Verschiedene Instrumente angleichen (ii)

Wenn Mindest- und Höchstwerte für die Lautstärke der MIDI-Datei
nicht vorgegeben werden, nimmt LilyPond standardmäßig einige
Anpassungen für die Lautstärken bestimmter Instrumente vor.
Diese Instrumente und ihre entsprechende Veränderung lassen
sich aus der Tabelle @notation{instrument-equalizer-alist}
in der Datei @file{../scm/midi.scm} entnehmen.

Dieser grundlegende Equalizer kann ersetzt werden, indem die
Funktion @code{instrumentEqualizer} im @code{Score}-Kontext auf
eine neue Scheme-Funktion gesetzt wird, die MIDI-Instrumentbezeichnungen
als einziges Argument akzeptiert und ein Zahlenpaar ausgibt, das
den Höchst- und Mindestwert für die Lautstärke des entsprechenden
Instruments darstellt.  Die Ersetzung der Standardfunktion wird
auf gleiche Weise vorgenommen, wie es schon für die
@code{dynamicAbsoluteVolumeFunction} zu Beginn dieses Abschnittes
gezeigt wurde.  Der Standard-Equalizer,
@notation{default-instrument-equalizer} in der Datei
@file{../scm/midi.scm} zeigt, wie solche eine Funktion erstellt werden
kann.

Das folgende Beispiel definiert für die Flöte und Klarinette relative
Lautstärkewerte, die denen des vorigen Beispiels entsprechen.

@lilypond[verbatim,quote]
#(define my-instrument-equalizer-alist '())

#(set! my-instrument-equalizer-alist
  (append
    '(
      ("flute" . (0.7 . 0.9))
      ("clarinet" . (0.3 . 0.6)))
    my-instrument-equalizer-alist))

#(define (my-instrument-equalizer s)
  (let ((entry (assoc s my-instrument-equalizer-alist)))
    (if entry
      (cdr entry))))

\score {
  <<
    \new Staff {
      \key g \major
      \time 2/2
      \set Score.instrumentEqualizer = #my-instrument-equalizer
      \set Staff.midiInstrument = #"flute"
      \new Voice \relative c''' {
        r2 g\mp g fis~
        fis4 g8 fis e2~
        e4 d8 cis d2
      }
    }
    \new Staff {
      \key g \major
      \set Staff.midiInstrument = #"clarinet"
      \new Voice \relative c'' {
        b1\p a2. b8 a
        g2. fis8 e
        fis2 r
      }
    }
  >>
  \layout { }
  \midi {
    \tempo 2 = 72
  }
}
@end lilypond



@node Schlagzeug in MIDI
@subsection Schlagzeug in MIDI
@translationof Percussion in MIDI

Schlagzeuginstrumente werden üblicherweise in einem @code{DrumStaff}-Kontext
notiert.  Aus diese Weise werden sie korrekt in den MIDI-Kanal@tie{}10
ausgegeben.  Eine Schlagzeuge mit diskreten Tonhöhen, wie Xylophon,
Marima, Vibraphone, Pauken usw. werden wie @qq{normale} Instrumente
in einem @code{Staff}-Kontext notiert.  Nur so lässt sich auch hier
eine richtige MIDI-Ausgabe erreichen.

Einige Instrumente, die keine diskreten Tonhöhen haben, können nicht
über den MIDI-Kanal@tie{}10 erreicht werden und müssen deshalb in
einem normalen @code{Staff}-Kontext mit passenden normalen Tonhöhen
notiert werden.  Es handelt sich
um @code{melodic tom, taiko drum, synth drum} u. A.

Viele Schlagzeuginstrumente sind nicht in den MIDI-Standard aufgenommen,
z. B. Kastagnetten.  Die einfachste Methode, derartige Instrumente
zu ersetzen, ist, einen Klang auszuwählen, der ihnen halbwegs ähnlich
kommt.


@knownissues

Weil der MIDI-Standard keine Peitschenschläge kennt, wird ein
Schlagstock (sidestick) für diesen Zweck eingesetzt.


@node Artikuliere-Skript
@subsection Artikuliere-Skript
@translationof The Articulate script

Eine realistischere MIDI-Ausgabe ist möglich, wenn man das
Artikuliere-Skript einsetzt.  Es versucht, Artikulationen
(Bögen, Staccato) mit einzubeziehen, indem Noten mit
sequentieller Musik von passender Verlängerung oder Verkürzung
mit entprechenden Skips ersetzt werden.  Es versucht auch,
Triller usw. klingen zu lassen und rallantando und
accelerando wahrzunehmen.

Um das Artikuliere-Skript einzusetzen, muss oben in der
Eingabedatei

@example
\include "articulate.ly"
@end example

@noindent
eingefügt werden.  Im @code{\score}-Abschnitt schreibt man

@example
\unfoldRepeats \articulate <<
	der Rest der Partitur...
>>
@end example

Wenn die Eingabedatei auf diese Art verändert wurd, wird die
Notenausgabe stark verändert, aber die MIDI-Ausgabe produziert
ein besseres Ergebnis.

Wenn auch nicht unbedingt notwendig, damit das Artikuliere-Skript
funktioniert, bietet es sich an, @code{\unfoldRepeats} wie im
Beispiel oben zu verwenden, weil dadurch Abkürzungen wie etwa
Triller ausgeführt werden.

@knownissues

Articulate verkürzt Akkorde und manche Musik (besonders Orgelmusik)
kann schlechter klingen.



@node Musikalische Information extrahieren
@section Musikalische Information extrahieren
@translationof Extracting musical information

Neben graphischer Ausgabe und MIDI kann LilyPond auch die musikalische
Information als Text anzeigen:

@menu
* LilyPond-Notation anzeigen::
* Musikalische Scheme-Ausdrücke anzeigen::
* Musikalische Ereignisse in einer Datei speichern::
@end menu

@node LilyPond-Notation anzeigen
@subsection LilyPond-Notation anzeigen
@translationof Displaying LilyPond notation

@funindex \displayLilyMusic

Mit der musikalischen Funktion @code{\displayLilyMusic} kann
man einen musikalischen Ausdruck anzeigen.  Um die Ausgabe zu
sehen, wird LilyPond üblicherweise auf der Kommandozeile
aufgerufen.  Beispielsweise

@example
@{
  \displayLilyMusic \transpose c a, @{ c4 e g a bes @}
@}
@end example

@noindent
zeigt an:

@example
@{ a,4 cis e fis g @}
@end example

Standardmäßig gibt LilyPond diese Nachrichten auf die Kommandozeile
aus, zusammen mit all den anderen LilyPond-Nachrichten über die
Kompilation.  Um die Nachrichten zu speichern, kann man die Ausgabe
in eine Datei umleiten:

@example
lilypond file.ly >display.txt
@end example

@funindex \void

LilyPond zeit nicht nur die musikalischen Ausdrücke an, sondern
interpretiert sie auch (weil @code{\displayLilyMusic} sie an das
Programm zurückgibt, zusätzlich zur Anzeige).  Das ist sehr
praktisch, denn man kann einfach @code{\displayLilyMusic}
in vorhandene Noten einfügen, um Informationen darüber zu erhalten.
Wenn Sie nicht wollen, dass LilyPond die angezeigten
musikalischen Ausdrücke auch interpretiert, muss @code{\void}
eingesetzt werden, damit der Ausdruck für die Interpretation ignoriert wird:

@example
@{
  \void \displayLilyMusic \transpose c a, @{ c4 e g a bes @}
@}
@end example


@node Musikalische Scheme-Ausdrücke anzeigen
@subsection Musikalische Scheme-Ausdrücke anzeigen
@translationof Displaying scheme music expressions

Siehe @rextend{Musikalische Funktionen darstellen}.


@node Musikalische Ereignisse in einer Datei speichern
@subsection Musikalische Ereignisse in einer Datei speichern
@translationof Saving music events to a file

Musikereignisse können in einer Datei Notensystem für Notensystem
gespeichert werden, indem eine Datei in die Paritur eingefügt
wird:

@example
\include "event-listener.ly"
@end example

Das erstellt Dateien mit der Bezeichnung @file{DATEINAME-SYSTEMNAME.notes} oder
@file{DATEINAME-unnamed-staff.notes} für jedes Notensystem.
Wenn mehrere Systeme ohne Bezeichnung auftreten, werden die
Ereignisse aller Notensysteme zusammen in der selben Datei
gemischt.  Die Ausgabe sieht folgendermaßen aus:

@example
0.000   note     57       4   p-c 2 12
0.000   dynamic  f
0.250   note     62       4   p-c 7 12
0.500   note     66       8   p-c 9 12
0.625   note     69       8   p-c 14 12
0.750   rest     4
0.750   breathe
@end example

Die Syntax ist eine durch Tabulatoren getrennte Zeile mit zwei
festen Zellen, gefolgt von optionalen Parametern.

@example
@var{time}  @var{type}  @var{...params...}
@end example

Diese Information kann einfach ein ein anderes Programm wie
etwa ein Python-Skript eingelsen werden und kann nützlich für
Forscher sein, die musikalische Analyse- oder Wiedergabeexperimente
mit LilyPond machen wollen.

@knownissues

Nicht alle musikalischen Ereignisse werden von
@file{event-listener.ly} unterstützt.  Es handelt sich eher um ein
gut gemachtes @qq{proof of concept}.  Wenn Ereignisse, die Sie
brauchen, nicht in enthalten sind, können Sie @file{event-listener.ly} 
in Ihr LilyPond-Verzeichnis kopieren und die Datei verändern,
sodass sie die benötigte Information ausgibt.<|MERGE_RESOLUTION|>--- conflicted
+++ resolved
@@ -1246,17 +1246,10 @@
   \header { tagline = ##f }
   \relative c' {
     <
-<<<<<<< HEAD
-    c-\footnote "1" #'(1 . -1.25) "1. C" \default
-    es-\footnote
-       \markup { \bold "b" } #'(2 . -0.25) "b. E-flat" \default
-    g-\footnote "3" #'(2 . 3) \markup { \italic "iii. G" } \default
-=======
-    c\footnote "1" #'(1 . -1.25) "1. C"
-    es\footnote
-       \markup { \bold "b" } #'(2 . -0.25) "b. Es"
-    g\footnote "3" #'(2 . 3) \markup { \italic "iii. G" }
->>>>>>> 9564d284
+    \footnote "1" #'(1 . -1.25) "1. C" c
+    \footnote
+       \markup { \bold "b" } #'(2 . -0.25) "b. E-flat" es
+    \footnote "3" #'(2 . 3) \markup { \italic "iii. G" } g
     >1
   }
 }
