\input texinfo @c -*- coding: utf-8; mode: texinfo; documentlanguage: de -*-
@ignore
    Translation of GIT committish: 83c1d1a6ee4e89f7f913fab904816e6c033b6b04

    When revising a translation, copy the HEAD committish of the
    version that you are working on.  For details, see the Contributors'
    Guide, node Updating translation committishes..
@end ignore
@documentencoding UTF-8
@documentlanguage de
@setfilename lilypond-learning.info
@settitle LilyPond Handbuch zum Lernen
@afourpaper

@macro manualIntro
Diese Datei stellt eine Einleitung für LilyPond Version
@version{} zur Verfügung.
@end macro

@c `Learning Manual' was born 1999-10-10 with git commit b9abaac...
@macro copyrightDeclare
Copyright @copyright{} 1999--2009 bei den Autoren.
@end macro
 
@set FDL
@include macros.itexi



@c don't remove this comment.
@ignore
@omfcreator Han-Wen Nienhuys, Jan Nieuwenhuizen und Graham Percival
@omfdescription Handbuch zum Lernen des LilyPond Musiksatzsystems
@omftype program usage
@omfcategory Applications|Publishing
@omflanguage German
@end ignore

@c Translators: Till Rettig

@lilyTitlePage{Learning Manual}

@c TOC -- non-tex


@ignore
@ifhtml
@ifclear bigpage
Dieses Dokument ist auch als
@uref{source/Documentation/learning.de.pdf,PDF} und als
@uref{source/Documentation/learning-big-page.de.html,eine große Seite}
verfügbar.
@end ifclear
@ifset bigpage
Dieses Dokument ist auch als
@uref{source/Documentation/learning.de.pdf,PDF} und als
@uref{source/Documentation/learning/index.de.html,Separate HTML-Seiten mit Index}
verfügbar.
@end ifset
@end ifhtml


<<<<<<< HEAD
=======
@c  This produces the unified index
@syncodeindex fn cp
@syncodeindex vr cp


@finalout

@titlepage
@title LilyPond
@subtitle Das Notensatzprogramm
@titlefont{Handbuch zum Lernen}
@author Das LilyPond-Entwicklerteam


Copyright @copyright{} 1999--2010 bei den Autoren

@emph{The translation of the following copyright notice is provided
for courtesy to non-English speakers, but only the notice in English
legally counts.}

@emph{Die Übersetzung der folgenden Lizenzanmerkung ist zur Orientierung
für Leser, die nicht Englisch sprechen. Im rechtlichen Sinne ist aber
nur die englische Version gültig.}

@quotation
Es ist erlaubt, dieses Dokument unter den Bedingungen der
GNU Free Documentation Lizenz (Version 1.1 oder
spätere, von der Free Software Foundation publizierte Versionen, ohne Invariante Abschnitte),
zu kopieren, zu verbreiten und/oder
zu verändern. Eine Kopie der Lizenz ist im Abschnitt ``GNU
Free Documentation License'' angefügt.
@end quotation

@quotation
Permission is granted to copy, distribute and/or modify this document
under the terms of the GNU Free Documentation License, Version 1.1
or any later version published by the Free Software Foundation;
with no Invariant Sections.
A copy of the license is included in the section entitled ``GNU
Free Documentation License''.
@end quotation

@vskip 20pt

Für LilyPond Version @version{}
@end titlepage

@copying
Copyright @copyright{} 1999--2010 bei den Autoren

@emph{The translation of the following copyright notice is provided
for courtesy to non-English speakers, but only the notice in English
legally counts.}

@emph{Die Übersetzung der folgenden Lizenzanmerkung ist zur Orientierung
für Leser, die nicht Englisch sprechen. Im rechtlichen Sinne ist aber
nur die englische Version gültig.}

@quotation
Es ist erlaubt, dieses Dokument unter den Bedingungen der
GNU Free Documentation Lizenz (Version 1.1 oder
spätere, von der Free Software Foundation publizierte Versionen, ohne Invariante Abschnitte),
zu kopieren, zu verbreiten und/oder
zu verändern. Eine Kopie der Lizenz ist im Abschnitt ``GNU
Free Documentation License'' angefügt.
@end quotation

@quotation
Permission is granted to copy, distribute and/or modify this document
under the terms of the GNU Free Documentation License, Version 1.1
or any later version published by the Free Software Foundation;
with no Invariant Sections.
A copy of the license is included in the section entitled ``GNU
Free Documentation License''.
@end quotation
@end copying

@ifnottex
Diese Datei dokumentiert die Erlernung des Programmes GNU LilyPond.

Copyright @copyright{} 1999--2010 bei den Autoren

@emph{The translation of the following copyright notice is provided
for courtesy to non-English speakers, but only the notice in English
legally counts.}

@emph{Die Übersetzung der folgenden Lizenzanmerkung ist zur Orientierung
für Leser, die nicht Englisch sprechen. Im rechtlichen Sinne ist aber
nur die englische Version gültig.}

@quotation
Es ist erlaubt, dieses Dokument unter den Bedingungen der
GNU Free Documentation Lizenz (Version 1.1 oder
spätere, von der Free Software Foundation publizierte Versionen, ohne Invariante Abschnitte),
zu kopieren, zu verbreiten und/oder
zu verändern. Eine Kopie der Lizenz ist im Abschnitt ``GNU
Free Documentation License'' angefügt.
@end quotation

@quotation
Permission is granted to copy, distribute and/or modify this document
under the terms of the GNU Free Documentation License, Version 1.1
or any later version published by the Free Software Foundation;
with no Invariant Sections.
A copy of the license is included in the section entitled ``GNU
Free Documentation License''.
@end quotation
@end ifnottex
>>>>>>> bc95f443

@ifnottex
Das ist des Handbuch zum Erlernen von GNU LilyPond Version @version{}.
Für einen Überblick über die gesamte Dokumentation von LilyPond und die Intention
dieses Handbuchs siehe @ref{Über die Dokumentation}.

@cindex Internetseite
@cindex URL

Mehr Information unter
@uref{http://@/www@/.lilypond@/.org/}. Auf der Internetseite
finden sich Kopien dieser und anderer Dokumentationsdateien.
@end ignore


@ifnottex
@menu
@c * Vorwort::                        Vorwort.
* Übung::                   Eine Übung zur Einführung.
* Übliche Notation::        Die häufigsten Notationsfälle.              
* Grundbegriffe::           Grundlegende Konzepte, die benötigt werden, um den Rest dieses Handbuchs zu lesen.
* Die Ausgabe verändern::                Einleitung in die Beeinflussung des Notenbilds.
* An LilyPond-Projekten arbeiten::   Benutzung des Programms im wirklichen Leben.


Anhänge

* Vorlagen::                      Funktionierende Vorlagen.
* GNU Free Documentation License:: Lizenz dieses Handbuchs.
* LilyPond-Index::
@end menu

@docMain
@end ifnottex

@c TOC - tex
@contents

@c INCLUDES

@c @include learning/preface.itely
@include learning/tutorial.itely
@include learning/common-notation.itely
@include learning/fundamental.itely
@include learning/tweaks.itely
@c @include learning/working.itely
@c moved to application.tely

@include learning/templates.itely
@c @include learning/scheme-tutorial.itely
@c moved to extending.tely
@include fdl.itexi

@node LilyPond-Index
@appendix LilyPond-Index
@translationof LilyPond index

@printindex cp

@bye<|MERGE_RESOLUTION|>--- conflicted
+++ resolved
@@ -60,118 +60,6 @@
 @end ifhtml
 
 
-<<<<<<< HEAD
-=======
-@c  This produces the unified index
-@syncodeindex fn cp
-@syncodeindex vr cp
-
-
-@finalout
-
-@titlepage
-@title LilyPond
-@subtitle Das Notensatzprogramm
-@titlefont{Handbuch zum Lernen}
-@author Das LilyPond-Entwicklerteam
-
-
-Copyright @copyright{} 1999--2010 bei den Autoren
-
-@emph{The translation of the following copyright notice is provided
-for courtesy to non-English speakers, but only the notice in English
-legally counts.}
-
-@emph{Die Übersetzung der folgenden Lizenzanmerkung ist zur Orientierung
-für Leser, die nicht Englisch sprechen. Im rechtlichen Sinne ist aber
-nur die englische Version gültig.}
-
-@quotation
-Es ist erlaubt, dieses Dokument unter den Bedingungen der
-GNU Free Documentation Lizenz (Version 1.1 oder
-spätere, von der Free Software Foundation publizierte Versionen, ohne Invariante Abschnitte),
-zu kopieren, zu verbreiten und/oder
-zu verändern. Eine Kopie der Lizenz ist im Abschnitt ``GNU
-Free Documentation License'' angefügt.
-@end quotation
-
-@quotation
-Permission is granted to copy, distribute and/or modify this document
-under the terms of the GNU Free Documentation License, Version 1.1
-or any later version published by the Free Software Foundation;
-with no Invariant Sections.
-A copy of the license is included in the section entitled ``GNU
-Free Documentation License''.
-@end quotation
-
-@vskip 20pt
-
-Für LilyPond Version @version{}
-@end titlepage
-
-@copying
-Copyright @copyright{} 1999--2010 bei den Autoren
-
-@emph{The translation of the following copyright notice is provided
-for courtesy to non-English speakers, but only the notice in English
-legally counts.}
-
-@emph{Die Übersetzung der folgenden Lizenzanmerkung ist zur Orientierung
-für Leser, die nicht Englisch sprechen. Im rechtlichen Sinne ist aber
-nur die englische Version gültig.}
-
-@quotation
-Es ist erlaubt, dieses Dokument unter den Bedingungen der
-GNU Free Documentation Lizenz (Version 1.1 oder
-spätere, von der Free Software Foundation publizierte Versionen, ohne Invariante Abschnitte),
-zu kopieren, zu verbreiten und/oder
-zu verändern. Eine Kopie der Lizenz ist im Abschnitt ``GNU
-Free Documentation License'' angefügt.
-@end quotation
-
-@quotation
-Permission is granted to copy, distribute and/or modify this document
-under the terms of the GNU Free Documentation License, Version 1.1
-or any later version published by the Free Software Foundation;
-with no Invariant Sections.
-A copy of the license is included in the section entitled ``GNU
-Free Documentation License''.
-@end quotation
-@end copying
-
-@ifnottex
-Diese Datei dokumentiert die Erlernung des Programmes GNU LilyPond.
-
-Copyright @copyright{} 1999--2010 bei den Autoren
-
-@emph{The translation of the following copyright notice is provided
-for courtesy to non-English speakers, but only the notice in English
-legally counts.}
-
-@emph{Die Übersetzung der folgenden Lizenzanmerkung ist zur Orientierung
-für Leser, die nicht Englisch sprechen. Im rechtlichen Sinne ist aber
-nur die englische Version gültig.}
-
-@quotation
-Es ist erlaubt, dieses Dokument unter den Bedingungen der
-GNU Free Documentation Lizenz (Version 1.1 oder
-spätere, von der Free Software Foundation publizierte Versionen, ohne Invariante Abschnitte),
-zu kopieren, zu verbreiten und/oder
-zu verändern. Eine Kopie der Lizenz ist im Abschnitt ``GNU
-Free Documentation License'' angefügt.
-@end quotation
-
-@quotation
-Permission is granted to copy, distribute and/or modify this document
-under the terms of the GNU Free Documentation License, Version 1.1
-or any later version published by the Free Software Foundation;
-with no Invariant Sections.
-A copy of the license is included in the section entitled ``GNU
-Free Documentation License''.
-@end quotation
-@end ifnottex
->>>>>>> bc95f443
-
 @ifnottex
 Das ist des Handbuch zum Erlernen von GNU LilyPond Version @version{}.
 Für einen Überblick über die gesamte Dokumentation von LilyPond und die Intention
