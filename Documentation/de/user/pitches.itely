--- conflicted
+++ resolved
@@ -1,10 +1,6 @@
 @c -*- coding: utf-8; mode: texinfo; -*-
 @ignore
-<<<<<<< HEAD
-    Translation of GIT committish: 2c00bdbfaf62dd90863331c4713e6b29e32c9322
-=======
     Translation of GIT committish: 23342b5b9f69f3a82751052f79f3fede0bb40ded
->>>>>>> 9c1421a4
 
     When revising a translation, copy the HEAD committish of the
     version that you are working on.  See TRANSLATION for details.
@@ -2405,12 +2401,6 @@
 Skala, wobei der Grundton der Skala aus dem @code{\key}-Befehl
 entnommen wird.
 
-<<<<<<< HEAD
-@funindex \aikenHeads
-@funindex \sacredHarpHeads
-
-=======
->>>>>>> 9c1421a4
 @predefined
 @code{\aikenHeads},
 @code{\sacredHarpHeads}.
@@ -2471,12 +2461,6 @@
 }
 @end lilypond
 
-<<<<<<< HEAD
-@funindex \improvisationOn
-@funindex \improvisationOff
-
-=======
->>>>>>> 9c1421a4
 @predefined
 @code{\improvisationOn},
 @code{\improvisationOff}.
