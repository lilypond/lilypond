@c -*- coding: utf-8; mode: texinfo; documentlanguage: de -*-
@c This file is part of lilypond.tely
@ignore
<<<<<<< HEAD
    Translation of GIT committish: 2c00bdbfaf62dd90863331c4713e6b29e32c9322
=======
    Translation of GIT committish: 23342b5b9f69f3a82751052f79f3fede0bb40ded
>>>>>>> 9c1421a4

    When revising a translation, copy the HEAD committish of the
    version that you are working on.  See TRANSLATION for details.
@end ignore

@c \version "2.12.0"

@node Percussion
@section Percussion

@menu
* Common notation for percussion::
@end menu


@node Common notation for percussion
@subsection Common notation for percussion

Rhythmusnotation wird vor allem für Schlaginstrumente eingesetzt, 
aber hiermit kann auch der Rhythmus einer Melodie dargestellt werden.


@menu
* References for percussion::
* Basic percussion notation::
* Drum rolls::
* Pitched percussion::
* Percussion staves::
* Custom percussion staves::
* Ghost notes::
@end menu


@node References for percussion
@unnumberedsubsubsec References for percussion

@itemize

@item Viele Schlagzeugmusik kann auf einem rhythmischen System notiert
werden.  Das wird gezeigt in
@ref{Showing melody rhythms} und @ref{Instantiating new staves}.

@item MIDI-Ausgabe wird behandelt in
@ref{Percussion in MIDI}.

@end itemize


@seealso
Notationsreferenz:
@ref{Showing melody rhythms},
@ref{Instantiating new staves}.
@ref{Percussion in MIDI}.

Schnipsel:
@rlsr{Percussion}.


@node Basic percussion notation
@unnumberedsubsubsec Basic percussion notation

@cindex Perkussion
@cindex Drums
@cindex Schlagzeug

Schlagzeug-Noten können im @code{\drummode}-Modus notiert werden, 
der sich ähnlich verhält wie der Standardmodus für die Noteneingabe.
Am einfachsten kann der @code{\drums}-Befehl benutzt werden, der sich
um den richtigen Kontext und Eingabemodus kümmert:

@lilypond[quote,verbatim]
\drums {
  hihat4 hh bassdrum bd
}
@end lilypond

@noindent
Das ist die Kurzschreibweise für:

@lilypond[quote,verbatim]
\new DrumStaff {
  \drummode {
    hihat4 hh bassdrum bd
  }
}
@end lilypond

Jedes Schlagzeuginstrument hat einen langen Namen und eine Abkürzung,
und beide können nebeneinander benutzt werden.  Eine Liste der
Notenbezeichnungen für Schlagzeug findet sich in @ref{Percussion notes}.

Beachten Sie, dass normale Tonhöhen (wie @code{cis4}) in einem
@code{DrumStaff}-Kontext eine Fehlernachricht erzielen.  Schlüssel für
Schlagzeug werden automatisch hinzugefügt, aber andere Schlüssel können
auch benutzt werden.

Es gibt einige Probleme mit der MIDI-Unterstützung für Schlagzeuginstrumente.
Details finden sich in @ref{Percussion in MIDI}.

@seealso
Notationsreferenz:
@ref{Percussion in MIDI},
@ref{Percussion notes}.

Installierte Dateien:
@file{ly/@/drumpitch@/-init@/.ly}.

Schnipsel:
@rlsr{Percussion}.


@node Drum rolls
@unnumberedsubsubsec Drum rolls
<<<<<<< HEAD

Trommelwirbel werden mit drei Balken durch den Notenhals notiert. Für
Viertelnoten oder längere Noten werden die drei Balken explizit notiert,
Achtel werden mit zwei Balken gezeigt (und der dritte ist der eigentliche
Balken), und Trommelwirbel mit kürzeren Werten als Achtelnoten
haben einen Balken zusätzlich zu den eigentlichen Balken der Noten.
Dieses Verhalten wird mit der Tremolonotation erreicht, wie in
@ref{Tremolo repeats} gezeigt.  Hier ein Beispiel kleinerer Wirbel:

=======

Trommelwirbel werden mit drei Balken durch den Notenhals notiert. Für
Viertelnoten oder längere Noten werden die drei Balken explizit notiert,
Achtel werden mit zwei Balken gezeigt (und der dritte ist der eigentliche
Balken), und Trommelwirbel mit kürzeren Werten als Achtelnoten
haben einen Balken zusätzlich zu den eigentlichen Balken der Noten.
Dieses Verhalten wird mit der Tremolonotation erreicht, wie in
@ref{Tremolo repeats} gezeigt.  Hier ein Beispiel kleinerer Wirbel:

>>>>>>> 9c1421a4
@lilypond[quote,verbatim]
\drums {
  \time 2/4
  sn16 sn8 sn16 sn8 sn8:32 ~
  sn8 sn8 sn4:32 ~
  sn4 sn8 sn16 sn16
  sn4 r4
}
@end lilypond

Benutzung der Stöcke kann angezeigt werden durch @code{^"R"} oder
@code{^"L"} nach jeder Note. Die @code{staff-padding}-Eigenschaft
kann verändert werden, um eine Orientierung an einer gemeinsamen
Linie zu ermöglichen.

@lilypond[quote,verbatim]
\drums {
  \repeat unfold 2 {
    sn16 ^"L" sn^"R" sn^"L" sn^"L" sn^"R" sn^"L"  sn^"R" sn^"R"
  }
}
@end lilypond


@seealso
Schnipsel:
@rlsr{Percussion}.

<<<<<<< HEAD

@node Pitched percussion
@unnumberedsubsubsec Pitched percussion

=======

@node Pitched percussion
@unnumberedsubsubsec Pitched percussion

>>>>>>> 9c1421a4
Bestimmte Schlagzeuginstrumente mit Tonhöhe (z. B. Xylophone,
vibraphone und Pauken) werden auf normalen Systemen geschrieben.  Das
wird in anderen Abschnitten des Handbuchs behandelt.


@seealso
@c TODO: possibly link to an alternate section of NR 3.5, if
@c "percussion in MIDI" gets a separate subsubsection for
@c pitched percussion sounds.  -gp
Notationsreferenz:
@ref{Percussion in MIDI}.

Schnipsel:
@rlsr{Percussion}.


@node Percussion staves
@unnumberedsubsubsec Percussion staves

@cindex Perkussion
@cindex Schlagzeug

Ein Schlagzeug-System besteht üblicherweise aus einem Notensystem 
mit mehreren Linien, wobei jede Linie ein bestimmtes Schlagzeug-Instrument 
darstellt.  Um die Noten darstellen zu können, müssen sie sich innerhalb von 
einem @code{DrumStaff}- und einem 
@code{DrumVoice}-Kontext befinden.

@lilypond[quote,verbatim]
up = \drummode {
  crashcymbal4 hihat8 halfopenhihat hh hh hh openhihat
}
down = \drummode {
  bassdrum4 snare8 bd r bd sn4
}
\new DrumStaff <<
  \new DrumVoice { \voiceOne \up }
  \new DrumVoice { \voiceTwo \down }
>>
@end lilypond

Das Beispiel zeigt ausdrücklich definierte mehrstimmige Notation. Die 
Kurznotation für mehrstimmige Musik, wie sie im Abschnitt 
@rlearning{I'm hearing Voices} beschrieben wird, kann auch verwendet werden, 
wenn die Stimmen am Anfang explizit initialisiert werden.

@lilypond[quote,verbatim]
\new DrumStaff <<
  \new DrumVoice = "1" { s1*2 }
  \new DrumVoice = "2" { s1*2 }
  \drummode {
    bd4 sn4 bd4 sn4
    << {
      \repeat unfold 16 hh16
    } \\ {
      bd4 sn4 bd4 sn4
    } >>
  }
>>
@end lilypond

Es gibt auch weitere Layout-Einstellungen. Um diese zu verwenden, 
muss die Eigenschaft @code{drumStyleTable} im 
@code{DrumVoice}-Kontext entsprechend eingestellt werden. 
Folgende Variablen sind vordefiniert:

@table @code
@item drums-style
Das ist die Standardeinstellung. Hiermit wird ein typisches 
Schlagzeug-System auf fünf Notenlinien erstellt.

@lilypond[quote,line-width=10.0\cm]
nam = \lyricmode {
  cymc cyms cymr hh hhc hho hhho hhp
  cb hc bd sn ss tomh tommh tomml toml tomfh tomfl }
mus = \drummode {
  cymc cyms cymr hh hhc hho hhho hhp \break
  cb hc bd sn ss tomh tommh tomml toml tomfh tomfl s16 }
\score {
  << \new DrumStaff \with {
       \remove Bar_engraver
       \remove Time_signature_engraver
       \override Stem #'transparent = ##t
       \override Stem #'Y-extent = ##f
       \override VerticalAxisGroup #'minimum-Y-extent = #'(-4.0 . 5.0)
     } \mus
     \new Lyrics \nam
  >>
  \layout {
    \context {
      \Score
      \override LyricText #'font-family = #'typewriter
      \override BarNumber #'transparent =##T
    }
  }
}
@end lilypond

Die Schlagzeugdefinitionen unterstützen sechs unterschiedliche 
Tom Toms. Falls eine geringere Anzahl verwendet wird, kann man 
einfach die Tom Toms auswählen, deren Notation man haben will. 
Tom Toms auf den drei mittleren Linien werden mit den Bezeichnungen 
@code{tommh}, @code{tomml} und @code{tomfh} notiert.

@item timbales-style
Hiermit werden Timbale auf zwei Notenlinien gesetzt.

@lilypond[quote,ragged-right]
nam = \lyricmode { timh ssh timl ssl cb }
mus = \drummode { timh ssh timl ssl cb s16 }

<<
  \new DrumStaff \with {
    \remove Bar_engraver
    \remove Time_signature_engraver
    \override Stem #'transparent = ##t
    \override Stem #'Y-extent = ##f
    \override StaffSymbol #'line-count = #2
    \override StaffSymbol #'staff-space = #2
    \override VerticalAxisGroup #'minimum-Y-extent = #'(-3.0 . 4.0)
    drumStyleTable = #timbales-style
  } \mus
  \new Lyrics {
    \override LyricText #'font-family = #'typewriter
    \nam
  }
>>
@end lilypond

@item congas-style
Hiermit werden Congas auf zwei Linien gesetzt.

@lilypond[quote,ragged-right]
nam = \lyricmode { cgh cgho cghm ssh cgl cglo cglm ssl }
mus = \drummode { cgh cgho cghm ssh cgl cglo cglm ssl s16 }

<<
  \new DrumStaff \with {
    \remove Bar_engraver
    \remove Time_signature_engraver
    drumStyleTable = #congas-style
    \override StaffSymbol #'line-count = #2

    %% this sucks; it will lengthen stems.
    \override StaffSymbol #'staff-space = #2
    \override Stem #'transparent = ##t
    \override Stem #'Y-extent = ##f
  } \mus
  \new Lyrics {
    \override LyricText #'font-family = #'typewriter
    \nam
  }
>>
@end lilypond

@item bongos-style
Hiermit werden Bongos auf zwei Linien gesetzt.

@lilypond[quote,ragged-right]
nam = \lyricmode { boh boho bohm ssh bol bolo bolm ssl }
mus = \drummode { boh boho bohm ssh bol bolo bolm ssl s16 }

<<
  \new DrumStaff \with {
    \remove Bar_engraver
    \remove Time_signature_engraver
    \override StaffSymbol #'line-count = #2
    drumStyleTable = #bongos-style

    %% this sucks; it will lengthen stems.
    \override StaffSymbol #'staff-space = #2
    \override Stem #'transparent = ##t
    \override Stem #'Y-extent = ##f
  } \mus
  \new Lyrics {
    \override LyricText #'font-family = #'typewriter
    \nam
  }
>>
@end lilypond

@item percussion-style
Dieser Stil ist für alle einfachen Perkussionsinstrumente auf einer Notenlinie.

@lilypond[quote,ragged-right]
nam = \lyricmode { tri trio trim gui guis guil cb cl tamb cab mar hc }
mus = \drummode { tri trio trim gui guis guil cb cl tamb cab mar hc s16 }

<<
  \new DrumStaff \with{
    \remove Bar_engraver
    drumStyleTable = #percussion-style
    \override StaffSymbol #'line-count = #1
    \remove Time_signature_engraver
    \override Stem #'transparent = ##t
    \override Stem #'Y-extent = ##f
  } \mus
  \new Lyrics {
    \override LyricText #'font-family = #'typewriter
    \nam
  }
>>
@end lilypond
@end table


@node Custom percussion staves
@unnumberedsubsubsec Custom percussion staves

Wenn ihnen keine der vordefinierten Stile gefällt, können Sie auch eine 
eigene Liste der Positionen und Notenköpfe am Anfang ihrer Datei erstellen.

@lilypond[quote,verbatim]
#(define mydrums '(
         (bassdrum     default   #f         -1)
         (snare        default   #f         0)
         (hihat        cross     #f         1)
         (pedalhihat   xcircle   "stopped"  2)
         (lowtom       diamond   #f         3)))
up = \drummode { hh8 hh hh hh hhp4 hhp }
down = \drummode { bd4 sn bd toml8 toml }

\new DrumStaff <<
  \set DrumStaff.drumStyleTable = #(alist->hash-table mydrums)
  \new DrumVoice { \voiceOne \up }
  \new DrumVoice { \voiceTwo \down }
>>
@end lilypond


@snippets

<<<<<<< HEAD
FIXME: MOVE ALL THESE TO LSR!  -gp

Hier einige Beispiele:

Zwei Holzblöcke, notiert mit wbh (hoch) und wbl (tief)

@lilypond[quote,verbatim]
% These lines define the position of the woodblocks in the stave;
% if you like, you can change it or you can use special note heads
% for the woodblocks.
#(define mydrums '((hiwoodblock default #t  3)
                   (lowoodblock default #t -2)))

woodstaff = {
  % This defines a staff with only two lines.
  % It also defines the positions of the two lines.
  \override Staff.StaffSymbol #'line-positions = #'(-2 3)

  % This is neccessary; if not entered, the barline would be too short!
  \override Staff.BarLine #'bar-size = #3
}

\new DrumStaff {
  \set DrumStaff.drumStyleTable = #(alist->hash-table mydrums)

  % with this you load your new drum style table
  \woodstaff

  \drummode {
    \time 2/4
    wbl8 wbl16 wbl wbh8-> wbl |
    wbl8 wbl16 wbh-> ~ wbh wbl16 r8 |
  }
}
@end lilypond

In diesem Spezialfalls muss die Länge der Taktlinie mit
@code{\override Staff.BarLine #'bar-size #number} angepasst werden.
Andernfalls wäre sie zu kurz.  Die Position der beiden Linien muss
auch definiert werden.

Tamburin, notiert mit @code{tamb}:

@lilypond[quote,verbatim]
#(define mydrums '((tambourine default #t 0)))

tambustaff = {
  \override Staff.StaffSymbol #'line-positions = #'( 0 )
  \override Staff.BarLine #'bar-size = #3
  \set DrumStaff.instrumentName = "Tambourine"
}

\new DrumStaff {
  \tambustaff
  \set DrumStaff.drumStyleTable = #(alist->hash-table mydrums)

  \drummode {
    \time 6/8
    tamb8. tamb16 tamb8 tamb tamb tamb |
    tamb4. tamb8 tamb tamb |
    % the trick with the scaled duration and the shorter rest
    % is neccessary for the correct ending of the trill-span!
    tamb2.*5/6 \startTrillSpan s8 \stopTrillSpan |
  }
}
@end lilypond

Noten für Tam-Tam (notiert mit @code{tt}):

@lilypond[quote,verbatim]
#(define mydrums '((tamtam default #t 0)))

tamtamstaff = {
  \override Staff.StaffSymbol #'line-positions = #'( 0 )
  \override Staff.BarLine #'bar-size = #3
  \set DrumStaff.instrumentName = "Tamtam"
}

\new DrumStaff {
  \tamtamstaff
  \set DrumStaff.drumStyleTable = #(alist->hash-table mydrums)

  \drummode {
    tt 1 \pp \laissezVibrer
  }
}
@end lilypond

Zwei Glocken, notiert mit @code{cb} (Kuhglocke) und @code{rb}
(Reisterglocke)

@lilypond[quote,verbatim]
#(define mydrums '((ridebell default #t  3)
                   (cowbell  default #t -2)))

bellstaff = {
  \override DrumStaff.StaffSymbol #'line-positions = #'(-2 3)
  \set DrumStaff.drumStyleTable = #(alist->hash-table mydrums)
  \override Staff.BarLine #'bar-size = #3
  \set DrumStaff.instrumentName = "Different Bells"
}

\new DrumStaff {
  \bellstaff
  \drummode {
    \time 2/4
    rb8 rb cb cb16 rb-> ~ |
    rb16 rb8 rb16 cb8 cb |
  }
}
@end lilypond

Here an short example by maestro Stravinsky (from @q{L'histoire du Soldat})

@lilypond[quote,verbatim]
#(define mydrums '((bassdrum   default #t  4)
                   (snare      default #t -4)
                   (tambourine default #t  0)))

global = {
  \time 3/8 s4.
  \time 2/4 s2*2
  \time 3/8 s4.
  \time 2/4 s2
}

drumsA = {
  \context DrumVoice <<
    { \global }
    { \drummode {
        \autoBeamOff
        \stemDown sn8 \stemUp tamb s8 |
        sn4 \stemDown sn4 |
        \stemUp tamb8 \stemDown sn8 \stemUp sn16 \stemDown sn \stemUp sn8 |
        \stemDown sn8 \stemUp tamb s8 |
        \stemUp sn4 s8 \stemUp tamb
      }
    }
  >>
}

drumsB = {
  \drummode {
    s4 bd8 s2*2 s4 bd8 s4 bd8 s8
  }
}

\layout {
  indent = #40
}

\score {
  \new StaffGroup <<
    \new DrumStaff {
      \set DrumStaff.instrumentName = \markup {
        \column {
          "Tambourine"
          "et"
          "caisse claire s. timbre"
        }
      }
      \set DrumStaff.drumStyleTable = #(alist->hash-table mydrums)
      \drumsA
    }

   \new DrumStaff {
     \set DrumStaff.instrumentName = "Grosse Caisse"
=======
Hier einige Beispiele:

Zwei Holzblöcke, notiert mit wbh (hoch) und wbl (tief)

@lilypond[quote,verbatim]
% These lines define the position of the woodblocks in the stave;
% if you like, you can change it or you can use special note heads
% for the woodblocks.
#(define mydrums '((hiwoodblock default #t  3)
                   (lowoodblock default #t -2)))

woodstaff = {
  % This defines a staff with only two lines.
  % It also defines the positions of the two lines.
  \override Staff.StaffSymbol #'line-positions = #'(-2 3)

  % This is neccessary; if not entered, the barline would be too short!
  \override Staff.BarLine #'bar-size = #3
}

\new DrumStaff {
  \set DrumStaff.drumStyleTable = #(alist->hash-table mydrums)

  % with this you load your new drum style table
  \woodstaff

  \drummode {
    \time 2/4
    wbl8 wbl16 wbl wbh8-> wbl |
    wbl8 wbl16 wbh-> ~ wbh wbl16 r8 |
  }
}
@end lilypond

In diesem Spezialfalls muss die Länge der Taktlinie mit
@code{\override Staff.BarLine #'bar-size #number} angepasst werden.
Andernfalls wäre sie zu kurz.  Die Position der beiden Linien muss
auch definiert werden.

Tamburin, notiert mit @code{tamb}:

@lilypond[quote,verbatim]
#(define mydrums '((tambourine default #t 0)))

tambustaff = {
  \override Staff.StaffSymbol #'line-positions = #'( 0 )
  \override Staff.BarLine #'bar-size = #3
  \set DrumStaff.instrumentName = #"Tambourine"
}

\new DrumStaff {
  \tambustaff
  \set DrumStaff.drumStyleTable = #(alist->hash-table mydrums)

  \drummode {
    \time 6/8
    tamb8. tamb16 tamb8 tamb tamb tamb |
    tamb4. tamb8 tamb tamb |
    % the trick with the scaled duration and the shorter rest
    % is neccessary for the correct ending of the trill-span!
    tamb2.*5/6 \startTrillSpan s8 \stopTrillSpan |
  }
}
@end lilypond

Noten für Tam-Tam (notiert mit @code{tt}):

@lilypond[quote,verbatim]
#(define mydrums '((tamtam default #t 0)))

tamtamstaff = {
  \override Staff.StaffSymbol #'line-positions = #'( 0 )
  \override Staff.BarLine #'bar-size = #3
  \set DrumStaff.instrumentName = #"Tamtam"
}

\new DrumStaff {
  \tamtamstaff
  \set DrumStaff.drumStyleTable = #(alist->hash-table mydrums)

  \drummode {
    tt 1 \pp \laissezVibrer
  }
}
@end lilypond

Zwei Glocken, notiert mit @code{cb} (Kuhglocke) und @code{rb}
(Reisterglocke)

@lilypond[quote,verbatim]
#(define mydrums '((ridebell default #t  3)
                   (cowbell  default #t -2)))

bellstaff = {
  \override DrumStaff.StaffSymbol #'line-positions = #'(-2 3)
  \set DrumStaff.drumStyleTable = #(alist->hash-table mydrums)
  \override Staff.BarLine #'bar-size = #3
  \set DrumStaff.instrumentName = #"Different Bells"
}

\new DrumStaff {
  \bellstaff
  \drummode {
    \time 2/4
    rb8 rb cb cb16 rb-> ~ |
    rb16 rb8 rb16 cb8 cb |
  }
}
@end lilypond

Here an short example by maestro Stravinsky (from @q{L'histoire du Soldat})

@lilypond[quote,verbatim]
#(define mydrums '((bassdrum   default #t  4)
                   (snare      default #t -4)
                   (tambourine default #t  0)))

global = {
  \time 3/8 s4.
  \time 2/4 s2*2
  \time 3/8 s4.
  \time 2/4 s2
}

drumsA = {
  \context DrumVoice <<
    { \global }
    { \drummode {
        \autoBeamOff
        \stemDown sn8 \stemUp tamb s8 |
        sn4 \stemDown sn4 |
        \stemUp tamb8 \stemDown sn8 \stemUp sn16 \stemDown sn \stemUp sn8 |
        \stemDown sn8 \stemUp tamb s8 |
        \stemUp sn4 s8 \stemUp tamb
      }
    }
  >>
}

drumsB = {
  \drummode {
    s4 bd8 s2*2 s4 bd8 s4 bd8 s8
  }
}

\layout {
  indent = #40
}

\score {
  \new StaffGroup <<
    \new DrumStaff {
      \set DrumStaff.instrumentName = \markup {
        \column {
          "Tambourine"
          "et"
          "caisse claire s. timbre"
        }
      }
      \set DrumStaff.drumStyleTable = #(alist->hash-table mydrums)
      \drumsA
    }

   \new DrumStaff {
     \set DrumStaff.instrumentName = #"Grosse Caisse"
>>>>>>> 9c1421a4
     \set DrumStaff.drumStyleTable = #(alist->hash-table mydrums)
     \drumsB }
  >>
}
@end lilypond


@seealso
Schnipsel:
@rlsr{Percussion}.

Referenz der Interna:
@rinternals{DrumStaff},
@rinternals{DrumVoice}.


@node Ghost notes
@unnumberedsubsubsec Ghost notes

Geisternoten für Schlagzeug und Perkussion können mit dem 
Klammer- (@code{\parenthesize})-Befehl, beschrieben in @ref{Parentheses}, 
erstellt werden. Im Standard-@code{\drummode}-Modus ist aber 
das @code{Parenthesis_engraver}-Plugin nicht automatisch enthalten.

@lilypond[quote,ragged-right,verbatim,fragment]
\new DrumStaff \with {
  \consists "Parenthesis_engraver"
}
<<
  \context DrumVoice  = "1" { s1 }
  \context DrumVoice  = "2" { s1 }
  \drummode {
    <<
      {
        hh8[ hh] <hh sn> hh16
        < \parenthesize sn > hh
        < \parenthesize sn > hh8 <hh sn> hh
      } \\
      {
        bd4 r4 bd8 bd r8 bd
      }
    >>
  }
>>
@end lilypond

@noindent
Um jede Klammer-Definition (@code{\parenthesize}) müssen
 zusätzlich die spitzen 
Klammern für Akkorde (@code{< >}) gesetzt werden.

@seealso
Schnipsel:
@rlsr{Percussion}.<|MERGE_RESOLUTION|>--- conflicted
+++ resolved
@@ -1,11 +1,7 @@
 @c -*- coding: utf-8; mode: texinfo; documentlanguage: de -*-
 @c This file is part of lilypond.tely
 @ignore
-<<<<<<< HEAD
-    Translation of GIT committish: 2c00bdbfaf62dd90863331c4713e6b29e32c9322
-=======
     Translation of GIT committish: 23342b5b9f69f3a82751052f79f3fede0bb40ded
->>>>>>> 9c1421a4
 
     When revising a translation, copy the HEAD committish of the
     version that you are working on.  See TRANSLATION for details.
@@ -119,7 +115,6 @@
 
 @node Drum rolls
 @unnumberedsubsubsec Drum rolls
-<<<<<<< HEAD
 
 Trommelwirbel werden mit drei Balken durch den Notenhals notiert. Für
 Viertelnoten oder längere Noten werden die drei Balken explizit notiert,
@@ -129,17 +124,6 @@
 Dieses Verhalten wird mit der Tremolonotation erreicht, wie in
 @ref{Tremolo repeats} gezeigt.  Hier ein Beispiel kleinerer Wirbel:
 
-=======
-
-Trommelwirbel werden mit drei Balken durch den Notenhals notiert. Für
-Viertelnoten oder längere Noten werden die drei Balken explizit notiert,
-Achtel werden mit zwei Balken gezeigt (und der dritte ist der eigentliche
-Balken), und Trommelwirbel mit kürzeren Werten als Achtelnoten
-haben einen Balken zusätzlich zu den eigentlichen Balken der Noten.
-Dieses Verhalten wird mit der Tremolonotation erreicht, wie in
-@ref{Tremolo repeats} gezeigt.  Hier ein Beispiel kleinerer Wirbel:
-
->>>>>>> 9c1421a4
 @lilypond[quote,verbatim]
 \drums {
   \time 2/4
@@ -168,17 +152,10 @@
 Schnipsel:
 @rlsr{Percussion}.
 
-<<<<<<< HEAD
 
 @node Pitched percussion
 @unnumberedsubsubsec Pitched percussion
 
-=======
-
-@node Pitched percussion
-@unnumberedsubsubsec Pitched percussion
-
->>>>>>> 9c1421a4
 Bestimmte Schlagzeuginstrumente mit Tonhöhe (z. B. Xylophone,
 vibraphone und Pauken) werden auf normalen Systemen geschrieben.  Das
 wird in anderen Abschnitten des Handbuchs behandelt.
@@ -411,9 +388,6 @@
 
 @snippets
 
-<<<<<<< HEAD
-FIXME: MOVE ALL THESE TO LSR!  -gp
-
 Hier einige Beispiele:
 
 Zwei Holzblöcke, notiert mit wbh (hoch) und wbl (tief)
@@ -461,7 +435,7 @@
 tambustaff = {
   \override Staff.StaffSymbol #'line-positions = #'( 0 )
   \override Staff.BarLine #'bar-size = #3
-  \set DrumStaff.instrumentName = "Tambourine"
+  \set DrumStaff.instrumentName = #"Tambourine"
 }
 
 \new DrumStaff {
@@ -487,7 +461,7 @@
 tamtamstaff = {
   \override Staff.StaffSymbol #'line-positions = #'( 0 )
   \override Staff.BarLine #'bar-size = #3
-  \set DrumStaff.instrumentName = "Tamtam"
+  \set DrumStaff.instrumentName = #"Tamtam"
 }
 
 \new DrumStaff {
@@ -511,7 +485,7 @@
   \override DrumStaff.StaffSymbol #'line-positions = #'(-2 3)
   \set DrumStaff.drumStyleTable = #(alist->hash-table mydrums)
   \override Staff.BarLine #'bar-size = #3
-  \set DrumStaff.instrumentName = "Different Bells"
+  \set DrumStaff.instrumentName = #"Different Bells"
 }
 
 \new DrumStaff {
@@ -578,174 +552,7 @@
     }
 
    \new DrumStaff {
-     \set DrumStaff.instrumentName = "Grosse Caisse"
-=======
-Hier einige Beispiele:
-
-Zwei Holzblöcke, notiert mit wbh (hoch) und wbl (tief)
-
-@lilypond[quote,verbatim]
-% These lines define the position of the woodblocks in the stave;
-% if you like, you can change it or you can use special note heads
-% for the woodblocks.
-#(define mydrums '((hiwoodblock default #t  3)
-                   (lowoodblock default #t -2)))
-
-woodstaff = {
-  % This defines a staff with only two lines.
-  % It also defines the positions of the two lines.
-  \override Staff.StaffSymbol #'line-positions = #'(-2 3)
-
-  % This is neccessary; if not entered, the barline would be too short!
-  \override Staff.BarLine #'bar-size = #3
-}
-
-\new DrumStaff {
-  \set DrumStaff.drumStyleTable = #(alist->hash-table mydrums)
-
-  % with this you load your new drum style table
-  \woodstaff
-
-  \drummode {
-    \time 2/4
-    wbl8 wbl16 wbl wbh8-> wbl |
-    wbl8 wbl16 wbh-> ~ wbh wbl16 r8 |
-  }
-}
-@end lilypond
-
-In diesem Spezialfalls muss die Länge der Taktlinie mit
-@code{\override Staff.BarLine #'bar-size #number} angepasst werden.
-Andernfalls wäre sie zu kurz.  Die Position der beiden Linien muss
-auch definiert werden.
-
-Tamburin, notiert mit @code{tamb}:
-
-@lilypond[quote,verbatim]
-#(define mydrums '((tambourine default #t 0)))
-
-tambustaff = {
-  \override Staff.StaffSymbol #'line-positions = #'( 0 )
-  \override Staff.BarLine #'bar-size = #3
-  \set DrumStaff.instrumentName = #"Tambourine"
-}
-
-\new DrumStaff {
-  \tambustaff
-  \set DrumStaff.drumStyleTable = #(alist->hash-table mydrums)
-
-  \drummode {
-    \time 6/8
-    tamb8. tamb16 tamb8 tamb tamb tamb |
-    tamb4. tamb8 tamb tamb |
-    % the trick with the scaled duration and the shorter rest
-    % is neccessary for the correct ending of the trill-span!
-    tamb2.*5/6 \startTrillSpan s8 \stopTrillSpan |
-  }
-}
-@end lilypond
-
-Noten für Tam-Tam (notiert mit @code{tt}):
-
-@lilypond[quote,verbatim]
-#(define mydrums '((tamtam default #t 0)))
-
-tamtamstaff = {
-  \override Staff.StaffSymbol #'line-positions = #'( 0 )
-  \override Staff.BarLine #'bar-size = #3
-  \set DrumStaff.instrumentName = #"Tamtam"
-}
-
-\new DrumStaff {
-  \tamtamstaff
-  \set DrumStaff.drumStyleTable = #(alist->hash-table mydrums)
-
-  \drummode {
-    tt 1 \pp \laissezVibrer
-  }
-}
-@end lilypond
-
-Zwei Glocken, notiert mit @code{cb} (Kuhglocke) und @code{rb}
-(Reisterglocke)
-
-@lilypond[quote,verbatim]
-#(define mydrums '((ridebell default #t  3)
-                   (cowbell  default #t -2)))
-
-bellstaff = {
-  \override DrumStaff.StaffSymbol #'line-positions = #'(-2 3)
-  \set DrumStaff.drumStyleTable = #(alist->hash-table mydrums)
-  \override Staff.BarLine #'bar-size = #3
-  \set DrumStaff.instrumentName = #"Different Bells"
-}
-
-\new DrumStaff {
-  \bellstaff
-  \drummode {
-    \time 2/4
-    rb8 rb cb cb16 rb-> ~ |
-    rb16 rb8 rb16 cb8 cb |
-  }
-}
-@end lilypond
-
-Here an short example by maestro Stravinsky (from @q{L'histoire du Soldat})
-
-@lilypond[quote,verbatim]
-#(define mydrums '((bassdrum   default #t  4)
-                   (snare      default #t -4)
-                   (tambourine default #t  0)))
-
-global = {
-  \time 3/8 s4.
-  \time 2/4 s2*2
-  \time 3/8 s4.
-  \time 2/4 s2
-}
-
-drumsA = {
-  \context DrumVoice <<
-    { \global }
-    { \drummode {
-        \autoBeamOff
-        \stemDown sn8 \stemUp tamb s8 |
-        sn4 \stemDown sn4 |
-        \stemUp tamb8 \stemDown sn8 \stemUp sn16 \stemDown sn \stemUp sn8 |
-        \stemDown sn8 \stemUp tamb s8 |
-        \stemUp sn4 s8 \stemUp tamb
-      }
-    }
-  >>
-}
-
-drumsB = {
-  \drummode {
-    s4 bd8 s2*2 s4 bd8 s4 bd8 s8
-  }
-}
-
-\layout {
-  indent = #40
-}
-
-\score {
-  \new StaffGroup <<
-    \new DrumStaff {
-      \set DrumStaff.instrumentName = \markup {
-        \column {
-          "Tambourine"
-          "et"
-          "caisse claire s. timbre"
-        }
-      }
-      \set DrumStaff.drumStyleTable = #(alist->hash-table mydrums)
-      \drumsA
-    }
-
-   \new DrumStaff {
      \set DrumStaff.instrumentName = #"Grosse Caisse"
->>>>>>> 9c1421a4
      \set DrumStaff.drumStyleTable = #(alist->hash-table mydrums)
      \drumsB }
   >>
