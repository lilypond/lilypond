@c -*- coding: utf-8; mode: texinfo; -*-
@c This file is part of lilypond-learning.tely
@ignore
<<<<<<< HEAD
    Translation of GIT committish: 2c00bdbfaf62dd90863331c4713e6b29e32c9322
=======
    Translation of GIT committish: 23342b5b9f69f3a82751052f79f3fede0bb40ded
>>>>>>> 9c1421a4

    When revising a translation, copy the HEAD committish of the
    version that you are working on.  See TRANSLATION for details.
@end ignore

<<<<<<< HEAD
@c \version "2.11.65"
=======
@c \version "2.12.0"
>>>>>>> 9c1421a4

@node Tweaking output
@chapter Tweaking output

In diesem Kapitel wird erklärt, wie man die Notenausgabe verändern
kann. In LilyPond kann man sehr viel konfigurieren, fast jedes 
Notenfragment kann geändert werden.


@menu
* Tweaking basics::
* The Internals Reference manual::
* Appearance of objects::
* Placement of objects::
* Collisions of objects::
* Further tweaking::
@end menu


@node Tweaking basics
@section Tweaking basics

@menu
* Introduction to tweaks::
* Objects and interfaces::
* Naming conventions of objects and properties::
* Tweaking methods::
@end menu

@node Introduction to tweaks
@subsection Introduction to tweaks

@qq{Optimierung} (engl. tweaking) ist ein LilyPond-Begriff für die
verschiedenen Methoden, die Aktionen zu beeinflussen, die während
der Kompilation einer Notationsdatei vorgenommen werden sowie auf
das Notenbild einzuwirken. Einige dieser Opitmierungen sind sehr 
einfach, andere dagegen recht komplex. Aber insgesamt erlaubt das
System an Optimierungen so gut wie alle möglichen Erscheindungsformen
für die Notenausgabe.

In diesem Abschnitt werden die grundlegenden Konzepte vorgestellt,
um die Optimierung zu verstehen. Später soll eine Anzahl von fertigen
Befehlen bereitgestellt werden, die einfach in die Quelldatei
kopiert werden können um den selben Effekt wie im Beispiel
zu erhalten. Gleichzeitig zeigen diese Beispiele, wie die Befehle
konstruiert werden, so dass Sie in der Lage sein werden, eigene
Befehle auf dieser Grundlage zu entwickeln.

Bevor Sie mit diesem Kapitel beginnen, könnte Sie ein Blick in den
Abschnitt @ref{Contexts and engravers} interessieren, dann
Kontexte und Engraver sowie die Eigenschaften, die mit ihnen 
verknüpft sind, sind die Voraussetzung, um die Funktionsweise
von Optimierungen verstehen zu können.


@node Objects and interfaces
@subsection Objects and interfaces

@cindex Objekte
@cindex Grobs
@cindex Spanners
@cindex Interfaces
@cindex Strecker
@cindex Schnittstellen
@cindex graphische Objekte (Grob)
@cindex Objekteigenschaften
@cindex Layout-Objekt
@cindex Objekt, Layout-
@cindex Eigenschaften von Objekten

Optimierung bedeutet, die internen Operationen und Strukturen
des LilyPond-Programmes zu verändern, darum sollen hier
zunächst die wichtigesten Begriffe erklärt werden, die zur
Beschreibung dieser Operationen und Strukturen benutzt werden.

Der Begriff @qq{Objekt} ist ein allgemeiner Begriff, mit dem
die Vielzahl an internen Strukturen bezeichnet wird, die LilyPond
während der Bearbeitung des Quelltextes erstellt. Wenn etwa
ein Befehl wie @code{\new Staff} auftritt, wird ein neues Objekt
vom Typ @code{Staff} erstellt. Dieses Objekt @code{Staff} enthält
dann alle Eigenschaften, die mit diesem speziellen Notensystem
verknüpft sind, wie beispielsweise seine Bezeichnung, Tonart und
spezifische Angaben über die Engraver, die innerhalb dieses Systems
eingesetzt werden. Für alle anderen Kontexte gibt es genauso
Objekte, die deren Eigenschaften beinhalten, beispielsweise für
@code{Voice}-Objekte, @code{Score}-Objekte, @code{Lyrics}-Objekte,
aber auch für Objekte, die Notationselemente wie die Taktlinien,
Notenköpfe, Bögen und Dynamikbezeichnung enthalten. Jedes
Objekt hat eine eigene Gruppe an Eigenschaftswerten.

Bestimmte Objekttypen tragen besondere Bezeichnungen. Objekte, die
Notationselemente der gesetzten Ausgabe repräsentieren, also
Notenköpfe, Hälse, Bögen, Fingersatz, Schlüssel usw., werden
@qq{Layout-Objekte}, oft auch @qq{Graphische Objekte} genannt.
Daraus resultiert die künstliche Abkürzung @qq{Grob}.
Diese sind auch Objekte im allgemeinen Sinn und haben genauso
Eigenschaften, die mit ihnen verknüpft sind, wie etwa Größe, Position,
Farbe usw.

Einige Layout-Objekte sind etwas spezieller. Phrasierungsbögen,
Crescendo-Klammern, Oktavierungszeichen und viele andere
Grobs sind nicht an einer Stelle plaziert -- sie haben vielmehr
einen Anfangspunkt, einen Endpunkt und eventuell noch andere
Eigenschaften, die ihre Form bestimmen. Objekte mit solch
einer erweiterten Gestalt werden als @qq{Strecker} (engl. Spanners)
bezeichnet.

Es bleibt uns noch übrig zu erklären, was @qq{Schnittstellen}
(engl. interface) sind. Wenn auch viele Objekte sehr unterschiedlich
sind, haben sie doch oft gemeinsame Eigenschaften, die auf 
die gleiche Weise verarbeitet werden.  Alle Grobs beispielsweise
haben eine Farbe, eine Größe, eine Position usw. und alle
diese Eigenschaften werden von LilyPond auf die gleiche Weise
verarbeitet, während der Quelltext in Notensatz umgesetzt wird.
Um die internen Operationen zu vereinfachen, sind alle diese
gemeinsamen Prozesse und Eigenschaften in einem Objekt
mit der Bezeichnung @code{grob-interface} (Schnittstelle eines
graphischen Objektes) zusammengefasst. Es gibt viele andere
Gruppen gemeinsamer Eigenschaften, die jede eine Bezeichnung
besitzen, welche auf @code{-interface} endet. Insgesamt 
gibt es über 100 dieser Schnittstellen. Wir werden später sehen,
was es damit auf sich hat.

Dies waren die Hauptbegriffe, die in diesem Kapitel zur Anwendung
kommen sollen.


@node Naming conventions of objects and properties
@subsection Naming conventions of objects and properties

@cindex Benennungskonventionen für Objekte
@cindex Benennungskonventionen für Eigenschaften
@cindex Objekte, Benennungskonventionen
@cindex Eigenschaften, Benennungskonventionen
@cindex Regeln zur Benennung von Objekten/Eigenschaften

Es wurden schon früher einige Regeln zur Benennung von
Objekten vorgestellt, siehe
@ref{Contexts and engravers}. Hier eine Referenzliste der
häufigsten Objekt- und Eigenschaftsbezeichnungen mit 
den Regeln für ihre Bezeichnung und 
illustrierenden echten Bezeichnungen. Es wurde @qq{A}
für einen beliebigen Großbuchstaben und @qq{aaa} für eine
beliebige Anzahl an Kleinbuchstaben eingesetzt. Andere 
Zeichen werden explizit angegeben.

@multitable @columnfractions .33 .33 .33
@headitem Objekt-/Eigenschaftstyp
  @tab Naming convention
  @tab Beispiele
@item Kontexte
  @tab Aaaa oder AaaaAaaaAaaa
  @tab Staff, GrandStaff
@item Layout-Objekte
  @tab Aaaa oder AaaaAaaaAaaa
  @tab Slur, NoteHead
@item Engraver
  @tab Aaaa_aaa_engraver
  @tab Clef_engraver, Note_heads_engraver
@item Schnittstellen
  @tab aaa-aaa-interface
  @tab grob-interface, break-aligned-interface
@item Kontext-Eigenschaften
  @tab aaa oder aaaAaaaAaaa
  @tab alignAboveContext, skipBars
@item Layout-Objekt-Eigenschaften
  @tab aaa oder aaa-aaa-aaa
  @tab direction, beam-thickness
@end multitable

Es wird bald ersichtlich werden, dass die Eigenschaften von
unterschiedlichen Objekttypen mit unterschiedlichen Befehlen
geändert werden. Deshalb ist es nützlich, aus der
Schreibweise zu erkennen, um was
für ein Objekt es sich handelt, um den entsprechenden
Befehl einsetzen zu können.


@node Tweaking methods
@subsection Tweaking methods

@cindex override-Befehl
@funindex \override
@funindex override

@strong{Der \override-Befehl}

Wir haben uns schon mit den Befehlen @code{\set}
und @code{\with} bekannt gemacht, mit welchen
Eigenschaften von @strong{Kontexten} verändert
und @strong{Engraver} entfernt oder hinzugefügt 
werden können. Siehe dazu 
@ref{Modifying context properties} und @ref{Adding
and removing engravers}. Jetzt wollen wir uns weitere
wichtige Befehle anschauen.

Der Befehl, um die Eigenschaften von @strong{Layout-Objekten}
zu ändern, ist @code{\override}. Weil dieser Befehl interne
Eigenschaften tief in der Programmstruktur von LilyPond 
verändern muss, ist seine Syntax nicht so einfach wie die der
bisherigen Befehle. Man muss genau wissen, welche Eigenschaft
welches Objektes in welchem Kontext geändert werder soll,
und welches der neu zu setzende Wert dann ist. Schauen wir
uns an, wie das vor sich geht.

Die allgemeine Syntax dieses Befehles ist:

@example
\override @var{Kontext}.@var{LayoutObjekt} #'@var{layout-eigenschaft} =
#@var{Wert}
@end example

@noindent
Damit wir die Eigenschaft mit der Bezeichnung @var{layout-property}
das Layout-Objektes mit der Bezeichnung@var{LayoutObject},
welches ein Mitglied des @var{Kontext}-Kontextes ist, auf den
Wert @var{value}.

Der @var{Kontext} kann (und wird auch normalerweise) ausgelassen
werden, wenn der benötigte Kontext eindeutig impliziert ist und einer
der untersten Kontexte ist, also etwa @code{Voice}, @code{ChordNames}
oder @code{Lyrics}. Auch in diesem Text wird der Kontext oft ausgelassen
werden. Später soll gezeigt werden, in welchen Fällen er ausdrücklich
definiert werden muss.

Spätere Abschnitte behandeln umfassend Eigenschaften und ihre
Werte, aber um ihre Funktion und ihr Format zu demonstrieren,
werden wir hier nur einige einfache Eigenschaften und Werte einsetzen,
die einfach zu verstehen sind.

Für den Moment könne Sie die @code{#'}-Zeichen ignorieren, die vor jeder
Layout-Eigenschaft, und die @code{#}-Zeichen, die vor jedem Wert
stehen. Sie müssen immer in genau dieser Form geschrieben werden.
Das ist der am häufigsten gebrauchte Befehl für die Optimierung,
und der größte Teil dieses Abschnittes wird dazu benutzt, seine Benutzung
zu erläutern. Hier ein einfaches Beispiel, um die Farbe des Notenkopfes
zu ändern:

@cindex color-Eigenschaft, Beispiel
@cindex Farb-Eigenschaft, Beispiel
@cindex NoteHead, Beispiel für override
@cindex Notenkopf, Beispiel für Veränderung

@lilypond[quote,fragment,ragged-right,verbatim,relative=1]
c d
\override NoteHead #'color = #red
e f g
\override NoteHead #'color = #green
a b c
@end lilypond


@strong{Der \revert-Befehl}

@cindex revert-Befehl
@funindex \revert
@funindex revert

Wenn eine Eigenschaft einmal überschrieben wurde, wird ihr
neuer Wert so lange bewahrt, bis er noch einmal überschrieben
wird oder ein @code{\revert}-Befehl vorkommt. Der
@code{\revert}-Befehl hat die folgende Syntax und setzt den
Wert der Eigenschaft zurück auf den Standardwert, nicht
jedoch auf den vorigen Wert, wenn mehrere 
@code{\override}-Befehle benutzt wurden.

@example
\revert @var{Kontext}.@var{LayoutObjekt} #'@var{layout-eigenschaft}
@end example

Wiederum, genauso wie der @var{Kontext} bei dem @code{\override}-Befehl,
wird @var{Kontext} oft nicht benötigt. Er wird in vielen der folgenden
Beispiele ausgelassen. Im nächsten Beispiel wird die Farbe des Notenkopfes
wieder auf den Standardwert für die letzten zwei Noten gesetzt.

@cindex color-Eigenschaft, Beispiel
@cindex Farb-Eigenschaft, Beispiel
@cindex NoteHead, Beispiel für override
@cindex Notenkopf, Beispiel für Veränderung

@lilypond[quote,fragment,ragged-right,verbatim,relative=1]
c d
\override NoteHead #'color = #red
e f g
\override NoteHead #'color = #green
a
\revert NoteHead #'color
b c
@end lilypond

@strong{\once-Präfix}

@funindex \once
@funindex once

Sowohl der @code{\override}-Befehl als auch der @code{\set}-Befehl können mit
dem Präfix @code{\once} (@emph{einmal}) versehen werden. Dadurch wird
der folgende @code{\override}- oder @code{\set}-Befehl nur für den aktuellen
Musik-Moment wirksam, bevor sich wieder der Standard einstellt. Am gleichen
Beispiel demonstriert, kann damit die Farbe eines einzelnen Notenkopfes
geändert werden:

@cindex color-Eigenschaft, Beispiel
@cindex Farb-Eigenschaft, Beispiel
@cindex NoteHead, Beispiel für override
@cindex Notenkopf, Beispiel für Veränderung

@lilypond[quote,fragment,ragged-right,verbatim,relative=1]
c d
\once \override NoteHead #'color = #red
e f g
\once \override NoteHead #'color = #green
a b c
@end lilypond


@strong{Der \overrideProperty-Befehl}

@cindex overrideProperty-Befehl

@funindex \overrideProperty
@funindex overrideProperty

Es gibt eine andere Form des @code{override}-Befehls,
@code{\overrideProperty} (überschreibe Eigenschaft), 
welcher ab und zu benötigt wird. Es wird hier nur der
Vollständigkeit halber erwähnt, sein Einsatz wird demonstriert
in @ruser{Difficult tweaks}.
@c Maybe explain in a later iteration  -td


@strong{Der \tweak-Befehl}

@cindex tweak-Befehl
@funindex \tweak
@funindex tweak

Der letzte Optimierungsbefehl in LilyPond ist @code{\tweak}
(engl. optimieren). Er wird eingesetzt um Eigenschaften
von Objekten zu verändern, die zum selben Musik-Moment
auftreten, wie etwa die Noten eines Akkordes. Ein
@code{\override} würde alle Noten des Akkords beeinflussen,
während mit @code{\tweak} nur das nächste Objekt der
Eingabe geändert wird.

Hier ein Beispiel. Angenommen, die Größe des mittleren 
Notenkopfes (ein E) in einem C-Dur-Akkord soll geändert 
werden. Schauen wir zuerst, was wir mit 
@code{\once \override} erhalten:

@cindex Schriftgröße, Beispiel
@cindex NoteHead, Beispiel für override
@cindex Notenkopf, Beispiel für Veränderung

@lilypond[quote,fragment,ragged-right,verbatim,relative=1]
  <c e g>4
  \once \override NoteHead #'font-size = #-3
  <c e g>
  <c e g>
@end lilypond

Wie man sehen kann, beeinflusst @code{override} @emph{alle} 
Notenköpfe des Akkordes. Das liegt daran, dass alle die Noten
eines Akkordes zum selben Musik-Moment auftreten und
die Funktion von @code{\once} ist es, die Optimierung auf
an allen Objekten auszuführen, die zum selben Musik-Moment
auftreten wie der @code{\override}-Befehl.

Der @code{\tweak}-Befehl funktioniert anders. Er bezieht sich
auf das direkt folgende Element in der Eingabe-Datei. Es wirkt
aber auch nur mit Objekten, die direkt von der Eingabe kreirt
werden, insbesondere Notenköpfe und Artikulationszeichen.
Objekte wie etwa Hälse oder Versetzungszeichen werden erst
später erstellt und lassen sich nicht auf diese Weise ändern.
Zusätzlich @emph{müssen} sich etwa Notenköpfe innerhalb
eines Akkordes befinden, d. h. sie müssen von einfachen spitzen
Klammern umschlossen sein. Um also eine einzelne Note
mit @code{\tweak} zu verändern, muss der Befehl innerhalb
der spitzen Klammern zusammen mit der Note eingegeben werden.

Um also zu unserem Beispiel zurückzukommen, könnte man die
mittlere Note eines Akkordes auf diese Weise ändern:

@cindex font-size-Eigenschaft, Beispiel
@cindex Schriftgröße, Beispiel
@cindex @code{\tweak}-Beispiel

@lilypond[quote,fragment,ragged-right,verbatim,relative=1]
  <c e g>4
  <c \tweak #'font-size #-3 e g>4
@end lilypond

Beachten Sie, dass die Syntax des @code{\tweak}-Befehls sich
von der des @code{\override}-Befehls unterscheidet. Weder
Kontext noch Layout-Objekt konnen angegeben werden, denn 
das würde zu einem Fehler führen. Beide Angaben sind 
durch das folgende Element impliziert. Hier sollte auch
kein Gleichheitzeichen vorhanden sein.  Die verallgemeinerte
Syntax des @code{\tweak}-Befehls ist also einfach

@example
\tweak #'@var{layout-eigenschaft} #@var{Wert}
@end example

Ein @code{\tweak}-Befehl kann auch benutzt werden, um nur 
eine von mehreren Artikulationen zu ändern, wie im nächsten
Beispiel zu sehen ist.

@cindex Farb-Eigenschaft, Beispiel
@cindex @code{\tweak}-Beispiel

@lilypond[quote,fragment,ragged-right,verbatim,relative=2]
a ^Black
  -\tweak #'color #red ^Red
  -\tweak #'color #green _Green
@end lilypond

@noindent
Beachten Sie, dass dem @code{\tweak}-Befehl ein Artikulationsmodifikartor
vorangestellt werden muss, ganz als ob er selbst ein Artikulationszeichen
wäre.

@cindex Triolen, geschachtelt
@cindex N-tolen, geschachtelt
@cindex Klammer, Triole
@cindex Triolenklammer
@cindex N-tolenklammer
@cindex Komplizierte Rhythmen, Schachtelung von
@funindex TupletBracket

Der @code{\tweak}-Befehl muss auch benutzt werden, wenn das
Aussehen einer vor mehreren geschachtelten Triolenklammern
geändert werden soll, die zum selben Zeitpunkt beginnen.
Im folgenden Beispiel beginnen die lange Klammer und die
erste Triolenklammer zum selben Zeitpunkt, sodass ein
@code{\override}-Befehl sich auf beide beziehen würde.
In dem Beispiel wird @code{\tweak} benutzt, um zwischen
ihnen zu unterscheiden. Der erste @code{\tweak}Befehl
gibt an, dass die lange Klammer über den Noten gesetzt
werden soll, und der zweite, dass die Zahl der rhythmischen
Aufteilung für die erste der kurzen Klammern in rot
gesetzt wird.

@cindex Farb-Eigenschaft, Beispiel
@cindex @code{\tweak}-Beispiel
@cindex Richtungs-Eigenschaft, Beispiel
@cindex color-Eigenschaft, Beispiel
@cindex direction-Eigenschaft, Beispiel

@lilypond[quote,ragged-right,verbatim,fragment,relative=2]
\tweak #'direction #up
\times 4/3 {
  \tweak #'color #red
  \times 2/3 { c8[ c8 c8] }
  \times 2/3 { c8[ c8 c8] }
  \times 2/3 { c8[ c8 c8] }
}
@end lilypond

Wenn geschachtelte N-tolen nicht zum gleichen Zeitpunkt 
beginnen, kann ihr Aussehen auf die übliche Art mit dem
@code{\override}-Befehl geändert werden:

@cindex text-Eigenschaft, Beispiel
@cindex tuplet-number-Funktion, Beispiel
@cindex transparent-Eigenschaft, Beispiel
@cindex TupletNumber, Beispiel zur Veränderung
@cindex Triolennummer, Beispiel zur Veränderung
@cindex Triolen-Nummer-Funktion, Beispiel

@c NOTE Tuplet brackets collide if notes are high on staff
@c See issue 509
@lilypond[quote,ragged-right,verbatim,fragment,relative=1]
\times 2/3 { c8[ c c]}
\once \override TupletNumber
  #'text = #tuplet-number::calc-fraction-text
\times 2/3 {
  c[ c]
  c[ c]
  \once \override TupletNumber #'transparent = ##t
  \times 2/3 { c8[ c c] }
\times 2/3 { c8[ c c]}
}
@end lilypond


@seealso
Notationsreferenz:
@ruser{The tweak command}.


@node The Internals Reference manual
@section The Internals Reference manual

@menu
* Properties of layout objects::
* Properties found in interfaces::
* Types of properties::
@end menu

@node Properties of layout objects
@subsection Properties of layout objects

@cindex Eigenschaften von Layout-Objekten
@cindex Eigenschaften von Grobs
@cindex Grobs, Eigenschaften von
@cindex Layout-Objekte, Eigenschaften von
@cindex Property (Layout-Objekte, Grobs)
@cindex Regerenz der Interna

Angenommen, in Ihrer Partitur tritt ein Legatobogen
auf, der Ihrer Meinung nach zu dünn ausgefallen ist.
Sie würden ihn gerne etwas schwerer gezeichnet 
sehen. Wie gehen Sie vor? Von den Anmerkungen in
früheren Abschnitten wissen Sie schon, dass LilyPond
sehr flexibel ist und eine derartige Modifikation
möglich sein sollte, und Sie erraten vielleicht,
dass ein @code{\override}-Befehl angebracht ist.
Aber gibt es eine Eigenschaft für die Dicke eines
Legatobogens (engl. slur), und wenn es sie gibt,
auf welche Weise lässt sie sich verändern? Hier 
kommt die Referenz der Interna zur Geltung. Dort
finden sich alle Informationen, um den beschriebenen
und alle anderen @code{\override}-Befehle zu
konstruieren.

Bevor Sie jetzt in die Referenz der Interna wechseln, ist
eine Warnung angebracht. Es handelt sich um ein
@strong{Referenz}dokument, was heißt, dass es sehr
wenig oder gar keine Erklärungen enthält: seine Aufgabe
ist es, Information klar und genau darzustellen. Das
bedeutet, dass es auf den ersten Blick entmutigend
wirkt. Die Einführung und Erklärung in diesem Abschnitt
wird Ihnen aber schnell ermöglichen, genau die Information
aus der Referenz zu entnehmen, die Sie benötigen.
@c For German users
Beachten Sie, dass die Referenz der Interna nur auf Englisch
existiert. Um die Eigenschaftsbezeichnung eines bestimmten
Objektes zu finden, können Sie das Glossar (siehe
@rglosnamed{Top,Musikglossar})
 verwenden, in dem
die englischen Begriffe in viele andere Sprachen übersetzt sind.

@cindex Override-Beispiel
@cindex Referenz der Interna, Benutzung
@cindex IR (Referenz der Interna), Benutzung
@cindex @code{\addlyrics}-Beispiel

Das Vorgehen soll an einem konkreten Beispiel einer echten
Komposition demonstriert werden. Hier das Beispiel:

@lilypond[quote,verbatim,relative=2]
{
  \time 6/8
  {
    r4 b8 b[( g]) g |
    g[( e]) e d[( f]) a |
    a g
  }
  \addlyrics {
    The man who feels love's sweet e -- mo -- tion
  }
}
@end lilypond

Angenommen also, wir wollen die Legatobögen etwas
dicker setzten. Ist das möglich? Die Legatobögen sind mit
Sicherheit ein Layout-Objekt, die Frage muss also lauten:
@qq{Gibt es eine Eigenschaft von Legatobögen, die die
Dicke bestimmt?} Um diese Frage zu beantworten, müssen
wir in der Referenz der Interna ( kurz IR) nachschauen.

Die IR für die LilyPond-Version, die Sie benutzen, findet sich
auf der LilyPond-Webseite unter der Adresse 
@uref{http://lilypond.org}. Gehen Sie zur Dokumentationsseite
und klicken Sie auf den Link zur Referenz der Interna.
@c Addition for German users
Die Sprache ändert sich ab hier nach englisch. Für diese Übung
sollten Sie die HTML-Version benutzen, nicht die
@qq{auf einer großen Seite} oder die PDF-Version.
Damit Sie die nächsten Absätze verstehen können, müssen Sie
genauso vorgehen, während Sie weiterlesen.

Unter der Überschrift @strong{Top} befinden sich fünf Links.
Wählen Sie den Link zum @emph{Backend}, wo sich die Information
über Layout-Objekte befindet. Hier, unter der Überschrift
@strong{Backend}, wählen Sie den Link @emph{All layout objects}.
Die Seite, die sich öffnet, enthält ein Liste aller Layout-Objekte,
die in Ihrerer LilyPond-Version benutzt werden, in alphabetischer
Ordnung. Wählen Sie den Link @emph{Slur} und die Eigenschaften
der Legatobögen (engl. slur) werden aufgelistet.

Eine alternative Methode, auf diese Seite zu gelangen, ist von
der Notationsreferenz aus. Auf einer der Seiten zu Legatobögen
findet sich ein Link zur Referenz der Interna. Dieser Link führt
Sie direkt auf diese Seite. Wenn Sie aber eine Ahnung haben, 
wie die Bezeichnung des Layout-Objektes lauten könnte, das sie
ändern wollen, ist es oft schneller, direkt zur IR zu gehen und 
dort nachzuschlagen.

Aus der Slur-Seite in der IR könne wir entnehmen, dass
Legatobögen (Slur-Objekte) durch den Slur_engraver erstellt
werden. Dann werden die Standardeinstellungen aufgelistet.
Beachten Sie, dass diese @strong{nicht} in alphabetischer Reihenfolge
geordnet sind. Schauen Sie sich die Liste an, ob sie eine Eigenschaft
enthält, mit der die Dicke von Legatobögen kontrolliert werden kann.
Sie sollten folgendes finden:

@example
@code{thickness} (number)
     @code{1.2}
     Line thickness, generally measured in @code{line-thickness}
@end example

Das sieht ganz danach aus, als ob damit die Dicke geändert
werden kann. Es bedeutet, dass der Wert von
@code{thickness} einfach eine Zahl (@emph{number}) ist,
dass der Standardwert 1.2 ist, und dass die Einheit
für die Dicke eine andere Eigenschaft mit der
Bezeichnung @code{line-thickness} ist.

Wie schon früher gesagt, gibt es wenig bis gar keine Erklärungen
in der IR, aber wir haben schon genug Informationen, um
zu versuchen, die Dicke eines Legatobogens zu ändern. Die
Bezeichnung des Layout-Objekts ist offensichtlich
@code{Slur} und die Bezeichnung der Eigenschaft, die geändert
werden soll
@code{thickness}. Der neue Wert sollte etwas mehr als 1.2 sein,
denn der Bogen soll ja dicker werden.

Den benötigten @code{\override}-Befehl können wir jetzt einfach
konstruieren, indem wir die Werte für die Bezeichnungen in den
Modellbefehl einfügen und den Kontext auslassen. Setzen wir
einmal einen sehr großen Wert für die Dicke um zu sehen, ob der
Befehl auch funktioniert. Also:

@example
\override Slur #'thickness = #5.0
@end example

Vergessen Sie nicht das Rautenzeichen und Apostroph
(@code{#'}) vor der Eigenschaftsbezeichnung und das
Rautenzeichen vor dem neuen Wert!

Die nächste Frage ist nun: @qq{Wohin soll dieser Befehl geschrieben
werden?} Solange wir uns noch im Lernstadium befinden, ist
die beste Antwort: @qq{Innerhalb der Noten, vor den ersten
Legatobogen und nahe bei ihm.} Also etwa so:

@cindex Legatobogen, Beispiel für Veränderung
@cindex thickness-Eigenschaft, Beispiel
@cindex Dicke-Eigenschaft, Beispiel

@lilypond[quote,verbatim,relative=2]
{
  \time 6/8
  {
    % Increase thickness of all following slurs from 1.2 to 5.0
    \override Slur #'thickness = #5.0
    r4 b8 b[( g]) g |
    g[( e]) e d[( f]) a |
    a g
  }
  \addlyrics {
    The man who feels love's sweet e -- mo -- tion
  }
}
@end lilypond

@noindent
und wirklich wird der Legatobogen dicker.

Das ist also die grundlegende Herangehensweise, 
@code{\override}-Befehl zu formulieren. Es gibt einige
zusätzliche Komplikationen, denen wir uns später widmen
werden, aber Sie haben jetzt das Handwerkszeug, um Ihre
eigenen Befehle zu konstruieren -- wenn Sie auch noch etwas
Übung benötigen. Die sollen Sie durch die folgenden Übungen
erhalten.


@subheading Finding the context

@cindex Kontext, Finden und identifizieren

Manchmal muss dennoch der Kontext spezifiziert werden.
Welcher aber ist der richtige Kontext? Wir könnten raten,
dass Legatobögen sich im @code{Voice}-Kontext befinden,
denn sie sind immer einzelnen Melodielinien zugewiesen.
Aber wir können uns dessen nicht sicher sein. Um unsere
Annahme zu überprüfen, gehen wir wieder zu der Seite im
IR, die die Legatobögen beschreibt und die Überschrift
@emph{Slur} hat. Dort steht: @qq{Slur objects are created 
by: Slur engraver}. Legatobögen werden also in dem Kontext
erstellt, in dem sich der @code{Slur_engraver} befindet. 
Folgen Sie dem Link zu der @code{Slur_engraver}-Seite.
Unten auf der Seite steht, dass der @code{Slur_engraver}
sich in fünf Stimmen-Kontexten befindet, unter anderem
auch im normalen @code{Voice}-Kontext. Unsere Annahme
war also richtig. Und weil @code{Voice} einer der Kontexte
der untersten Ebene ist, welcher eindeutig schon dadurch
definiert ist, dass wir Noten eingeben, kann er an dieser Stelle
auch weggelassen werden.


@subheading Overriding once only

@cindex Override nur einmal
@cindex once override
@funindex \once
@funindex once

Im Beispiel oben wurden @emph{alle} Legatobögen dicker
gesetzt. Vielleicht wollen Sie aber nur den ersten Bogen
dicker haben. Das können Sie mit dem @code{\once}-Befehl
erreichen. Er wird direkt vor den @code{\override}-Befehl
gesetzt und bewirkt, dass nur der Bogen geändert wird, der
@strong{unmittelbar an der nächsten Note beginnt.} Wenn
die nächste Note keinen Bogenbeginn hat, dann passiert
gar nichts -- der Befehl wird nicht gespeichert, sondern einfach
vergessen. Der Befehl, mit @code{\once} zusammen benutzt,
muss also wie folgt positioniert werden:

@cindex Legatobogen, Beispiel zur Veränderung
@cindex thickness-Eigenschaft, Beispiel

@lilypond[quote,verbatim,relative=2]
{
  \time 6/8
  {
    r4 b8
    % Increase thickness of immediately following slur only
    \once \override Slur #'thickness = #5.0
    b[( g]) g |
    g[( e]) e d[( f]) a |
    a g
  }
  \addlyrics {
    The man who feels love's sweet e -- mo -- tion
  }
}
@end lilypond

@noindent
Jetzt bezieht er sich nur noch auf den ersten Legatobogen.

Der @code{\once}-Befehl kann übrigens auch vor einem @code{\set}-Befehl
eingesetzt werden.


@subheading Reverting

@cindex Revert
@cindex Rückgängig machen
@cindex Wiederherstellen von Standardeinstellungen
@cindex Standardeinstellungen, Wiederherstellen
@funindex \revert
@funindex revert

Eine weitere Möglichkeit: nur die beiden ersten Legatobögen sollen
dicker gesetzt werden. Gut, wir könnten jetzt zwei Befehle benutzen,
jeden mit dem @code{\once}-Präfix und direkt vor die entsprechende
Note gestellt, an welcher der Bogen beginnt:

@cindex Legatobogen, Beispiel zur Veränderung
@cindex thickness-Eigenschaft, Beispiel

@lilypond[quote,verbatim,relative=2]
{
  \time 6/8
  {
    r4 b8
    % Increase thickness of immediately following slur only
    \once \override Slur #'thickness = #5.0
    b[( g]) g |
    % Increase thickness of immediately following slur only
    \once \override Slur #'thickness = #5.0
    g[( e]) e d[( f]) a |
    a g
  }
  \addlyrics {
    The man who feels love's sweet e -- mo -- tion
  }
}
@end lilypond

@noindent
Wir könnten aber auch den @code{\once}-Befehl weglassen und anstelle 
dessen später den @code{\revert}-Befehl einsetzen, um die
@code{thickness}-Eigenschaft wieder auf ihren Standardwert zurückzusetzen:

@cindex Legatobogen, Beispiel zur Veränderung
@cindex thickness-Eigenschaft, Beispiel

@lilypond[quote,verbatim,relative=2]
{
  \time 6/8
  {
    r4 b8
    % Increase thickness of all following slurs from 1.2 to 5.0
    \override Slur #'thickness = #5.0
    b[( g]) g |
    g[( e])
    % Revert thickness of all following slurs to default of 1.2
    \revert Slur #'thickness
    e d[( f]) a |
    a g
  }
  \addlyrics {
    The man who feels love's sweet e -- mo -- tion
  }
}
@end lilypond

@noindent
Der @code{\revert}-Befehl kann benutzt werden, um eine beliebige
Eigenschaft, die mit @code{\override} geändert worden ist, wieder in 
ihre Standardeinstellungen zurückzuversetzen. In unserem Beispiel können
Sie die Methode benutzen, die Ihnen lieber ist, beide haben das gleiche
Resultat.

Damit endet die Einleitung in die Referenz der Interna (IR) und die
grundlegenden Optimierungsmethoden. Einige Beispiele folgen in späteren
Abschnitten dieses Kapitel, einerseits um Sie mit weiteren Möglichkeiten
der IR bekanntzumachen, andererseits um Ihnen mehr Übungsmöglichkeiten
zu geben, die relevante Information dort zu finden. Die Beispiele werden
Schritt für Schritt immer weniger Erklärungen beinhalten.


@node Properties found in interfaces
@subsection Properties found in interfaces

@cindex Interface-Eigenschaften
@cindex Eigenschaften von Interfaces
@cindex Schnittstellen, Eigenschaften von
@cindex Eigenschaften von Schnittstellen

Der Text unseres Beispiels soll jetzt kursiv gesetzt werden. Was für
ein @code{\override}-Befehl wird dazu benötigt? Schauen wir
uns zunächst das Inhaltsverzeichnis in der IR an: @qq{All layout objects},
wie auch schon zuvor. Welches Objekt könnte die Darstellung des
Textes (engl. lyrics) beeinflussen? Es gibt den Eintrag @code{LyricText},
das hört sich schon sehr gut an. Ein Klick hierauf zeigt alle Eigenschaften
an, die verändert werden können. Dazu gehört 
@code{font-series} und @code{font-size}, aber nichts, womit man kursiven
Text erreichen könnte. Das liegt daran, dass die Schnitteigenschaft allen
Schrift-Objekten gemeinsam ist. Sie findet sich also nicht in jedem einzlenen
Layout-Objekt aufgelistet, sondern ist mit anderen ähnlichen Eigenschaften
zusammen in einem @strong{Interface} -- einer Schnittstelle -- verortet;
in diesem Fall das
@code{font-interface}.

Jetzt müssen wir also lernen, wie wir Eigenschaften von Schnittstellen finden
und wie wir herausfinden, welche Objekte diese Schnittstelleneigenschaften
benutzen.

Schauen Sie sich noch einmal die Seite in der IR an, die @code{LyricText}
beschreibt. Unten auf der Seite ist eine klickbare Liste (in der HTML-Version
der IR) an Eigenschaften, die von @code{LyricText} unterstützt
werden. Diese Liste enthält sieben Einträge, darunter auch
@code{font-interface}. Ein Klick hierauf bringt uns zu den Eigenschaften,
die mit dieser Schnittstelle verbunden sind, also auch @code{LyricText}.

Jetzt sehen wir alle die Eigenschaften, die der Benutzer verändern kann,
um die Schriftartendarstellung zu beeinflussen. Dazu gehört nun auch
@code{font-shape(symbol)}, wobei @code{symbol} auf die Werte
@code{upright} (gerade), @code{italics} (kursiv) oder @code{caps}
(Kapitälchen) gesetzt werden kann.

Sie werden gemerkt haben, dass @code{font-series} und @code{font-size}
hier auch aufgelistet sind. Es stellt sich die Frage, warum diese
allgemeinen Schriftarteigenschaften @code{font-series} und
@code{font-size} sowohl unter der Überschrift
@code{LyricText} als unter dem @code{font-interface} aufgelistet 
sind, aber @code{font-shape} befindet sich nur im 
@code{font-interface}? Die Antwort ist: Die globalen Einstellungen 
von @code{font-series} und @code{font-size} werden geändert, wenn
ein @code{LyricText}-Objekt erstellt wird, aber @code{font-shape} 
wird davon nicht beeinflusst. Die zusätzlichen Einträge unter der
Überschrift @code{LyricText} beinhalten dann die Werte der
Standardeinstellungen dieser zwei Eigenschaften, wenn es sich
um ein @code{LyricText}-Objekt handelt. Andere Objekte,
die auch das @code{font-interface} unterstützen, setzen diese
Eigenschaften anders, wenn sie erstellt werden.

Versuchen wir nun einen @code{\override}-Befehl zu konstruieren,
der den Gesantext kursiv setzt. Das Objekt hat die Bezeichnung
@code{LyricText}, die Eigenschaft ist @code{font-shape} 
und der Wert @code{italic}. Wie vorher schon lassen wir den
Kontext aus.

Am Rande sei angemerkt, dass die Werte der @code{font-shape}-Eigenschaft
mit einem Apostroph (@code{'}) gekennzeichnet werden
müssen, weil es sich um Symbole handelt. Aus dem gleichen
Grund mussten auch für @code{thickness} weiter oben im
Text ein Apostroph gesetzt werden. Symbole sind besondere
Bezeichnungen, die LilyPond intern bekannt sind. Einige
sind Bezeichnungen von Eigenschaften, wie eben @code{thickness}
oder @code{font-shape}. Andere sind besondere Werte,
die an Eigenschaften übergeben werden können, wie
@code{italic}. Im Unterschied hierzu gibt es auch beliebige
Zeichenketten, die immer mit Anführungszeichen, also
als @code{"Zeichenkette"} auftreten. Für weitere
Einzelheiten zu Zeichenketten und Werten, siehe 
@ref{Scheme tutorial}.

Gut, der @code{\override}-Befehl, mit dem der Gesangstext
kursiv gesetzt wird, lautet:

@example
\override LyricText #'font-shape = #'italic
@end example

@noindent
und er muss direkt vor den Text gesetzt werden, auf den er sich
bezieht, etwa so:

@cindex font-shape-Eigenschaft, Beispiel
@cindex LyricText, Beispiel zur Veränderung
@cindex kursiv, Beispiel
@cindex @code{\addlyrics}, Beispiel

@lilypond[quote,fragment,ragged-right,verbatim,relative=2]
{
  \time 6/8
  {
    r4 b8 b[( g]) g |
    g[( e]) e d[( f]) a |
    a g
  }
  \addlyrics {
    \override LyricText #'font-shape = #'italic
    The man who feels love's sweet e -- mo -- tion
  }
}
@end lilypond

@noindent
Jetzt wird der Text kursiv gesetzt.


@subheading Specifying the context in lyric mode


@cindex Kontext im Gesangstextmodus angeben
@cindex Gesangstextmodus, Kontext angeben

Bei Gesangstexten funktioniert der @code{\override}-Befehl
nicht mehr, wenn Sie den Kontext im oben dargestellten
Format angeben.  Eine Silbe wird im Gesangtextmodus
(lyricmode) entweder von einem Leerzeichen, einer
neuen Zeile oder einer Zahl beendet.  Alle anderen
Zeichen werden als Teil der Silbe integriert.  Aus diesem 
Grund muss auch vor der schließenden Klammer
@code{@}} ein Leerzeichen gesetzt oder eine neue
Zeile begonnen werden.  Genauso müssen Leerzeichen
vor und nach einem Punkt benutzt werden, um die
Kontext-Bezeichnung von der Objekt-Bezeichnung zu 
trennen, denn sonst würden beide Bezeichnungen als
ein Begriff interpretiert und von LilyPond nicht verstanden 
werden.  Der Befehl muss also lauten:

@example
\override Lyrics . LyricText #'font-shape = #'italic
@end example

@warning{Innerhalb von Gesangstext muss immer ein
Leerzeichen zwischen der letzten Silbe und der schließenden
Klammer gesetzt werden.}

@warning{Innerhalb von @code{\override}-Befehlen in
Gesangstexten müssen Leerzeichen um Punkte zwischen
Kontext- und Objektbezeichnungen gesetzt werden.}


@node Types of properties
@subsection Types of properties

@cindex Eigenschaftsarten

Bis jetzt hatten wir es mit zwei Arten von Eigenschaften zu
tun: @code{number} (Zahl) und @code{symbol}.  Damit
ein Befehl funktioniert, muss der Wert einer Eigenschaft
vom richtigen Typ sein und die Regeln befolgen, die
für diesen Typ gelten.  Der Eigenschaftstyp ist in der
IR in Klammern hinter der Eigenschaftsbezeichnung
angegeben.  Hier eine Liste der Typen, die Sie vielleicht
benötigen werden, mit den Regeln, die für den jeweiligen
Typ gelten und einigen Beispielen. Sie müssen immer
ein Rautenzeichen (@code{#}) vor den Typeintrag setzen,
wenn sie in einem @code{\override}-Befehl benutzt werden.

@multitable @columnfractions .2 .45 .35
@headitem Eigenschaftstyp
  @tab Regeln
  @tab Beispiele
@item Boolesch
  @tab Entweder wahr oder falsch, dargestellt als #t oder #f
  @tab @code{#t}, @code{#f}
@item Dimension (in Notenlinienabständen)
  @tab Eine positive Dezimalzahl (in Notenlinienabstand-Einheiten)
  @tab @code{2.5}, @code{0.34}
@item Richtung
  @tab Eine gültige Richtungskonstante oder das numerische Äquivalent
  @tab @code{LEFT}, @code{CENTER}, @code{UP},
       @code{1}, @code{-1}
@item Integer
  @tab Eine positive ganze Zahl
  @tab @code{3}, @code{1}
@item Liste
  @tab Eine eingeklammerte Anzahl von Einträgen, mit Klammern getrennt
  und angeführt von einem Apostroph
  @tab @code{'(left-edge staff-bar)}, @code{'(1)},
       @code{'(1.0 0.25 0.5)}
@item Textbeschriftung (markup)
  @tab Beliebige gültige Beschriftung
  @tab @code{\markup @{ \italic "cresc." @}}
@item Moment
  @tab Ein Bruch einer ganzen Note, mit der make-moment-Funktion
  konstruiert
  @tab @code{(ly:make-moment 1 4)},
       @code{(ly:make-moment 3 8)}
@item Zahl
  @tab Eine beliebige positive oder negative Dezimalzahl
  @tab @code{3.5}, @code{-2.45}
@item Paar (Zahlenpaar)
  @tab Zwei Zahlen getrennt von @qq{Leerzeichen . Leerzeichen}, eingeklammert
  und angeführt von einem Apostroph
  @tab @code{'(2 . 3.5)}, @code{'(0.1 . -3.2)}
@item Symbol
  @tab Eine beliebige Anzahl von Symbolen, die für die Eigenschaft 
  gültig sind, angeführt von einem Apostroph
  @tab @code{'italic}, @code{'inside}
@item Unbekannt
  @tab Eine Prozedur oder @code{#f} (um keine Aktion hervorzurufen)
  @tab @code{bend::print}, @code{ly:text-interface::print},
       @code{#f}
@item Vektor
  @tab Eine Liste mit drei Einträgen, eingeklammert und mit
  Apostroph-Raute ( @code{'#}) angeführt.
  @tab @code{'#(#t #t #f)}
@end multitable


@seealso
Handbuch zum Lernen: @ref{Scheme tutorial}.


@node Appearance of objects
@section Appearance of objects

In diesem Abschnitt wollen wir zeigen, wie die Kenntnisse der
vorigen Abschnitte in der Praxis angewandt werden können,
um das Aussehen des Musiksatzes zu beeinflussen.

@menu
* Visibility and color of objects::
* Size of objects::
* Length and thickness of objects::
@end menu


@node Visibility and color of objects
@subsection Visibility and color of objects

In Unterrichtsmaterial für den Musikunterricht wird oft
eine Partitur dargestellt, in der bestimmte Notationselemente
fehlen, so dass der Schüler die Aufgabe bekommt, die 
nachzutragen.  Ein einfaches Beispiel ist etwa, die
Taktlinien zu entfernen, damit der Schüler sie selber zeichnen
kann.  Aber die Tatklinien werden normalerweise automatisch
eingefügt.  Wie verhindern wir, dass sie ausgegeben werden?

Bevor wir uns hieran machen, sei daran erinnert, dass
Objekteigenschaften in sogenannten @emph{Schnittstellen}
-- engl. interface -- gruppiert sind, siehe auch
@ref{Properties found in interfaces}.  Das dient ganz einfach
dazu, die Eigenschaften zusammenzufassen, die üblicherweise
zusammen benötigt werden -- wenn eine davon für ein Objekt
gilt, dann auch die anderen.  Manche Objekte brauchen die
Eigenschaften von der einen Schnittstelle, andere von einer 
anderen.  Die Schnittstellen, die die Eigenschaften von einem
bestimmten Grob beinhalten, sind in der IR unten auf der
Seite aufgelistet, die dieses Grob beschreibt.  Die Eigenschaften
können betrachtet werden, indem die Seite der entsprechenden
Schnittstelle geöffnet wird.

Zu Information, wie man Eigenschaften von Grobs findet, siehe
@ref{Properties of layout objects}.  Wir benutzen also jetzt
die selbe Methode um in der IR das Layout-Objekt zu finden,
dass für die Tatklinien zuständig ist. Über die Überschriften
@emph{Backend} und @emph{All layout objects} kommen
wir zu einem Layout-Objekt mit der Bezeichnung
@code{BarLine} (engl. TaktLinie).  Seine Eigenschaften 
beinhalten zwei, die über die Sichtbarkeit entscheiden:
@code{break-visibility} und @code{stencil}.  
@code{BarLine} unterstützt auch einige Schnittstellen,
unter anderem @code{grob-interface}, wo wir eine
@code{transparent} und eine @code{color}-Eigenschaft
finden.  Alle können die Sichtbarkeit von Taktlinien (und
natürlich auch die Sichtbarkeit von vielen anderen Objekten)
beeinflussen.  Schauen wir uns diese Eigenschaften eine
nach der anderen an.

@subheading stencil

@cindex Stencil-Eigenschaft
@cindex Matrizen-Eigenschaft

Diese Eigenschaft kontrolliert die Erscheinung der Taktlinien,
indem sie das Symbol bestimmt, das ausgegeben werden soll.
Wie bei vielen anderen Eigenschaften auch, kann sie so
eingestellt werden, dass sie nichts ausgibt, indem ihr Wert
auf @code{#f} (falsch) gesetzt wird.  Ein Versuch also,
wie vorher, indem wir den impliziten Kontext (@code{Voice})
auslassen:

@cindex Taktlinie, Beispiel zur Veränderung
@cindex stencil-Eigenschaft, Beispiel

@lilypond[quote,fragment,ragged-right,verbatim,relative=2]
{
  \time 12/16
  \override BarLine #'stencil = ##f
  c4 b8 c d16 c d8 |
  g, a16 b8 c d4 e16 |
  e8
}
@end lilypond

Die Taktlinien werden aber immer noch angezeigt.  Was ist da
falsch gelaufen?  Gehen Sie zurück zur IR und schauen Sie auf 
die Seite, die die Eigenschafter für @code{BarLine} angibt.
Oben auf der Seite steht: @qq{Barline objects are created
by: Bar_engraver}.  Schauen Sie sich die
@code{Bar_engraver}-Seite an.  Unten auf der Seite steht
eine Liste der Kontexte, in denen der Takt-Engraver
funktioniert.  Alle Kontexte sind @code{Staff}-Typen (also
Notensystem-Typen).  Der Grund, warum der
@code{\override}-Befehl nicht funktioniert hat, liegt
also darin, dass das Taktlinie-Objekt (@code{BarLine}) sich nicht
im @code{Voice}-Kontextbefindet.  Wenn der Kontext
falsch angegeben wird, bewirkt der Befehl einfach gar
nichts.  Keine Fehlermeldung wird ausgegeben und auch
nichts in die Log-Datei geschrieben.  Versuchen wir also,
den richtigen Kontext mitanzugeben:

@cindex Taktlinie, Beispiel zur Veränderung
@cindex stencil-Eigenschaft, Beispiel

@lilypond[quote,fragment,ragged-right,verbatim,relative=2]
{
  \time 12/16
  \override Staff.BarLine #'stencil = ##f
  c4 b8 c d16 c d8 |
  g, a16 b8 c d4 e16 |
  e8
}
@end lilypond

@noindent
Jetzt sind die Taktlinien wirklich verschwunden.


@subheading break-visibility

@cindex break-visibility-Eigenschaft
@cindex Unsichtbar machen (break-visibility)

Aus der Beschreibung der Eigenschaften für @code{BarLine}
in der IR geht hervor, dass die @code{break-visibility}-Eigenschaft
einen Vektor mit drei Booleschen Werten benötigt. Diese
kontrollieren jeweils, ob die Taktlinien am Ende einer Zeile,
in der Mitte einer Zeile und am Anfang einer Zeile ausgegeben
werden.  Wenn also alle Taktlinien unsichtbar sein sollen, wie in
unserem Beispiel, brauchen wir den Wert @code{'#(#f #f #f)}.
Versuchen wir es also, und berücksichtigen wir auch den
@code{Staff}-Kontext.  Beachten Sie auch, dass Sie @code{#'#}
vor der öffnenden Klammer schreiben müssen: 
@code{'#} wird benötigt als Teil des Wertes, um einen Vektor zu
signalisieren, und das erste @code{#} wird benötigt, um
den Wert in einem @code{\override}-Befehl anzuführen.

@cindex Taktlinie, Beispiel zur Veränderung
@cindex break-visibility-Eigenschaft, Beispiel

@lilypond[quote,fragment,ragged-right,verbatim,relative=2]
{
  \time 12/16
  \override Staff.BarLine #'break-visibility = #'#(#f #f #f)
  c4 b8 c d16 c d8 |
  g, a16 b8 c d4 e16 |
  e8
}
@end lilypond

@noindent
Auch auf diesem Weg gelingt es, die Taktlinien unsichtbar zu machen.


@subheading transparent

@cindex transparent-Eigenschaft
@cindex Durchsichtig machen (transparent)

Aus den Eigenschaftsdefinitionen auf der @code{grob-interface}-Seite
in der IR geht hervor, dass die @code{transparent}-Eigenschaft
boolesch ist.  Mit @code{#t} (wahr) wird also ein Grob durchsichtig
gemacht.  Im unserem Beispiel soll jetzt die Taktart durchsichtig
gemacht werden, anstatt die Taktlinien durchsichtig zu machen.
Wir brauchen also wieder die Grob-Bezeichnung für die Taktart.
Auf der @qq{All layout objects}-Seite in der IR müssen wir die
Eigenschaften des @code{TimeSignature}-Layout-Objekts suchen
Das Objekt wird vom @code{Time_signature_engraver} erstellt,
der sich auch im @code{Staff}-Kontext befindet und genauso das
@code{grob-interface} unterstützt, wie Sie sich
überzeugen können.  Der Befehl, um die Taktangabe unsichtbar zu
machen, ist also:

@cindex Taktart, Beispiel zur Veränderung
@cindex transparent-Eigenschaft, Beispiel

@lilypond[quote,fragment,ragged-right,verbatim,relative=2]
{
  \time 12/16
  \override Staff.TimeSignature #'transparent = ##t
  c4 b8 c d16 c d8 |
  g, a16 b8 c d4 e16 |
  e8
}
@end lilypond

@noindent
Die Taktangabe ist verschwunden, aber mit diesem Befehl wird ein
freier Platz gelassen, wo sich die Taktangabe eigentlich befinden
würde.  Das braucht man vielleicht für eine Schulaufgabe, in der
die richtige Taktangabe eingefügt werden soll, aber in anderen
Fällen ist diese Lücke nicht schön.  Um auch die Lücke zu entfernen,
muss die Matrize (stencil) der Taktangabe auf @code{#f} (falsch)
gesetzt werden:

@cindex Taktart, Beispiel zur Veränderung
@cindex stencil-Eigenschaft, Beispiel

@lilypond[quote,fragment,ragged-right,verbatim,relative=2]
{
  \time 12/16
  \override Staff.TimeSignature #'stencil = ##f
  c4 b8 c d16 c d8 |
  g, a16 b8 c d4 e16 |
  e8
}
@end lilypond

@noindent
Und der Unterschied wird deutlich: hiermit wird das gesamte Objekt
entfernt, während man mit @code{transparent} ein Objekt
unsichtbar machen kann, es aber an seinem Platz gelassen wird.


@subheading color

@cindex color-Eigenschaft
@cindex Farb-Eigenschaft

Abschließend wollen wir die Taktlinien unsichtbar machen, indem
wir sie weiß einfärben.  (Es gibt hier eine Schwierigkeit: die weiße
Taktlinie übermalt manchmal die Taktlinienen, wo sie sie kreuzt, 
manchmal aber auch nicht.  Sie können in den Beispielen unten
sehen, dass das nicht vorhersagbar ist.  Die Einzelheiten dazu, warum
das passiert und wie sie es kontrollieren können, werden dargestellt
in @ruser{Painting objects white}.  Im Moment wollen wir lernen, wie
man mit Farbe arbeitet, akzeptieren Sie bitte an dieser Stelle die
Beschränkung.)

Das @code{grob-interface} bestimmt, dass der Wert der Farb-Eigenschaft
eine Liste ist, aber es gibt keine Erklärung, was für eine Liste das
sein soll.  Die Liste, die benötigt wird, ist eine Liste mit Werten in
internen Einheiten, aber damit Sie nicht wissen müssen, wie diese
aussehen, gibt es mehrere Wege, Farben anzugeben.  Der erste
Weg ist es, @qq{normale} Farben zu benutzen, wie sie in der
Tabelle in @ruser{List of colors} aufgelistet sind.  Beachten Sie,
dass die Bezeichnungen auf English sind.  Um die Taktlinien auf
weiß zu setzen, können Sie schreiben:

@cindex Taktlinie, Beispiel zur Veränderung
@cindex color-Eigenschaft, Beispiel

@lilypond[quote,fragment,ragged-right,verbatim,relative=2]
{
  \time 12/16
  \override Staff.BarLine #'color = #white
  c4 b8 c d16 c d8 |
  g, a16 b8 c d4 e16 |
  e8
}
@end lilypond

@noindent
und die Taktlinien verschwinden in der Tat.  Beachten Sie,
dass @emph{white} nicht mit einem Apostroph angeführt
wird -- es ist kein Symbol, sondern eine @emph{Funktion}.
Wenn sie aufgerufen wird, stellt sie eine Liste mit internen
Werten zu Verfügung, mit welcher die Farbe auf weiß
gestellt wird.  Die anderen Farben in der Liste sind auch
Funktionen.  Um sich zu überzeugen, dass der Befehl auch
wirklich funktioniert, können Sie die Farbe auf eine der
anderen Funktionen dieser Liste abändern.

@cindex Farben, X11
@cindex X11-Farben
@funindex x11-color

Die zweite Art die Farbe zu ändern geschieht, indem die Liste
der X11-Farbbezeichnungen einzusetzen, siehe die zweite Liste
in @ruser{List of colors}.  Diesen Farben muss jedoch eine
andere Funktion vorangestellt werden, die die X11-Farbbezeichnungen
in interne Werte konvertiert: 
@code{x11-color}.  Das geschieht wie folgt:

@cindex Taktlinie, Beispiel zur Veränderung
@cindex color-Eigenschaft, Beispiel

@lilypond[quote,fragment,ragged-right,verbatim,relative=2]
{
  \time 12/16
  \override Staff.BarLine #'color = #(x11-color 'white)
  c4 b8 c d16 c d8 |
  g, a16 b8 c d4 e16 |
  e8
}
@end lilypond

@noindent
In diesem Fall hat die Funktion @code{x11-color} ein Symbol
als Argument, darum muss dem Symbol ein Apostroph vorangestellt
und beide zusammen in Klammern gesetzt werden.

@cindex RGB-Farben
@cindex Farben, RGB
@funindex rgb-color

Es gibt noch eine dritte Funktion, die RGB-Werte in die
internen Werte übersetzt -- die @code{rgb-color}-Funktion.  Sie
braucht drei Argumente, um die Stärke von Rot, Grün und
Blau darzustellen. Die Werte befinden sich zwischen 
0 und 1.  Um also die Farbe Rot darzustellen, muss der
Wert der Funktion lauten: @code{(rgb-color 1 0 0)}, weiß
würde sein: @code{(rgb-color 1 1 1)}.

@cindex Taktlinie, Beispiel zur Veränderung
@cindex color-Eigenschaft, Beispiel

@lilypond[quote,fragment,ragged-right,verbatim,relative=2]
{
  \time 12/16
  \override Staff.BarLine #'color = #(rgb-color 1 1 1)
  c4 b8 c d16 c d8 |
  g, a16 b8 c d4 e16 |
  e8
}
@end lilypond

Schließlich gibt es noch eine Grauskala, die zu den X11-Farben
gehört.  Sie reicht von schwarz (@code{'grey0'}) bis
weiß (@code{'grey100}), in Einserschritten.  Wir wollen das
illustrieren, indem alle Layout-Objekte im Beispiel
verschiede Grauschattierungen erhalten:

@cindex StaffSymbol, Beispiel zur Veränderung
@cindex TimeSignature, Beispiel zur Veränderung
@cindex Schlüssel, Beispiel zur Veränderung
@cindex Notenhals, Beispiel zur Veränderung
@cindex Taktlinie, Beispiel zur Veränderung
@cindex Farbeigenschaft, Beispiel
@cindex x11-Farben, Beispiel
@cindex Taktlinien, Beispiel zur Veränderung
@cindex Taktart, Beispiel zur Veränderung
@cindex Clef, Beispiel zur Veränderung
@cindex Stem, Beispiel zur Veränderung
@cindex NoteHead, Beispiel zur Veränderung
@cindex Notenkopf, Beispiel zur Veränderung

@lilypond[quote,fragment,ragged-right,verbatim,relative=2]
{
  \time 12/16
  \override Staff.StaffSymbol   #'color = #(x11-color 'grey30)
  \override Staff.TimeSignature #'color = #(x11-color 'grey60)
  \override Staff.Clef          #'color = #(x11-color 'grey60)
  \override Voice.NoteHead      #'color = #(x11-color 'grey85)
  \override Voice.Stem          #'color = #(x11-color 'grey85)
  \override Staff.BarLine       #'color = #(x11-color 'grey10)
  c4 b8 c d16 c d8 |
  g, a16 b8 c d4 e16 |
  e8
}
@end lilypond

@noindent
Beachten Sie die Kontexte, die mit jedem einzelnen Layout-Objekt
verbunden sind.  Es ist wichtig, den richtigen Kontext einzusetzen,
damit die Befehle funktionieren.  Denken Sie daran, dass der 
Kontext sich daran orientiert, wo sich der entsprechende
Engraver befindet.  Den Standardkontext für Engraver finden
Sie, indem Sie beim Layout-Objekt beginnen, zum Engraver
gehen, der es produziert und auf der Seite des Engravers in der
IR finden Sie Information, in welchem Kontext sich der
Engraver normalerweise befindet.


@node Size of objects
@subsection Size of objects

@cindex Veränderung von Objektgrößen
@cindex Objektgrößen, verändern
@cindex Größen von Objekten verändern

Als Startpunkt wollen wir wieder ein früheres Beispiel
wählen, siehe @ref{Nesting music expressions}. Hier wurde
ein neues Notensystem erstellt, wie man es für ein @rglos{ossia}
braucht.

@cindex alignAboveContext-Eigenschaft, Beispiel
@cindex über dem System anordnen, Beispiel
@cindex @code{\with}-Beispiel

@lilypond[quote,fragment,ragged-right,verbatim,relative=2]
\new Staff ="main" {
       \relative g' {
         r4 g8 g c4 c8 d |
         e4 r8
         <<
           { f c c }
           \new Staff \with {
             alignAboveContext = #"main" }
           { f8 f c }
         >>
         r4 |
       }
     }
@end lilypond

Ossia-Systeme werden normalerweise ohne Schlüssel und Taktangabe
geschrieben, und sie werden etwas kleiner als das Hauptsystem gesetzt.
Wie man Schlüssel und Taktangabe entfernt, wissen wir schon:
wir setzen den Stencil von beiden auf @code{#f}:

@cindex alignAboveContext-Eigenschaft, Beispiel
@cindex über dem System anordnen, Beispiel
@cindex @code{\with}-Beispiel
@cindex stencil-Eigenschaft, Beispiel
@cindex Schlüssel, Beispiel zur Veränderung
@cindex Taktart, Beispiel zur Veränderung

@lilypond[quote,fragment,ragged-right,verbatim,relative=2]
\new Staff ="main" {
  \relative g' {
    r4 g8 g c4 c8 d |
    e4 r8
    <<
      { f c c }
      \new Staff \with {
        alignAboveContext = #"main"
      }
      {
        \override Staff.Clef #'stencil = ##f
        \override Staff.TimeSignature #'stencil = ##f
        { f8 f c }
      }
    >>
    r4 |
  }
}
@end lilypond

@noindent
wobei ein zusätzliches Klammerpaar nach der @code{\with}-Konstruktion
erforderlich ist um sicherzugehen, dass die Modifikation und 
die Noten sich auch auf das Ossia-System beziehen.

Was für einen Unterschied macht es, ob man den @code{Staff}-Kontext
mit @code{\with} verändert, oder ob man die Stencils mit 
@code{\override} beeinflusst?  Der größte Unterschied liegt
darin, dass Änderungen, die mit @code{\with} eingeführt werden,
während der Erstellung des Kontextes miterzeugt werden und
als @strong{Standardeinstellungen} für diesen Kontext während seiner
gesamten Dauer gelten, während @code{\set}- oder @code{\override}-Befehle
dynamisch in die Noten eingebettet werden -- sie führen die
Änderungen synchron mit einem bestimmten Zeitpunkt in 
der Musik aus.  Wenn die Änderungen mit  @code{\unset}
oder @code{\revert} rückgängig gemacht werden, werden
wieder die Standardwerte eingesetzt, die also die sind, die
mit einer @code{\with}-Konstruktion definiert wurden, oder
wenn hier keine definiert worden sind, die normalen
Standardwerte.

Manche Kontexteigenschaften können nur ein einer
@code{\with}-Konstruktion verändert werden.  Das sind
Eigenschaften, die nicht sinnvoll mitten im System geändert
werden können.  @code{alignAboveContext} (Orientierung
über dem Kontext) und die Parallele,
@code{alignBelowContext} (Orientierung unter dem Kontext)
sind zwei derartige Eigenschaften -- wenn das Notensystem
einmal erstellt wurde, ist die Orientierung schon bestimmt
und es wäre nicht sinnvoll, sie später zu ändern.

Die Standardwerte für Layout-Objekt-Eigenschaften können
auch in der @code{\with}-Konstruktion gesetzt werden.
Benutzen Sie einfach den normalen @code{\override}-Befehl
ohne den Kontext, denn der Kontext ist eindeutig definiert
durch die Stelle, an welcher sich @code{\with} befindet.
Wenn an dieser Stelle ein Kontext angegeben wird, produziert LilyPond
eine Fehlermeldung.

Das obige Beispiel könnte also auch so aussehen:

@cindex alignAboveContext-Eigenschaft, Beispiel
@cindex über dem System anordnen, Beispiel
@cindex @code{\with}-Beispiel
@cindex stencil-Eigenschaft, Beispiel
@cindex Schlüssel, Beispiel zur Veränderung
@cindex Taktart, Beispiel zur Veränderung

@lilypond[quote,fragment,ragged-right,verbatim,relative=2]
\new Staff ="main" {
  \relative g' {
    r4 g8 g c4 c8 d |
    e4 r8
    <<
      { f c c }
      \new Staff \with {
        alignAboveContext = #"main"
        % Don't print clefs in this staff
        \override Clef #'stencil = ##f
        % Don't print time signatures in this staff
        \override TimeSignature #'stencil = ##f
      }
        { f8 f c }
    >>
    r4 |
  }
}
@end lilypond

Nun können wir daran gehen, auch wirklich die
Größe der Objekte zu ändern.

Manche Layout-Objekte werden aus Glyphen erstellt,
die sich in einer Schriftartdatei befinden.  Dazu gehören
die Notenköpfe, Versetzungszeichen, Text, Schlüssel,
Taktbezeichnung, Dynamik und Gesangstext.  Ihre
Größe wird verändert, indem die
@code{font-size}- (Schriftgröße)-Eigenschaft geändert wird, wie
wir bald sehen werden.  Andere Layout-Objekte, wie
Bögen -- oder allgemein Strecker-Objekte -- werden
individuell gezeichnet, es gibt dazu also keine 
@code{font-size}, die mit ihnen verknüpft wäre.
Weitere Eigenschaften wie die Länge von Hälsen und
Taktlinien, Dicke von Balken und anderen Linien und 
der Abstand der Notenlinien voneinander müssen auf
spezielle Weise verändert werden.

In unserem Ossia-Beispiel wollen wir zuerst die
Schriftgröße verändern.  Das ist auf zwei Arten möglich. 
Entweder wir ändern die Schriftgröße für jede Objektart
mit einem eigenen Befehl, etwa:

@example
\override NoteHead #'font-size = #-2
@end example

@noindent
oder wir ändern die Größe aller Schriftobjekte, indem wir
den Wert einer besonderen Eigenschaft, @code{fontSize},
mit dem @code{\set}-Befehl bestimmen oder sie in 
eine @code{\with}-Konstruktion (ohne @code{\set} einschließen.

@example
\set fontSize = #-2
@end example

Beide Beispiele reduzieren die Schriftgröße um zwei Schritte
im Vergleich zum vorigen Wert, wobei jeder Schritt die
Schriftgröße um etwa 12% verändert.

Setzen wir das also in unserem Ossia-Beispiel ein:

@cindex alignAboveContext-Eigenschaft, Beispiel
@cindex über dem System anordnen, Beispiel
@cindex @code{\with}-Beispiel
@cindex stencil-Eigenschaft, Beispiel
@cindex Schlüssel, Beispiel zur Veränderung
@cindex Taktart, Beispiel zur Veränderung

@lilypond[quote,verbatim,fragment,ragged-right,relative=2]
\new Staff ="main" {
  \relative g' {
    r4 g8 g c4 c8 d |
    e4 r8
    <<
      { f c c }
      \new Staff \with {
        alignAboveContext = #"main"
        \override Clef #'stencil = ##f
        \override TimeSignature #'stencil = ##f
        % Reduce all font sizes by ~24%
        fontSize = #-2
      }
        { f8 f c }
    >>
    r4 |
  }
}
@end lilypond

Das sieht aber immer noch nicht richtig aus.  Die Notenköpfe
und Fähnchen sind kleiner, aber die Hälse im Vergleich
dazu zu lang und die Notenlinien zu weit auseinander.
Sie müssen auch proportional zur Schriftart verkleinert
werden.  Der nächste Abschnitt behandelt diese Anpassung.


@node Length and thickness of objects
@subsection Length and thickness of objects

@cindex Entfernungen
@cindex Dicke
@cindex Länge
@funindex magstep
@cindex Größe, verändern
@cindex Notenhalslänge, verändern
@cindex Hälse, Länge verändern
@cindex Notenlinien, Länge verändern

Abstände und Längen werden in LilyPond üblicherweise
in Notenlinienabständen (engl. staff-spaces) gemessen. 
Das ist der Abstand zwischen zwei Notenlinien im System.
Die meisten Dicken (engl. thickness) dagegen werden in
einer internen Einheit Linien-Dicke (engl. line-thickness)
gemessen.  Die Linien von Dynamikklammern zum Beispiel
haben standardmäßig eine Dicke von einer Einheit
@code{line-thickness}, während die Dicke eines
Notenhalses 1,3 ist.  Beachten Sie jedoch, dass sich
manche Dicken anders verhalten: die Dicke von
Balken etwa wird in Notenlinienabständen gemessen.

Wie also werden Längen skaliert um der Schriftgröße
zu entsprechen?  Das kann mit einer besonderen Funktion
@code{magstep} vorgenommen werden, die genau für
diesen Zweck vorhanden ist.  Sie nimmt ein Argument auf,
die Änderung der Schriftgröße (#-2 im obigen Beispiel)
und gibt einen Skalierungsfaktor aus, der dazu dient,
Objekte proportionell zueinander zu verändern.  So wird
sie benutzt:

@cindex alignAboveContext-Eigenschaft, Beispiel
@cindex über dem System anordnen, Beispiel
@cindex @code{\with}-Beispiel
@cindex stencil-Eigenschaft, Beispiel
@cindex Schlüssel, Beispiel zur Veränderung
@cindex Taktart, Beispiel zur Veränderung
@cindex Notenlinienabstände verändern
@cindex staff-space-Eigenschaft verändern
@cindex magstep-Funktion, Beispiel
@cindex Schriftart-Eigenschaft, Beispiel

@lilypond[quote,verbatim,fragment,ragged-right,relative=2]
\new Staff ="main" {
  \relative g' {
    r4 g8 g c4 c8 d |
    e4 r8
    <<
      { f c c }
      \new Staff \with {
        alignAboveContext = #"main"
        \override Clef #'stencil = ##f
        \override TimeSignature #'stencil = ##f
        fontSize = #-2
        % Reduce stem length and line spacing to match
        \override StaffSymbol #'staff-space = #(magstep -2)
      }
        { f8 f c }
    >>
    r4 |
  }
}
@end lilypond

@noindent
Da die Länge eines Halses und viele andere Längeneigenschaften
relativ zum Wert des Notenlinienabstands (@code{staff-space})
errechnet werden, werden sie auch automatisch verkleinert.
Das wirkt sich jedoch nur auf die vertikale Skalierung des Ossias
aus -- die horizontale Skala ist durch das Layout des Haupsystems
bestimmt und wird also von diesen Größenänderungen nicht
betroffen.  Wenn natürlich die Größe der gesamten Noten reduziert
würde, würde sich auch die horizontalen Abstände ändern.  Dass
wird später im Layout-Abschnitt betrachtet.

Mit dieser Änderung ist unser Ossia fertig.  Die Größen und Längen
aller anderen Objekte können auf analoge Weise geändert
werden.

Für kleine Größenänderungen, wie in dem obigen Beispiel,
braucht die Dicke der verschiedenen Linien, wie Taktlinien,
Notenlinien, Balken, Dynamikklammern usw. normalerweise
keine spezielle Anpassung.  Wenn die Dicke eines bestimmten
Layout-Objektes angepasst werden muss, kann man das erreichen,
indem die entsprechende @code{thickness}-Eigenschaft des
Objekts mit @code{\override} verändert wird.  Ein Beispiel,
wie man die Dicke von Bögen ändert, wurde schon gezeigt,
siehe @ref{Properties of layout objects}.  Die Dicke aller
gezeichneten Objekte (die also nicht aus einer Schriftart 
stammen) können auf gleiche Weise geändert werden.


@node Placement of objects
@section Placement of objects

@menu
* Automatic behavior::
* Within-staff objects::
* Outside-staff objects::
@end menu


@node Automatic behavior
@subsection Automatic behavior

@cindex within-staff-Objekte
@cindex outside-staff-Objekte
@cindex Objekte innerhalb des Notensystems
@cindex Objekte außerhalb des Notensystems

Es gibt Objekte der Notation, die zum Notensystem gehören, und
andere, die außerhalb des Systems gesetzt werden müssen.  Sie
werden @code{within-staff}-Objekte bzw.
@code{outside-staff}-Objekte genannt.

@code{within-staff}-Objekte werden innerhalb des Notensystems
(engl. staff) gesetzt: Notenköpfe, Hälse, Versetzungszeichen
usw.  Ihre Position ist üblicherweise durch die notierte Musik
bestimmt -- sie werden vertikal auf bestimmten Linien notiert
oder sind an andere Objekte gebunden, die vertikal festgelegt
sind.  Kollisionen von Notenköpfen, Hälsen und Versetzungszeichen
werden normalerweise automatisch vermieden.  Es gibt 
Befehle, um dieses automatische Verhalten zu verändern, wie
unten gezeigt werden soll.

Objekte, die außerhalb des Notensystems gesetzt werden, sind
unter Anderem Übungsmarkierungen, Text und Dynamikzeichen.
LilyPonds Regel für ihre vertikale Positionierung lautet, sie so nah wie
möglich am Notensystem zu setzen, aber nicht so nah, dass
sie mit anderen Objekten kollidieren.  Dabei wird die
@code{outside-staff-priority}-(Priorität außerhalb des Notensystems)-Eigenschaft
eingesetzt, um die Reihenfolge zu bestimmen, in denen Objekte gesetzt werden 
sollen.

Zuerst werden alle Innersystemobjekte von LilyPond gesetzt.
Dann werden die Objekte außerhalb des Systems nach
ihrer 
@code{outside-staff-priority} geordnet.  Die @code{outside-staff}-Objekte
werden dann nacheinander gesetzt, mit der niedrigsten
Priorität beginnend, und so gesetzt, dass sie nicht mit anderen
Objekten kollidieren, die schon gesetzt wurden.  Wenn also zwei
@code{outside-staff}-Objekte um den selben Platz streiten,
wird das mit der geringeren @code{outside-staff-priority} näher
am System gesetzt werden.  Wenn zwei Objekte die selbe Priorität
haben, wird das näher am System gesetzt, welches zuerst
auftritt.

Im folgenden Beispiel haben alle Textbeschriftungen die gleiche
Priorität (weil sie nicht explizit gesetzt worden ist).  Beachten Sie,
dass @qq{Text3} wieder dicht am System gesetzt wurde, weil
er unter @qq{Text2} passt.

@cindex Textbeschriftungsbeispiel

@lilypond[quote,fragment,ragged-right,verbatim,relative=2]
c2^"Text1"
c^"Text2"
c^"Text3"
c^"Text4"
@end lilypond

Notensysteme werden in den Standardeinstellungen auch so dicht
beeinander gesetzt wie es möglich ist (mit einem minimalen Abstand).
Wenn Noten sehr weit aus einem System herausragen, zwingen sie
das nächste System weiter weg, wenn eine Kollision drohen würde.
Im nächsten Beispiel sehen Sie, wie Noten auf zwei Systemen
@qq{ineinander greifen}.

@lilypond[quote,ragged-right,verbatim]
<<
  \new Staff {
    \relative c' { c a, }
  }
  \new Staff {
    \relative c'''' { c a, }
  }
>>
@end lilypond


@node Within-staff objects
@subsection Within-staff objects

Es wurde schon gezeigt, wie die Befehle @code{\voiceXXX} die Richtung
von Bögen, Fingersatz und allen anderen Objekten beeinflusst,
die von der Richtung der Notenhälsen abhängen.  Diese Befehle
sind nötig, wenn polyphone Musik geschrieben wird, damit sich 
die einzelnen Melodielinien klar abzeichnen.  Es kann aber von Zeit
zu Zeit nötig sein, dieses automatische Verhalten zu verändern.  Das
kann entweder für ganze Abschnitte, aber genauso auch nur für eine
einzelne Note vorgenommen werden.  Die Eigenschaft, die die Richtung
bestimmt, ist die @code{direction}-Eigenschaft jedes Layout-Objekts.
Es soll erst erklärt werden, was sie bewirkt und dann eine Anzahl
an fertigen Befehlen für die üblicheren Situationen präsentiert werden,
mit denen Sie gleich loslegen können.

Manche Layout-Objekte, wie Legato- und Bindebögen, biegen sich
oder zeigen entweder nach oben oder nach unten, andere, wie
Hälse und Fähnchen, verändern auch die Position rechts oder links,
je nach der Richtung, in die sie zeigen.  Das wird automatisch 
berücksichtigt, wenn die @code{direction}-Eigenschaft verändert
wird.

@funindex down
@funindex up
@funindex center
@funindex neutral
@cindex hoch-Eigenschaft
@cindex runter-Eigenschaft
@cindex zentriert-Eigenschaft
@cindex neutral-Eigenschaft

Das folgende Beispiel zeigt im ersten Takt die Standardeinstellung
für Hälse, die bei hohen Noten nach unten zeigen und bei tiefen
noten nach oben. Im nächsten Takt werden alle Hälse nach unten
gezwungen, im dritten Takt nach oben, und im vierten wird wieder
der Standard eingestellt.

@cindex Notenhals, Beispiel zur Veränderung
@cindex Richtungseigenschaft, Beispiel

@lilypond[quote,verbatim,relative=2]
a4 g c a
\override Stem #'direction = #DOWN
a g c a
\override Stem #'direction = #UP
a g c a
\revert Stem #'direction
a g c a
@end lilypond

Hier werden die Konstanten @code{DOWN} und @code{UP}
eingesetzt.  Sie haben die Werte @code{-1} bwz. @code{+1}, und
diese numerischen Werte können ebenso benutzt werden.  Auch
der Wert @code{0} kann in manchen Fällen benutzt werden.  Er
bedeutet für die Hälse das gleiche wie @code{UP}, für einige
andere Objekte jedoch @qq{zentiert}.  Es gibt hierzu die Konstante
@code{CENTER}, die den Wert @code{0} hat.

Es gibt aber einfachere Befehle, die normalerweise benutzt werden.
Hier eine Tabelle der häufigsten.  Die Bedeutung des Befehls wird
erklärt, wenn sie nicht selbsverständlich ist.

@multitable @columnfractions .2 .2 .25 .35
@headitem Runter/Links
  @tab Rauf/Rechts
  @tab Rückgängig
  @tab Wirkung
@item @code{\arpeggioArrowDown}
  @tab @code{\arpeggioArrowUp}
  @tab @code{\arpeggioNormal}
  @tab Arpeggio mit Pfeil nach unten, oben oder ohne Pfeil
@item @code{\dotsDown}
  @tab @code{\dotsUp}
  @tab @code{\dotsNeutral}
  @tab Richtung der Verschiebung eines Punktes, um Notenlinien zu vermeiden
@item @code{\dynamicDown}
  @tab @code{\dynamicUp}
  @tab @code{\dynamicNeutral}
  @tab Position der Dynamik-Bezeichnung relativ zum System
@item @code{\phrasingSlurDown}
  @tab @code{\phrasingSlurUp}
  @tab @code{\phrasingSlurNeutral}
  @tab Befehl für Richtung von Phrasierungsbögen
@item @code{\slurDown}
  @tab @code{\slurUp}
  @tab @code{\slurNeutral}
  @tab Befehl für Richtung von Legatobögen
@item @code{\stemDown}
  @tab @code{\stemUp}
  @tab @code{\stemNeutral}
  @tab Befehl für Richtung von Hälsen
@item @code{\textSpannerDown}
  @tab @code{\textSpannerUp}
  @tab @code{\textSpannerNeutral}
  @tab Position von Textbeschrifungen, die als Strecker eingegeben werden
@item @code{\tieDown}
  @tab @code{\tieUp}
  @tab @code{\tieNeutral}
  @tab Befehl für Richtung von Bindebögen
@item @code{\tupletDown}
  @tab @code{\tupletUp}
  @tab @code{\tupletNeutral}
  @tab Befehl für Richtung von Klammern/Zahlen der N-tolen
@end multitable

Diese vordefinierten Befehl können allerdings @strong{nicht}
zusammen mit @code{\once} benutzt werden.  Wenn Sie die
Wirkung eines Befehl auf eine einzige Noten begrenzen wollen,
müssen Sie den entsprechenden
@code{\once \override}-Befehl benutzen oder den definierten
Befehl, gefolgt von dem entsprechenden neutralisierenden
@code{xxxNeutral}-Befehl nach der Note.


@subheading Fingering

@cindex Fingersatz, Positionierung
@cindex Fingersatz, Akkorde

Die Positionierung von Fingersatz kann auch durch den Wert
seiner @code{direction}-Eigenschaft beeinflusst werden, aber
eine Veränderung von  @code{direction} hat keinen Einfluss auf
Akkorde. es gibt auch hier
besondere Befehle, mit denen der Fingersatz von einzelnen
Noten in Akkorden kontrolliert werden kann, wobei mögliche
Positionen über, unter der Note und rechts bzw. links von
ihr sind.

Zunächst die Wirkungsweise von @code{direction} auf
den Fingersatz: im ersten Takt der Standard, dann
die Wirkung von @code{DOWN} (runter) und @code{UP}
(hinauf).

@cindex Fingersatz, Beispiel zur Veränderung
@cindex direction-Eigenschaft, Beispiel

@lilypond[quote,verbatim,relative=2]
c-5 a-3 f-1 c'-5
\override Fingering #'direction = #DOWN
c-5 a-3 f-1 c'-5
\override Fingering #'direction = #UP
c-5 a-3 f-1 c'-5
@end lilypond

Eine Beeinflussung der @code{direction}-Eigenschaft ist jedoch 
nicht die einfachste Art, Fingersatzbezeichnungen manuell über oder
unter das System zu setzen.  Normalerweise bietet es sich an,
@code{_} oder @code{^} anstelle von @code{-} vor der Fingersatz-Zahl
zu benutzen.  Hier das vorherigen Beispiel mit dieser Methode:

@cindex Fingersatz-Beispiel

@lilypond[quote,verbatim,relative=2]
c-5 a-3 f-1 c'-5
c_5 a_3 f_1 c'_5
c^5 a^3 f^1 c'^5
@end lilypond

Die @code{direction}-Eigenschaft wirkt sich nicht auf
Akkorde aus, während die Präfixe @code{_} und @code{^} funktionieren.
Standardmäßig wird der Fingersatz automatisch entweder
über oder unter dem Akkord gesetzt:

@cindex Fingersatz-Beispiel

@lilypond[quote,verbatim,relative=2]
<c-5 g-3>
<c-5 g-3 e-2>
<c-5 g-3 e-2 c-1>
@end lilypond

@noindent
aber das kann manuell geändert werden, um einzelne Fingersatzanweisungen
nach oben oder unten zu zwingen:

@cindex Fingersatz-Beispiel

@lilypond[quote,verbatim,relative=2]
<c-5 g-3 e-2 c-1>
<c^5 g_3 e_2 c_1>
<c^5 g^3 e^2 c_1>
@end lilypond

Noch bessere Kontrolle über die Positionierung von Fingersatz für
einzelne Noten in einem Akkord ist mit dem
@code{\set fingeringOrientations}-Befehl möglich.  Die Syntax
lautet:

@example
@code{\set fingeringOrientations = #'([up] [left/right] [down])}
@end example

@noindent
@code{\set}wird benutzt, weil @code{fingeringOrientations} eine
Eigenschaft des @code{Voice}-Kontextes ist, erstellt und eingesetzt
vom @code{New_fingering_engraver}.

Die Eigenschaft kann als Wert eine Liste mit einem bis drei Einträgen
haben.  Damit wird bestimmt, ob Fingersatz oberhalb gesetzt
werden kann (wenn @code{up} in der Liste auftaucht), darunter
(wenn@code{down} auftaucht), links (wenn @code{left} auftaucht)
oder rechts (wenn @code{right} auftaucht).  Wenn andererseits
ein Wert nicht auftaucht, wir auch kein Fingersatz in dieser Richtung
gesetzt.  LilyPond nimmt diese Beschränkung als Bedingung und
errechnet die besten Positionen für die Noten des nächsten Akkordes.
Die seitliche Positionierung kann nur auf einer Seite des Akkordes
geschehen, nicht auf beiden gleichzeitig, es kann also nur entweder
@code{left} oder @code{right} auftreten, nicth beide gleichzeitig.

@warning{Damit eine einzelne Note mit diesem Befehl beeinflusst werden
kann, muss sie als ein @qq{Ein-Noten-Akkord} geschrieben
werden, indem einfache spitze Klammern um die Note positioniert
werden.}

Hier ein paar Beispiele:

@cindex Fingersatz-Beispiel
@cindex @code{\set}, Benutzungsbeispiel
@cindex fingerOrientations-Eigenschaft, Beispiel

@lilypond[quote,verbatim,relative=1]
\set fingeringOrientations = #'(left)
<f-2>
< c-1  e-2 g-3 b-5 > 4
\set fingeringOrientations = #'(left)
<f-2>
< c-1  e-2 g-3 b-5 > 4
\set fingeringOrientations = #'(up left down)
<f-2>
< c-1  e-2 g-3 b-5 > 4
\set fingeringOrientations = #'(up left)
<f-2>
< c-1  e-2 g-3 b-5 > 4
\set fingeringOrientations = #'(right)
<f-2>
< c-1  e-2 g-3 b-5 > 4
@end lilypond

@noindent
Wenn die Fingersatzbezeichnung zu gedrungen aussieht,
kann auch die Schriftgröße (@code{font-size}) verringert
werden.  Der Standardwert kann aus dem
@code{Fingering}-Objekt in der IR entnommen werden,
er ist @code{-5}, versuchen wir es also mit @code{-7}.

@lilypond[quote,fragment,ragged-right,verbatim,relative=1]
\override Fingering #'font-size = #-7
\set fingeringOrientations = #'(left)
<f-2>
< c-1  e-2 g-3 b-5 > 4
\set fingeringOrientations = #'(left)
<f-2>
< c-1  e-2 g-3 b-5 > 4
\set fingeringOrientations = #'(up left down)
<f-2>
< c-1  e-2 g-3 b-5 > 4
\set fingeringOrientations = #'(up left)
<f-2>
< c-1  e-2 g-3 b-5 > 4
\set fingeringOrientations = #'(right)
<f-2>
< c-1  e-2 g-3 b-5 > 4
@end lilypond



@node Outside-staff objects
@subsection Outside-staff objects

Objekte außerhalb des Notensystems werden automatisch gesetzt,
um Kollisionen zu vermeiden.  Objekten mit einem geringeren
Prioritätswert der Eigenschaft @code{outside-staff-priority}
werden näher an das System gesetzt, und andere Objekte außerhalb
des Systems werden dann soweit vom System entfernt gesetzt, dass
Zusammenstöße vermieden werden.  Die
@code{outside-staff-priority}-Eigenschaft ist im
@code{grob-interface} definiert und ist also eine Eigenschaft
von allen Layout-Objekten.  Standardmäßig ist sie für alle Objekte
auf falsch (@code{#f}) gesetzt; dieser Wert wird in einen numerischen
Wert dem Objekt entsprechend geändert, wenn das Objekt für die
Notenausgabe erstellt wird.  Die Tabelle unten zeigt die 
Standardwerte für die meistbenutzten @code{outside-staff}-Objekte,
die den Voreinstellungen nach im
@code{Staff}- oder @code{Voice}-Kontext gesetzt werden.

@multitable @columnfractions .3 .3 .3
@headitem Layout-Objekt        
  @tab Priorität
  @tab Kontrolliert Position von:
@item @code{MultiMeasureRestText}
  @tab @code{450}
  @tab Text über Ganztaktpausen
@item @code{TextScript}
  @tab @code{450}
  @tab Textbeschriftung
@item @code{OttavaBracket}
  @tab @code{400}
  @tab Ottava (Oktavierungsklammern)
@item @code{TextSpanner}
  @tab @code{350}
  @tab Text-Strecker
@item @code{DynamicLineSpanner}
  @tab @code{250}
  @tab Alle Dynamik-Bezeichnungen
@item @code{VoltaBracketSpanner}
  @tab @code{100}
  @tab Volta-Klammern
@item @code{TrillSpanner}
  @tab @code{50}
  @tab Triller-Strecker
@end multitable

Hier ein Beispiel, das die Standardpositionierung von einigen
Objekten zeigt.

@cindex Text-Strecker
@cindex Text-Spanner
@funindex \startTextSpan
@funindex \stopTextSpan
@funindex startTextSpan
@funindex stopTextSpan
@cindex Ottava-Klammer
@cindex Oktavierungsklammer

@cindex TextSpanner, Beispiel zur Veränderung
@cindex bound-details-Eigenschaft, Beispiel

@lilypond[quote,fragment,ragged-right,verbatim,relative=1]
% Set details for later Text Spanner
\override TextSpanner #'(bound-details left text)
    = \markup { \small \bold Slower }
% Place dynamics above staff
\dynamicUp
% Start Ottava Bracket
\ottava #1
c' \startTextSpan
% Add Dynamic Text
c\pp
% Add Dynamic Line Spanner
c\<
% Add Text Script
c^Text
c c
% Add Dynamic Text
c\ff c \stopTextSpan
% Stop Ottava Bracket
\ottava #0
c, c c c
@end lilypond

Dieses Beispiel zeigt auch, wie man Text-Strecker erstellt, d.h.
Text mit Bindestrichen, der sich über eine bestimmte Länge
erstreckt.  Der Strecker beginnt mit dem
@code{\startTextSpan}-Befehl und endet mit dem
@code{\stopTextSpan}-Befehl, und das Format des Textes
wird mit dem @code{\override TextSpanner}-Befehl bestimmt.
Mehr Einzelheiten siehe @ruser{Text spanners}.

Im Beispiel wird auch gezeigt, wie Oktavierungsklammern
(Ottava) erstellt werden.

@cindex Taktzahlposition verändern
@cindex Verändern der Taktzahlposition
@cindex Position der Taktzahl, verändern
@cindex Metronom-Bezeichnungsposition verändern
@cindex Verändern der Metronom-Bezeichnungsposition
@cindex Übungszeichenposition verändern
@cindex Verändern der Übungszeichenposition

Beachten Sie, dass Taktnummern, Metronombezeichnungen
und Übungszeichen nicht gezeigt werden.  Sie werden
standardmäßig im @code{Score}-(Partitur)-Kontext
erstellt und ihre @code{outside-staff-priority} wird
in Bezug auf die Layout-Objekte, die im @code{Staff}-Kontext
erstellt werden, ignoriert.  Wenn Sie Taktnummern,
Metronombezeichnungen oder Übungszeichen entsprechend
ihrer Außersystem-Priorität setzen wollen, müssen Sie
die entsprechenden Engraver (@code{Bar_number_engraver},
@code{Metronome_mark_engraver} oder @code{Mark_engraver})
vom @code{Score}-Kontext entfernen und dem
@code{Staff}-Kontext hinzufügen.  Wenn die Engraver so
geändert werden, erhalten sie folgenden Werte für
@code{outside-staff-priority}:

@multitable @columnfractions .3 .3
@headitem Layout-Objekt           @tab Priorität
@item @code{RehearsalMark}        @tab @code{1500}
@item @code{MetronomeMark}        @tab @code{1000}
@item @code{BarNumber}            @tab @code{ 100}
@end multitable

Wenn die Standardwerte der @code{outside-staff-priority} nicht
die Positionierung hervorrufen, die Sie wünschen, kann die
Priorität eines jeden Objektes geändert werden.  Als Beispiel
wollen wir zeigen, wie sich die Oktavierungsklammer unter
den Textstrecker des vorigen Beispiels setzen lässt.  Wir müssen
nur die Priorität des
@code{OttavaBracket}-Objektes in der IR oder der Tabelle oben
herausfinden und einen kleineren Wert angeben als der Wert, den
das @code{TextSpanner}-(Strecker)-Objekt bekommt, wobei noch daran
zu denken ist, dass @code{OttavaBracket} im @code{Staff}-Kontext
erstellt wird:

@cindex TextSpanner, Beispiel zur Veränderung
@cindex bound-details-Eigenschaft, Beispiel

@lilypond[quote,fragment,ragged-right,verbatim,relative=1]
% Set details for later Text Spanner
\override TextSpanner #'(bound-details left text)
    = \markup { \small \bold Slower }
% Place dynamics above staff
\dynamicUp
%Place following Ottava Bracket below Text Spanners
\once \override Staff.OttavaBracket #'outside-staff-priority = #340
% Start Ottava Bracket
\ottava #1
c' \startTextSpan
% Add Dynamic Text
c\pp
% Add Dynamic Line Spanner
c\<
% Add Text Script
c^Text
c c
% Add Dynamic Text
c\ff c \stopTextSpan
% Stop Ottava Bracket
\ottava #0
c, c c c
@end lilypond

Eine Änderung der @code{outside-staff-priority} kann auch dazu
benutzt werden, die vertikale Plazierung von individuellen Objekten
zu kontrollieren, auch wenn das Ergebnis nicht immer optimal
ist.  Im nächsten Beispiel soll @qq{Text3} oberhalb von @qq{Text4}
gesetzt werden, das Beispiel wurde behandelt in
@ref{Automatic behavior}.  Der Wert der Priorität muss also für
die Eigenschaft @code{TextScript} entweder in der IR oder in der
Tabelle oben festgestellt werden und dann die Priorität für
@qq{Text3} höher eingestellt werden:

@cindex TextScript, Beispiel zur Veränderung
@cindex outside-staff-priority-Eigenschaft, Beispiel

@lilypond[quote,fragment,ragged-right,verbatim,relative=2]
c2^"Text1"
c^"Text2"
\once \override TextScript #'outside-staff-priority = #500
c^"Text3"
c^"Text4"
@end lilypond

Damit wird zwar @qq{Text3} ganz richtig über @qq{Text4}
platziert, aber auch über @qq{Text2}, und @qq{Text4}
wird jetzt weiter unten gesetzt.  Eigentlich sollten ja alle
diese Anmerkungen gleichweit vom System entfernt sein.
Dazu muss offensichtlich horizontal etwas Platz gemacht
werden.  Das kann erreicht werden mit dem
@code{textLengthOn}-(Textlänge an)-Befehl.

@subheading \textLengthOn

@cindex Noten, durch Text gespreizt
@funindex \textLengthOn
@funindex textLengthOn
@funindex \textLengthOff
@funindex textLengthOff

Standardmäßig wird Text, der mit dem Beschriftungsbefehl
@code{\markup} bzw. Äquivalenten erstellt wird, kein
zusätzlicher Platz in Bezug auf die Positionierung der Noten
zugestanden.  Der @code{\textLengthOn}-Befehl ändert
dieses Verhalten, so dass die Noten gespreizt werden, wenn
die Breite des Textes es erfordert:

@lilypond[quote,fragment,ragged-right,verbatim,relative=2]
\textLengthOn  % Cause notes to space out to accommodate text
c2^"Text1"
c^"Text2"
c^"Text3"
c^"Text4"
@end lilypond

Dieses Verhalten wird mit dem @code{\textLengthOff}-Befehl 
rückgängig gemacht.  Erinnern Sie sich, dass @code{\once} nur mit
@code{\override}, @code{\set}, @code{\revert} oder @code{unset}
funktioniert, der Befehl kann also nicht zusammen mit
@code{\textLengthOn} benutzt werden.

@cindex Textbeschriftung, Vermeidung von Zusammenstößen
@cindex Zusammenstöße vermeiden mit Textbeschriftung

Textbeschriftung vermeidet auch Noten, die über das System hinausstehen.
Wenn das nicht gewünscht ist, kann die automatische Verschiebung
nach oben hin auch vollständig ausgeschaltet werden, indem die
Priorität auf @code{#f} gesetzt wird.  Hier ein Beispiel, wie
eine Textbeschriftung mit diesen Noten reagiert:

@cindex Textbeschriftung, Beispiel zur Veränderung
@cindex outside-staff-priority-Eigenschaft, Beispiel

@lilypond[quote,fragment,ragged-right,verbatim,relative=2]
% This markup is short enough to fit without collision
c2^"Tex"
c''2
R1
% This is too long to fit, so it is displaced upwards
c,,2^"Text"
c''2
R1
% Turn off collision avoidance
\once \override TextScript #'outside-staff-priority = ##f
c,,2^"Long Text   "
c''2
R1
% Turn off collision avoidance
\once \override TextScript #'outside-staff-priority = ##f
\textLengthOn  % and turn on textLengthOn
c,,2^"Long Text   "  % Spaces at end are honored
c''2
@end lilypond


@subheading Dynamics

@cindex Verändern der Positionierung von Dynamikzeichen
@cindex Dynamikzeichen: Positionierung verändern

Dynamikbezeichnung wird üblicherweise unter dem System
gesetzt, kann aber auch nach oben mit dem Befehl
@code{dynamicUp} gezwungen werden.  Die Bezeichnung
wird vertikal relativ zu der Note positioniert, an die sie angefügt
wurde.  Sie wird vertikal variabel gesetzt in Bezug zu 
Innersystemobjekten wie Bögen oder Taktnummern. Damit
können oft recht gute Resultate erreicht werden, wie im
folgenden Beispiel:

@lilypond[quote,fragment,ragged-right,verbatim,relative=1]
\clef "bass"
\key aes \major
\time 9/8
\dynamicUp
bes4.~\f\< \( bes4 bes8 des4\ff\> c16 bes\! |
ees,2.~\)\mf ees4 r8 |
@end lilypond

Wenn aber Noten und Dynamikzeichen sehr dicht beieinander
stehen, positioniert die automatische Kollisionsvermeidung
später kommende Dynamikzeichen weiter weg, was allerdings
nicht immer die beste Möglichkeit ist, wie in dem folgenden,
etwas gewollten Beispiel zu sehen ist:

@lilypond[quote,fragment,ragged-right,verbatim,relative=2]
\dynamicUp
a4\f b\mf c\mp b\p
@end lilypond

@noindent
Wenn eine ähnliche Situation in @qq{echter} Musik auftaucht,
kann es nötig sein, die Noten etwas zu spreizen, damit die
Dynamikzeichen alle auf der selben vertikalen Position
gesetzt werden können.  Dieses Verhalten war im Falle von
Textbeschriftungen möglich mit dem @code{\textLengthOn}-Befehl,
aber es gibt keinen entsprechenden Befehl für Dynamik.  Wir
müssen also unsere eigenen Befehle mit @code{\override}
konstruieren.


@subheading Grob sizing

@cindex Grob, Größenveränderung
@cindex Größenveränderung von grobs

Zuallererst müssen wir lernen, wie die Größe von Grobs verändert
wird.  Alle Grobs besitzen einen Referenzpunkt, der
benutzt wird, um ihre Position in Relation zu ihnen übergeordneten
Objekten zu bestimmen.  Dieser Punkt innerhalb des Grobs wird dann
auf einer horizontalen Position (@code{X-offset}) und einer
vertikalen Position (@code{Y-offset}) ausgerichtet, immer bezüglich
des übergeordneten Objektes.  Eine horizontale Strecke wird
durch ein Zahlenpaar angegeben (@code{X-extent}), welche
die linke und rechte Grenze relativ zum übergeordneten Objekt
bezeichnen.  Die vertikale Strecke wir genauso durch ein
Zahlenpaar (@code{Y-extent}) definiert.  Diese Eigenschaften
gehören zu allen Grobs, die das
@code{grob-interface} unterstützen.

@cindex @code{extra-spacing-width}

Standardmäßig haben Außersystemobjekte eine Länge von Null,
so dass sie sich in horizontaler Richtung überlappen können.  Das
geschieht, indem dem linken Rand Unendlich zugewiesen wird
und dem rechten Rand minus Undendlich (der Code der 
@code{extra-spacing-width}-(zusätzliche Positionierungslänge)-Eigenschaft
lautet: @code{'(+inf.0 . -inf.0)}).
Damit sich diese Objekte also horizontal nicht überschneiden, muss
der Wert von @code{extra-spacing-width} auf
@code{'(0 . 0)} gesetzt werden, sodass die wirkliche Länge eines
Objektes zur Geltung kommt.  Mit diesem Befehl wird das für
Dynamik-Zeichen erledigt:

@example
\override DynamicText #'extra-spacing-width = #'(0 . 0)
@end example

@noindent
Schauen wir uns an, wie es mit dem vorigen Beispiel funktioniert:

@cindex DynamicText, Beispiel zur Veränderung
@cindex extra-spacing-width-Eigenschaft, Beispiel

@lilypond[quote,fragment,ragged-right,verbatim,relative=2]
\dynamicUp
\override DynamicText #'extra-spacing-width = #'(0 . 0)
a4\f b\mf c\mp b\p
@end lilypond

@noindent
Damit werden die Dynamik-Zeichen also wirklich nebeneinander
gesetzt, aber es gibt noch zwei Probleme.  Die Zeichen sollten
etwas weiter außeinander stehen und es wäre gut, wenn sie alle
den gleichen Abstand zum System hätte.  Das erste Problem ist
einfach behoben.  Anstatt der @code{extra-spacing-width}-Eigenschaft
Null zuzuweisen, können wir auch einen etwas größeren Wert
wählen.  Die Einheit wird gemessen in dem Abstand zwischen zwei
Notenlinien, es scheint also gut, den rechten und linken
Rand eine halbe Einheit zu vergrößern:

@cindex DynamicText, Beispiel zur Veränderung
@cindex extra-spacing-width-Eigenschaft, Beispiel

@lilypond[quote,fragment,ragged-right,verbatim,relative=2]
\dynamicUp
% Extend width by 1 staff space
\override DynamicText #'extra-spacing-width = #'(-0.5 . 0.5)
a4\f b\mf c\mp b\p
@end lilypond

@noindent
Das sieht schon besser aus, aber es wäre noch besser, wenn die
Dynamik-Zeichen alle an einer Linie ausgerichtet wären, anstatt
höher und tiefer zu sitzen.  Das kann mit der
@code{staff-padding}-Eigenschaft erreicht werden,
die wir uns im folgenden Abschnitt genauer anschauen werden.



@node Collisions of objects
@section Collisions of objects

@menu
* Moving objects::
* Fixing overlapping notation::
* Real music example::
@end menu

@node Moving objects
@subsection Moving objects

@cindex Verschieben von überschneidenden Objekten
@cindex Verschieben von Zusammenstößen
@cindex Zusammenstöße vermeiden
@cindex Objekte, verschieben von Zusammestößen
@cindex Vermeiden von Zusammenstößen

Es wird vielleicht eine Überraschung sein, aber LilyPond ist nicht 
perfekt. Einige Notationselemente können sich überschneiden. Das 
ist nicht schön, aber zum Glück sehr selten.  Normalerweise müssen
die Objekte zur Klarheit oder aus ästhetischen Gründen verschoben
werden -- sie könnten besser aussehen, wenn sie etwas zusätzlichen
Platz erhalten.

Es gibt im Grunde drei Herangehensweisen, überlappende Notation
zu verbessern.  Man sollte sie in der folgenden Reihenfolge 
anwenden:

@enumerate
@item
Die @strong{Richtung} eines der überlappenden Objekte kann 
geändert werden, indem die vordefinierten Befehle für
Innersystemobjekte verwendet werden, wie beschrieben in
@ref{Within-staff objects}.  Hälse, Bögen, Balken, Dynamik-Zeichen
und Triolen können auf diese Weise einfach umgeordnet
werden.  Beschränkt ist diese Methode insofern, als es nur
zwei Möglichkeiten zur Veränderung gibt: oben oder unten.

@item
Die @strong{Objekteigenschaft}, die LilyPond benutzt um die
Layout-Objekte zu platzieren, können mit dem 
@code{\override}-Befehl positioniert werden.  Die Vorteile
von Änderungen dieser Art sind a) dass einige Objekte
automatisch verschoben werden, wenn es nötig ist Platz zu
schaffen und b) ein einziges @code{\override} sich auf
alle Fälle eines Objekttyps bezieht.  Zu diesen Eigenschaften
gehören:

@itemize

@item
@code{direction} (Richtung)

Das wurde schon detailliert behandelt, siehe
@ref{Within-staff objects}.

@item
@code{padding}, @code{left-padding},
@code{right-padding}, @code{staff-padding} (Verschiebung)

@cindex left-padding-Eigenschaft
@cindex Padding-Eigenschaft
@cindex right-padding-Eigenschaft
@cindex staff-padding-Eigenschaft
@cindex Verschieben (padding)
@cindex Füllung (padding)
@cindex padding (Füllung)

Wenn ein Objekt platziert wird, bestimmt der Wert seiner
@code{padding}-(Füllungs)-Eigenschaft die Größe des
Abstandes, der zwischen dem Objekt selber und dem
Objekt, relativ zu welchem es positioniert wird, gelassen
werden muss.  Dabei zählt der @code{padding}-Wert
des Objektes, das platziert werden soll, der @code{padding}-Wert
des Objektes, das schon gesetzt wurde, wird hingegegen
ignoriert.  Abstände mit @code{padding} können zu 
allen Objekten hinzugefügt werden, die das
@code{side-position-interface} unterstützen.

Anstelle von @code{padding} wird die Position von
Versetzungszeichengruppen durch die Eigenschaften
@code{left-padding} und @code{right-padding} bestimmt.
Diese Eigenschaften werden im
@code{AccidentalPlacement}-(Versetzungszeichen-Positionierungs)-Objekt
gefunden, das sich innerhalb des @strong{Staff}-Kontexts
befindet.  Während des Notensatzes werden die Notenköpfe
zuerst gesetzt und dann die Versetzungszeichen, wenn denn
welche gesetzt werden,  durch die @code{right-padding}-Eigenschaft
auf die linke Seite der Notenköpfe positioniert, um die Entfernung
von den Notenköpfen zu bestimmen.  Also nur die
@code{right-padding}-(Verschiebung nach rechts)-Eigenschaft des
@code{AccidentalPlacement}-Objekts hat Einfluss auf die
Positionierung der Versetzungszeichen.

Die @code{staff-padding}-(Verschiebung zum System)-Eigenschaft
ist sehr ähnlich wie die @code{padding}-Eigenschaft:
@code{padding} bestimmt den Minimalabstand zwischen
einem Objekt, das das @code{side-position-interface} 
unterstützt, und dem nächsten anderen Objekt (normalerweise
die Note oder Notenlinie); @code{staff-padding} dagegen
wirkt nur auf Objekte die immer außerhalb des Notensystems
sind -- damit wird der minimale Abstand bestimmt, der
zwischen dem Objekt und dem Notensystem gelassen werden 
soll.  @code{staff-padding} hat also @strong{keinen Einfluss}
auf Objekte, die relativ zu einer Note positioniert werden, sondern
nur auf solche, die zum System relativ stehen. Wenn es mit einem
anderen Objekt eingesetzt wird, erhält man keine Fehlermeldung, aber
der Befehl hat auch keine Auswirkungen.

Um herauszufinden, welche @code{padding}-Eigenschaft für
das bestimmte Objekt nötig, ist, das Sie verschieben wollen,
müssen Sie in der IR nach den Objekt-Eigenschaften schauen.
Dabei sollten Sie bedenken, dass sich die @code{padding}-Eigenschaften
nicht unbedingt in dem Objekt selber befinden, schauen Sie
also auch in Objekten nach, die offensichtlich Ähnlichkeiten
haben.

Alle @code{padding}-Werte werden in Notenlinienabständen 
gemessen.  Für die meisten Objekte ist der Wert ungefähr auf
1.0 oder weniger gesetzt (das variiert von Objekt zu Objekt).
Der Wert kann geändert werden, wenn ein größerer (oder
kleinerer) Abstand gewünscht wird.

@item
@code{self-alignment-X} (Selbstpositionierung)

@cindex self-alignment-X-Eigenschaft
@cindex Selbstpositionierung von Objekten
@cindex Ausrichtung von Objekten

Diese Eigenschaft kann benutzt werden, um ein Objekt
nach links, rechts oder zentriert an dem Referenzpunkt des Objekts
auszurichten, an das es verknüpft ist.  Es kann bei allen
Objekten benutzt werden, die das @code{self-alignment-interface}
unterstützen.  Das sind üblicherweise Objekte, die Text
enthalten.  Die möglichen Werte der Eigenschaft sind @code{LEFT},
@code{RIGHT} oder @code{CENTER}.  Alternativ kann ein
numerischer Wert zwischen @code{-1} und @code{+1} 
bestimmt werden: @code{-1} heißt linksbündig, @code{+1}
rechtsbündig und Zahlen dazwischen bewegen den Text
schrittweise von links nach rechts.  Zahlen größer als
@code{1} können angegeben werdne, um den Text
noch weiter nach links zu bewegen, oder weniger als @code{-1},
um ihn weiter nach rechts zu schieben.  Eine Änderung
um @code{1} des Wertes entspricht einer Bewegung um 
die halbe Textbreite.

@item
@code{extra-spacing-width} (zusätzliche Breite)

@cindex extra-spacing-width-Eigenschaft

Diese Eigenschaft steht für alle Objekte zur Verfügung, die
das @code{item-interface} unterstützen.  Es braucht zwei
Zahlen als Argument, die erste wird zur rechten Ausdehnung,
die zweite zur linken Ausdehnung hinzugerechnet.  Negative
Zahlen verschieben die Ausdehnung nach rechts, positive nach
links, um also ein Objekt zu verbreitern, muss die erste
Zahl negativ und die zweite positiv sein.  Allerdings beachten
nicht alle Objekte beide Zahlen.  Das 
@code{accidental}-(Versetzungszeichen)-Objekt etwa beachtet
nur erste Zahl für die linke Ausdehnung.

@item
@code{staff-position} (Notensystempositionierung)

@cindex staff-position-Eigenschaft

@code{staff-position} ist eine Eigenschaft des
@code{staff-symbol-referencer-interface}, die von Objekten unterstützt
wird, die relativ zum Notensystem (engl. staff) positioniert werden.
Hiermit wird die vertikale Position eines Objekts relativ zur
Mittellinie des Systems in halben Notenlinienabständen angegeben.
Das ist sehr nützlich, um Zusammenstöße zwischen Layout-Objekten
wie Ganztaktpausen, Bögen und Noten in verschiedenen Stimmen
zu lösen.

@item
@code{force-hshift} (vertikale Verschiebung erzwingen)

@cindex force-hshift-Eigenschaft

Eng beeinander stehende Noten in einem Akkord oder Noten, die zum
gleichen Zeitpunkt in unterschiedlichen Stimmen stehen, werden
in zwei oder manchmal auch mehr Kolumnen gesetzt, um Kollisionen
zu umgehen.  Diese Kolumnen werden Notenkolumnen genannt;
ein @code{NoteColumn}-Objekt wird erstellt um die Noten in den
Kolumnen zu setzen.

Die @code{force-hshift}-(erzwinge horizontale Verschiebung)-Eigenschaft
ist eine Eigenschaft von @code{NoteColumn} (bzw. vom
@code{note-column-interface}).  Eine Veränderung dieser Eigenschaft
macht es möglich, eine Notenkolumne zu verschieben, dabei gilt als
Einheit die Breite einer Kolumne, also die Breite des Notenkopfes der
ersten Stimme.  Diese Eigenschaft kann in Situationen benutzt werden,
in denen die normalen @code{\shiftOn}-Befehle (siehe auch
@ref{Explicitly instantiating voices}) das Problem nicht beseitigen.
Diese Eigenschaft ist besser in solchen Fällen zu verwenden als die
@code{extra-offset}-Eigenschaft, weil man die richtige Entfernung nicht
in Notenlinienabständen ausrechnen muss.  Wenn eine Note in eine
Notenkolumne oder aus ihr heraus geschoben wird, werden auch andere
Funktionen beeinflusst, wie etwa die Verschmelzung von Notenköpfen.

@end itemize

@item
Zu guter Letzt, wenn alles andere nicht funktioniert, können Objekte auch
manuell positioniert werden, entweder vertikal in Bezug auf die
Mittellinie des Systems, oder indem sie einen beliebigen Abstand weit
auf eine neue Position verschoben werden.  Der Nachteil ist, dass die
richtigen Werte für eine gute Position manuell ausprobiert werden müssen,
meistens durch Herantasten an den richtigen Wert, und das für jedes
einzelne Objekt extra.  Und weil diese Verschiebungen erst vorgenommen
werden, wenn LilyPond alle anderen Objekte gesetzt hat, ist man als
Notensetzer selber dafür verantwortlich, ob es Zusammenstöße gibt.
Am schwerwiegendsten ist aber die Tatsache, dass die
Verschiebungskoordinaten wahrscheinlich neu errechnent oder 
ausprobiert werden müssen, wenn sich an den Noten und deren
Layout später irgend etwas ändert.  Die Eigenschaften, die für diese
Arte der manuellen Verschiebung verwendet werden können, sind:

@table @code
@item extra-offset (zusätzlicher Abstand)

@cindex extra-offset-Eigenschaft

Diese Eigenschaft gehört zu jedem Layout-Objekt, das das
@code{grob-interface} unterstützt.  Sie braucht ein Zahlenpaar,
das die exakte Verschiebung in horizontaler und vertikaler Richtung
bezeichnet.  Negative Zahlen verschieben das Objekt nach links oder
unten.  Die Einheit sind Notenlinienabstände.  Die zusätzliche
Positionierung wird vorgenommen, nachdem alle anderen Objekte
platziert sind, weshalb ein Objekt irgendwohin verschoben werden
kann, ohne den restlichen Satz zu beeinflussen.

@item positions (Position)

@cindex positions-Eigenschaft

Diese Eigenschaft ist am sinnvollsten, um die Steigung und die
Höhe von Balken, Bögen und Triolenklammern anzupassen.
Sie braucht ein Zahlenpaar, das die Position des rechten und linken
Endes relativ zur Mittellinie des Notensystems bestimmt.  Die
Einheit sind Notenlinienabstände.  Bögen allerdings können nicht
beliebig weit weg positioniert werden.  LilyPond erstellt zunächst eine
Liste an möglichen Positionen für den Bogen und findet normalerweise
die Version, die @qq{am besten aussieht}.  Wenn die 
@code{positions}-Eigenschaft verändert worden ist, wird der
Bogen aus der Liste gewählt, der der gewünschten Position am
nächsten kommt.
@end table

@end enumerate

Ein bestimmtes Objekt hat vielleicht nicht alle dieser Eigenschaften.
Darum ist es nötig, in der IR nachzuschlagen, welche Eigenschaften
ein bestimmtes Objekt unterstützt.

Hier ist eine Liste an Objekten, die am wahrscheinlichsten an einer
Kollision beteiligt sind, daneben findet sich die Bezeichnung des
Objektes, mit der Sie es in der IR finden, um zu bestimmen,
welche Eigenschaften benutzt werden können, um es zu verschieben.

@multitable @columnfractions .5 .5
@headitem Objekttyp           @tab Objektbezeichnung
@item Articulationszeichen             @tab @code{Script}
@item Balken                     @tab @code{Beam}
@item Dynamikzeichen (vertikal)     @tab @code{DynamicLineSpanner}
@item Dynamikzeichen (horizontal)   @tab @code{DynamicText}
@item Fingersatz                @tab @code{Fingering}
@item Übungs-/Textmarken    @tab @code{RehearsalMark}
@item Legatobögen                     @tab @code{Slur}
@item Text z. B. @code{^"text"}  @tab @code{TextScript}
@item Bindebögen                      @tab @code{Tie}
@item N-tolen                   @tab @code{TupletBracket}
@end multitable


@node Fixing overlapping notation
@subsection Fixing overlapping notation

Hier soll nun gezeigt werden, wie die Eigenschaften, die im
vorigen Abschnitt vorgestellt wurden, bei der Problemlösung
mit sich überschneidenden Notationselementen eingesetzt
werden können.

@subheading padding property

@cindex padding (Verschiebungs-Eigenschaft)
@cindex Überschneidende Notation korrigieren
@cindex Korrigieren von überschneidender Notation

Die @code{padding}-(Verschiebungs-)Eigenschaft kann benutzt
werden, um den Abstand zwischen Symbolen zu vergößern (oder
zu verkleinern), die über oder unter den Noten gesetzt werden.

@cindex Script, Beispiel zur Veränderung
@cindex Verschiebungs-Eigenschaft, Beispiel
@cindex padding (Verschiebuns-Eigenschaft), Beispiel

@lilypond[quote,fragment,relative=1,verbatim]
c2\fermata
\override Script #'padding = #3
b2\fermata
@end lilypond

@cindex MetronomMark, Beispiel zur Veränderung
@cindex Verschiebungs-Eigenschaft, Beispiel
@cindex padding (Verschiebuns-Eigenschaft), Beispiel

@lilypond[quote,fragment,relative=1,verbatim]
% This will not work, see below:
\override MetronomeMark #'padding = #3
\tempo 4=120
c1
% This works:
\override Score.MetronomeMark #'padding = #3
\tempo 4=80
d1
@end lilypond

Im zweiten Beispiel können Sie sehen, wie wichtig es ist den richtigen
Kontext anzugeben.  Weil das @code{MetronomeMark}-Objekt
sich im @code{Score}-Kontext befindet, werden Eigenschaftsänderungen
im @code{Voice}-Kontext einfach ignoriert.  Für mehr Einzelheiten siehe
@ruser{Modifying properties}.

Wenn die @code{padding}-Eigenschaft eines Objektes erhöht wird, das
sich in einem Stapel von Objekten befindet, die nach ihrer
Außersystempriorität (@code{outside-staff-priority}) positioniert werden,
werden das Objekt und alle,  die sich außerhalb davon befinden,
entsprechend verschoben.

@subheading left-padding and right-padding

@cindex left-padding-Eigenschaft (Verschiebung nach links)
@cindex Verschiebung nach rechts oder links
@cindex right-padding-Eigenschaft (Verschiebung nach rechts)

Die @code{right-padding}-Eigenschaft wirkt sich auf den Abstand
zwischen einem Versetzungszeichen und der Note, auf das sie sich
bezieht, aus.  Sie wird nicht sehr oft benötigt, aber das folgende
Beispiel zeigt eine Situation, wo man sie braucht.  Das Beispiel
stellt eine Situation dar, in der in einem Akkord sowohl H als auch
B vorkommen sollen.  Damit keine Ambiguität ensteht, sollen beide
Noten ein Zeichen haben, also ein B und ein Auflösungszeichen.
Hier einige Notationsversuche:

@lilypond[quote,fragment,ragged-right,verbatim,relative=2]
<b bes>
<b! bes>
<b? bes>
@end lilypond

@noindent
Keiner davon funktioniert, und der zweite und dritte weist 
hässliche Zusammenstöße zwischen den Zeichen auf.

Eine Möglichkeit, das Gewünschte zu erhalten, ist es den
Stencil des Versetzungszeichens zu ersetzen mit einer
Textbeschriftung (Markup), die sowohl das B als auch das
Aulösungszeichen enthält:

@cindex Versetzungszeichen, Beispiel zur Veränderung
@cindex Accidental, Beispiel zur Veränderung
@cindex Text-Eigenschaft, Beispiel
@cindex stencil-Eigenschaft, Beispiel
@cindex AccidentalPlacement, Beispiel zur Veränderung
@cindex right-padding-Eigenschaft, Beispiel
@cindex Verschiebung nach rechts (rigth-padding), Beispiel

@lilypond[quote,ragged-right,verbatim]
naturalplusflat = \markup { \natural \flat }
\relative c'' {
  \once \override Accidental
    #'stencil = #ly:text-interface::print
  \once \override Accidental #'text = #naturalplusflat
  \once \override Score.AccidentalPlacement #'right-padding = #1.5
  <b bes>
}
@end lilypond

@noindent
Dazu ist aber ein @code{\override}-Befehl für den Stencil des
Versetzungszeichens nötig, der bisher nicht behandelt wurde.
Der Typ des Stencils muss eine Prozedur sein, die hier geändert
wurde, um den Inhalt der @code{text}-Eigenschaft des
@code{Accidental} (Versetzungszeichen)-Objekts zu setzen,
die dann so definiert wird, dass sie ein Auflösungszeichen gefolgt
von einem B enthält.  Diese werden dann mit @code{right-padding}
weiter nach rechts verschoben.


@subheading staff-padding property

@cindex staff-padding-Eigenschaft
@cindex Objekte an der Grundlinie ausrichten
@cindex Ausrichten von Objekten an der Grundlinie

@code{staff-padding} (Verschiebung zum Notensystem) kann 
verwendet werden um Objekte wie Dynamikzeichen an einer
Grundlinie auf einer bestimmten Höhe über dem System 
auszurichten, sodass sie nicht von der Position der Note abhängen,
an die sie angehängt sind.  Diese Verschiebung ist keine Eigenschaft
von @code{DynamicText}, sondern von @code{DynamicLineSpanner}.
Das liegt daran, dass die Grundlinie sich gleicherweise auf 
@strong{alle} Dynamikzeichen beziehen soll, also auch auf die,
die als Strecker erstellt wurden.  Hier also die Lösung, die Dynamikzeichen
aus dem Beispiel des vorigen Abschnitts auszurichten:

@cindex DynamikText, Beispiel zur Veränderung
@cindex extra-spacing-width-Eigenschaft, Beispiel
@cindex DynamicLineSpanner, Beispiel zur Veränderung
@cindex staff-padding-Eigenschaft, Beispiel

@lilypond[quote,fragment,ragged-right,verbatim,relative=2]
\dynamicUp
% Extend width by 1 unit
\override DynamicText #'extra-spacing-width = #'(-0.5 . 0.5)
% Align dynamics to a base line 2 units above staff
\override DynamicLineSpanner #'staff-padding = #2
a4\f b\mf c\mp b\p
@end lilypond


@subheading self-alignment-X property

@cindex self-alignment-X-Eigenschaft

Das nächste Beispiel zeigt, wie man den Zusammenstoß
einer Fingersatzbezeichnung mit einem Notenhals
verhindern kann, indem die rechte Ecke an dem
Referenzpunkt der abhängigen Note angeordnet wird:

@cindex StringNumber, Beispiel zur Veränderung

@lilypond[quote,fragment,ragged-right,verbatim,relative=3]
\voiceOne
< a \2 >
\once \override StringNumber #'self-alignment-X = #RIGHT
< a \2 >
@end lilypond


@subheading staff-position property

@cindex staff-position-Eigenschaft
@cindex Notensystem-Position-Eigenschaft
@cindex Kollision von Objekten im System
@cindex Zusammenstöße von Objekten im System

Vieltaktpausen in einer Stimmen können mit Noten in anderen
Stimmen kollidieren.  Da diese Pausen zentriert zwischen den
Taktlinien gesetzt werden, würde es für LilyPond eine recht große
Anstrengung bedeuten herauszufinden, welche Noten mit ihnen
zusammenstoßen könnten, denn alle Kollisionsvermeidung
für Noten und Pausen funktioniert nur für Noten bzw. Pausen, die
zur selben Zeit auftreten.  Hier ein typisches Beispiel für eine
Kollision dieser Art:

@lilypond[quote,verbatim,fragment,ragged-right, relative=1]
<< {c c c c} \\ {R1} >>
@end lilypond

Die beste Lösung ist es, die Ganztaktpause nach unten zu
schieben, denn die Pause ist in der zweiten Stimme.  Per
Standardeinstellung für die zweite Stimme (@code{\voiceTwo},
also die zweite Stimme in der
@code{<<@{...@} \\ @{...@}>>}-Konstruktion) wird die
Position auf dem System (@code{staff-position}) auf -4
für @code{MultiMeasureRest}, in unserem Beispiel muss
es also bspw. auf die Position @code{-8} gesetzt werden, 
d.h. vier halbe Notenlinienabstände weiter nach unten:

@cindex MultiMeasureRest, Beispiel zur Veränderung
@cindex Ganztaktpausen, Beispiel zur Veränderung
@cindex staff-position-Eigenschaft, Beispiel

@lilypond[quote,verbatim,fragment,ragged-right, relative=1]
<<
  {c c c c}
\\
  \override MultiMeasureRest #'staff-position = #-8
  {R1}
>>
@end lilypond

Das ist besser, als etwa @code{extra-offset} zu benutzen, denn
in unserem Fall wird die Hilfslinie der Pause automatisch gesetzt.


@subheading extra-offset property

@cindex extra-offset-Eigenschaft
@cindex Zusätzlicher Abstand, Positionierung
@cindex Positionierung von Objekten
@cindex Objekte, Positionierung

Die @code{extra-offset}-Eigenschaft bietet vollständige Kontrolle
über die Positionierung von Objekten in horizontaler und vertikaler
Richtung.

Im Beispiel unten ist das zweite Fingersatzzeichen (@code{Fingering}) etwas nach
links und 1,8 Notenlinienabstände nach unten verschoben:

@cindex Fingersatz, Beispiel zur Veränderung
@cindex extra-offset-Eigenschaft, Beispiel

@lilypond[quote,fragment,relative=1,verbatim]
\stemUp
f-5
\once \override Fingering
    #'extra-offset = #'(-0.3 . -1.8)
f-5
@end lilypond


@subheading positions property

@cindex positions-Eigenschaft
@cindex Kontrolle über Triolen, Bögen und Balken manuell
@cindex manuelle Kontrolle über Triolen, Bögen, Balken
@cindex Balken, manuelle Kontrolle
@cindex Bögen, manuelle Kontrolle
@cindex Legatobögen, manuelle Kontrolle
@cindex Phrasierungsbögen, manuelle Kontrolle
@cindex Triollen-Klammer, manuelle Kontrolle

Die @code{positions}-Eigenschaft erlaubt die Kontrolle von Position und
Steigung von Balken, Legato- und Phrasierungsbögen sowie Triolenklammern.
Hier ein Beispiel, in der ein unschöner Phrasierungsbogen auftritt, weil
er den Bogen des Vorschlags vermeidet:

@lilypond[quote,verbatim,fragment,ragged-right,relative=1]
r4  \acciaccatura e8\( d8 c ~c d c d\)
@end lilypond

@noindent
Man könnte einfach den Phrasierungsbogen oberhalb der Noten setzen, und
das wäre auch die beste Lösung:

@cindex Phrasierungsbogen, Beispiel zur Veränderung
@cindex positions-Eigenschaft, Beispiel
@cindex Positionierung, Beispiel

@lilypond[quote,verbatim,fragment,ragged-right,relative=1]
r4
\phrasingSlurUp
\acciaccatura e8\( d8 c ~c d c d\)
@end lilypond

@noindent
aber wenn es einen Grund geben sollte, warum das nicht geht, könnte
man das linke Ende des Phrasierungsbogens etwas nach unten verschieben,
indem man die @code{positions}-Eigenschaft einsetzt.  Damit
verschwindet auch die etwas unschöne Form:

@lilypond[quote,verbatim,fragment,ragged-right,relative=1]
r4
\once \override PhrasingSlur #'positions = #'(-4 . -3)
\acciaccatura
e8\( d8 c ~c d c d\)
@end lilypond

Hier noch ein weiteres Beispiel aus der Einleitung von Chopins
Prelude Op. 28 Nr. 2, das untere System.  Wie zu sehen ist,
stößt der Balken mit den oberen Noten zusammen:

@lilypond[quote,verbatim,fragment,ragged-right]
{
\clef "bass"
<< {b,8 ais, b, g,} \\ {e, g e, g} >>
<< {b,8 ais, b, g,} \\ {e, g e, g} >>
}
@end lilypond

@noindent
Das kann manuell gelöst werden, indem beide Enden des Balkens
von ihrer Position 2 Notenlinienabstände über der Mittellinie
hochgeschoben werden, etwa auf 3:

@cindex Balken, Beispiel zur Veränderung
@cindex positions-Eigenschaft, Beispiel
@cindex Positionierung, Beispiel

@lilypond[quote,verbatim,fragment,ragged-right]
{
  \clef "bass"
  <<
    \override Beam #'positions = #'(3 . 3)
    {b,8 ais, b, g,}
  \\
    {e, g e, g}
  >>
  << {b,8 ais, b, g,} \\ {e, g e, g} >>
}
@end lilypond

@noindent
Hier ist zu beobachten, dass die Veränderung sich auch auf die
weiteren Achtelbalken der ersten Stimme auwirkt, während sie keine
Auswirkung auf die Balken der zweiten Stimme hat.

@subheading force-hshift property

@cindex force-hshift-Eigenschaft
@cindex Vertikale Verschiebung erzwingen

@c FIXME: formatting stuff  (ie not important right now IMO)
@c @a nchor Chopin finally corrected TODOgp

An diesem Punkt können wir den letzten Feinschliff an unserem
Chopin-Beispiel vornhemen, das wir behandelt haben in
@ref{I'm hearing Voices}.  Wir hatten es in folgende Form
gebracht:

@lilypond[quote,verbatim,fragment,ragged-right]
\new Staff \relative c'' {
  \key aes \major
  <<
    { c2 aes4. bes8 } \\
    { aes2 f4 fes   } \\
    { \voiceFour
      <ees c>2
      des2
    }
  >> |
  <c ees aes c>1 |
}
@end lilypond

@noindent
Die unteren zwei Noten des ersten Akkords (also diein der
dritten Stimme) sollten nicht aus der Notenkolumne der
oberen zwei Noten weggeschoben werden.  Um das zu
korrigieren, setzen wir @code{force-hshift}, das eine
Eigenschaft von
@code{NoteColumn} ist, für diese Noten auf Null.
Die untere Note des zweiten Akkordes wird am besten
direkt rechts von den oberen Noten gesetzt.  Das erreichen
wir, indem wir @code{force-hshift} für diese Note auf
0.5 setzen, also eine halbe Notenkopfbreite nach rechts von
der Kolumne der oberen Noten aus.

Hier das Endergebnis:

@cindex Notenkolumne, Beispiel zur Veränderung
@cindex force-hshift-Eigenschaft, Beispiel
@cindex vertikale Verschiebung, Beispiel

@lilypond[quote,verbatim,fragment,ragged-right]
\new Staff \relative c'' {
  \key aes \major
  <<
    { c2 aes4. bes8 } \\
    { aes2 f4 fes   } \\
    { \voiceFour
      \once \override NoteColumn #'force-hshift = #0 <ees c>2
      \once \override NoteColumn #'force-hshift = #0.5 des2
    }
  >> |
  <c ees aes c>1 |
}
@end lilypond


@node Real music example
@subsection Real music example

Das Kapitel zu Optimierungen soll mit einem komplizierten Beispiel
beendet werden, in dem verschiedene Optimierungen vorgenommen
werden müssen, bis das Ergebnis gut ausssieht.  Das Beispiel wurde
ganz bewusst gewählt um die Benutzung der Notationsreferenz
zu zeigen, wenn ungewöhnliche Notationsprobleme gelöst werden
müssen.  Es ist nicht repräsentativ für normale Notationsprojekte,
lassen Sie sich also nicht durch dieses Beispiel entmutigen!  Zum
Glück sind Probleme wie die hier gezeigten nicht sehr häufig.

Das Beispiel stammt aus Chopins Premiére Ballade, Op. 23, Takte
6--9, der Übergang vom Lento der Einleitung zum Moderato.
Hier zunächst der Satz, wie er aussehen soll, allerdings ohne
Dynamik, Fingersatz und Pedalbezeichnung, um das Beispiel nicht
zu kompliziert zu machen.

@c This example should not be indexed
@lilypond[quote,ragged-right]
rhMusic = \relative c'' {
  r2
  c4.\( g8 |
  \once \override Tie #'staff-position = #3.5
  bes1~ |
  \bar "||"
  \time 6/4
  \mergeDifferentlyHeadedOn
  \mergeDifferentlyDottedOn
  bes2.^\markup {\bold "Moderato"} r8
  <<
    {c,8[ d fis bes a] | }
  \\
    % Reposition the c2 to the right of the merged note
    {c,8~ \once \override NoteColumn #'force-hshift = #1.0
    % Move the c2 out of the main note column so the merge will work
    \shiftOnn c2}
  \\
    % Stem on the d2 must be down to permit merging
    {s8 \stemDown \once \override Stem #'transparent = ##t d2}
  \\
    {s4 fis4.}
  >>
  \mergeDifferentlyHeadedOff
  \mergeDifferentlyDottedOff
  g2.\)
}

lhMusic = \relative c' {
  r2 <c g ees>2( |
  <d g, d>1)\arpeggio |
  r2. d,,4 r4 r |
  r4
}

\score {
  \new PianoStaff <<
    \new Staff = "RH"  <<
      \key g \minor
      \rhMusic
    >>
    \new Staff = "LH" <<
      \key g \minor
      \clef "bass"
      \lhMusic
    >>
  >>
}
@end lilypond

Die erste Überlegung ist, dass das System für die rechte Hand
im dritten Takt vier Stimmen braucht.  Das sind die fünf
Achtelnoten mit Balken, das übergebundene C, die Halbe D, die
mit der Achtel D verschmolzen ist, und die punktierte Viertel
Fis, die auch mit einer Achtelnote verschmolzen ist.  Alles
andere ist eine einzige Stimme, es ist also am einfachsten, die
Stimmen nur zeitweise zu erstellen, wenn sie auftreten.  Wenn
Sie vergessen haben, wie man das anstellt, schauen Sie sich
nochmal den Abschnitt @ref{I'm hearing Voices} an.  Wir
wollen anfange, indem wir die Noten in zwei Variablen
notieren und dann die Systemstruktur in einer
@code{\score}-Umgebung erstellen.  Das ist, was LilyPond
erstellt:

@lilypond[quote,verbatim,ragged-right]
rhMusic = \relative c'' {
  r2 c4. g8 |
  bes1~ |
  \time 6/4
  bes2. r8
  % Start polyphonic section of four voices
  <<
    {c,8 d fis bes a | }
  \\
    {c,8~ c2 | }
  \\
    {s8 d2 | }
  \\
    {s4 fis4. | }
  >>
  g2.
}

lhMusic = \relative c' {
  r2 <c g ees>2 |
  <d g, d>1 |
  r2. d,,4 r4 r |
  r4
}

\score {
  \new PianoStaff <<
    \new Staff = "RH"  <<
      \key g \minor
      \rhMusic
    >>
    \new Staff = "LH" <<
      \key g \minor
      \clef "bass"
      \lhMusic
    >>
  >>
}
@end lilypond

Alle Noten sind richtig, aber die Positionierung sehr
verbesserungsbedürftig.  Der Bindebogen stößt mit
der veränderten Taktart zusammen, die Balkung im
dritten Takt ist falsch, die Noten werden nicht 
verschmolzen und einige Notationselemente fehlen ganz.
Behandeln wir zunächst die einfacheren Dinge.  Der
Balken kann durch eine manuelle Begrenzung einfach
korrigiert werden, und auch der Legatobogen der linken
Hand und der Phrasierungsbogen der rechten Hand
sind schnell gesetzt, denn sie wurden schon in der
Übung erklärt.  Damit haben wir folgendes Notenbild:

@lilypond[quote,verbatim,ragged-right]
rhMusic = \relative c'' {
  r2 c4.\( g8 |
  bes1~ |
  \time 6/4
  bes2. r8
  % Start polyphonic section of four voices
  <<
    {c,8[ d fis bes a] | }
  \\
    {c,8~ c2 | }
  \\
    {s8 d2 | }
  \\
    {s4 fis4. | }
  >>
  g2.\)
}

lhMusic = \relative c' {
  r2 <c g ees>2( |
  <d g, d>1) |
  r2. d,,4 r4 r |
  r4
}

\score {
  \new PianoStaff <<
    \new Staff = "RH"  <<
      \key g \minor
      \rhMusic
    >>
    \new Staff = "LH" <<
      \key g \minor
      \clef "bass"
      \lhMusic
    >>
  >>
}
@end lilypond

Der erste Takt stimmt jetzt schon.  Der zweite Takt enthält ein
Arpeggio und wird mit einer doppelten Taktlinie beschlossen.
Wie können wir diese notieren, denn sie sind im Handbuch zum
Lernen nicht vorgekommen?  Hier brauchen wir jetzt die
Notationsreferenz.  Ein Blick in den Index zeigt uns die
Einträge für @qq{Arpeggio} und @qq{Taktlinien}: ein
Arpeggio also erstellt man mit dem Befehl @code{\arpeggio}
hinter einem Akkord und eine doppelte Taktlinie wird mit dem
Befehl @code{\bar "||"} erstellt.  Das ist einfach.  Als nächstes
muss der Zusammenstoß des Bindebogens mit der Taktartbezeichnung
gelöst werden.  Das geht am besten, indem wir den Bogen nach
oben verschieben.  Wie man Objekte verschiebt wurde schon
behandelt in @ref{Moving objects}, wo stand, dass Objekte
die
relativ zum System positioniert werden, verschoben werden 
können, indem ihre @code{staff-position}-Eigenschaft
geändert wird, die in halben Notenlienienabständen relativ
zur Mittellinie angegeben wird.  Dieser @code{\override}-Befehl
also, direkt vor die erste übergebundene Note gestellt, verschiebt
den Bindebogen (@code{tie}) 3,5 halbe Notenlinienabstände
über die Mittellinie:

@code{\once \override Tie #'staff-position = #3.5}

Damit ist auch der zweite Takt vollständig:

@lilypond[quote,verbatim,ragged-right]
rhMusic = \relative c'' {
  r2 c4.\( g8 |
  \once \override Tie #'staff-position = #3.5
  bes1~ |
  \bar "||"
  \time 6/4
  bes2. r8
  % Start polyphonic section of four voices
  <<
    {c,8[ d fis bes a] | }
  \\
    {c,8~ c2 | }
  \\
    {s8 d2 | }
  \\
    {s4 fis4. | }
  >>
  g2.\)
}

lhMusic = \relative c' {
  r2 <c g ees>2( |
  <d g, d>1)\arpeggio |
  r2. d,,4 r4 r |
  r4
}

\score {
  \new PianoStaff <<
    \new Staff = "RH"  <<
      \key g \minor
      \rhMusic
    >>
    \new Staff = "LH" <<
      \key g \minor
      \clef "bass"
      \lhMusic
    >>
  >>
}
@end lilypond

In Takt drei beginnt der Moderato-Abschnitt.  In der
Übung wurde behandelt, wie man fetten Text mit dem
@code{\markup}-Befehl eingibt, es ist also einfach, das
@qq{Moderato} hinzuzufügen.  Wie aber werden Noten
verschmolzen?  Hier nehmen wir wieder die Notationsreferenz
zu Hilfe.  Die Suche nach @qq{Verschmelzen} (engl. merge)
im Index führt uns zu den Befehlen um Noten mit
unterschiedlichen Köpfen und unterschiedlichen Punkten
zu verschmelzen in @ruser{Collision resolution}.  In unserem
Beispiel müssen sowohl unterschiedliche Köpfe also auch
unterschiedliche Punktierung verschmolzen werden, wir
brauchen also die Befehle

@example
\mergeDifferentlyHeadedOn
\mergeDifferentlyDottedOn
@end example

@noindent
aus der Notationsreferenz, die wir an den Beginn unseres
Abschnittes stellen und

@example
\mergeDifferentlyHeadedOff
\mergeDifferentlyDottedOff
@end example

@noindent
um das Verhalten wieder auszuschalten. Das sieht so aus:

@cindex Bindebogen, Beispiel zur Veränderung
@cindex staff-position-Eigenschaft, Beispiel

@lilypond[quote,verbatim,ragged-right]
rhMusic = \relative c'' {
  r2 c4.\( g8 |
  \once \override Tie #'staff-position = #3.5
  bes1~ |
  \bar "||"
  \time 6/4
  bes2.^\markup {\bold "Moderato"} r8
  \mergeDifferentlyHeadedOn
  \mergeDifferentlyDottedOn
  % Start polyphonic section of four voices
  <<
    {c,8[ d fis bes a] | }
  \\
    {c,8~ c2 | }
  \\
    {s8 d2 | }
  \\
    {s4 fis4. | }
  >>
  \mergeDifferentlyHeadedOff
  \mergeDifferentlyDottedOff
  g2.\)
}

lhMusic = \relative c' {
  r2 <c g ees>2( |
  <d g, d>1)\arpeggio |
  r2. d,,4 r4 r |
  r4
}

\score {
  \new PianoStaff <<
    \new Staff = "RH"  <<
      \key g \minor
      \rhMusic
    >>
    \new Staff = "LH" <<
      \key g \minor
      \clef "bass"
      \lhMusic
    >>
  >>
}
@end lilypond

Mit diesen Veränderungen wurden die beiden Fis-Noten 
verschmolzen, aber nicht die zwei Ds.  Warum nicht?  Die
Antwort befindet sich im gleicher Abschnitt der Notationsreferenz:
Noten, die verschmolzen werden, müssen Hälse in entgegengesetzte
Richtungen aufweisen und zwei Noten können nicht verschmolzen
werden, wenn eine dritte Noten in der gleichen Kolumne
stört.  In unserem Fall weisen beide Hälse nach oben und es
befindet sich zur gleichen Zeit auch noch eine dritte Note, das C.
Wie die Richtung von Hälsen geändert wird, wissen wir schon:
mit @code{\stemDown}, und in der Notationsreferenz findet
sich auch Information, wie das C verschoben werden kann: mit
dem @code{\shift}-Befehl.  Aber welcher von ihnen?  Das C
befindet sich in der zweiten Stimme, die @qq{shift off} hat,
die zwei Ds sind in den Stimmen eins und drei, die @qq{shift
off} bzw. @qq{shift on} haben.  Das C muss also noch eine
Stufe weiter verschoben werden mit @code{\shiftOnn}, damit
es die Verschmelzung der Ds nicht stört.  Das sieht jetzt so
aus:

@lilypond[quote,verbatim,ragged-right]
rhMusic = \relative c'' {
  r2 c4.\( g8 |
  \once \override Tie #'staff-position = #3.5
  bes1~ |
  \bar "||"
  \time 6/4
  bes2.^\markup {\bold "Moderato"} r8
  \mergeDifferentlyHeadedOn
  \mergeDifferentlyDottedOn
  % Start polyphonic section of four voices
  <<
    {c,8[ d fis bes a] | }
  \\
    % Move the c2 out of the main note column so the merge will work
    {c,8~ \shiftOnn c2 | }
  \\
    % Stem on the d2 must be down to permit merging
    {s8 \stemDown d2 | }
  \\
    {s4 fis4. | }
  >>
  \mergeDifferentlyHeadedOff
  \mergeDifferentlyDottedOff
  g2.\)
}

lhMusic = \relative c' {
  r2 <c g ees>2( |
  <d g, d>1)\arpeggio |
  r2. d,,4 r4 r |
  r4
}

\score {
  \new PianoStaff <<
    \new Staff = "RH"  <<
      \key g \minor
      \rhMusic
    >>
    \new Staff = "LH" <<
      \key g \minor
      \clef "bass"
      \lhMusic
    >>
  >>
}
@end lilypond

Fast schon geschafft.  Nur noch ein Problem ist übrig: Der Hals nach
unten des verschmolzenen sollte nicht da sein, und das C sähe
besser auf der rechten Seite des Ds aus.  Beides können wir mit den
gelernten Optimierungsmethoden erreichen. Den Hals machen
wir durchsichtig und das C verschieben wir mit der
@code{force-hshift}-Eigenschaft.  Hier ist das Endergebnis:

@cindex Notenkolumne, Beispiel zur Veränderung
@cindex force-hshift-Eigenschaft, Beispiel
@cindex Hals, Beispiel zur Veränderung
@cindex Notenhals, Beispiel zur Veränderung
@cindex transparent-Eigenschaft, Beispiel

@lilypond[quote,verbatim,ragged-right]
rhMusic = \relative c'' {
  r2
  c4.\( g8 |
  \once \override Tie #'staff-position = #3.5
  bes1~ |
  \bar "||"
  \time 6/4
  bes2.^\markup {\bold "Moderato"} r8
  \mergeDifferentlyHeadedOn
  \mergeDifferentlyDottedOn
  <<
    {c,8[ d fis bes a] | }
  \\
    % Reposition the c2 to the right of the merged note
    {c,8~ \once \override NoteColumn #'force-hshift = #1.0
    % Move the c2 out of the main note column so the merge will work
    \shiftOnn c2}
  \\
    % Stem on the d2 must be down to permit merging
    {s8 \stemDown \once \override Stem #'transparent = ##t d2}
  \\
    {s4 fis4.}
  >>
  \mergeDifferentlyHeadedOff
  \mergeDifferentlyDottedOff
  g2.\)
}

lhMusic = \relative c' {
  r2 <c g ees>2( |
  <d g, d>1)\arpeggio |
  r2. d,,4 r4 r |
  r4
}

\score {
  \new PianoStaff <<
    \new Staff = "RH"  <<
      \key g \minor
      \rhMusic
    >>
    \new Staff = "LH" <<
      \key g \minor
      \clef "bass"
      \lhMusic
    >>
  >>
}
@end lilypond


@node Further tweaking
@section Further tweaking

@menu
* Other uses for tweaks::
* Using variables for tweaks::
* Other sources of information::
* Avoiding tweaks with slower processing::
* Advanced tweaks with Scheme::
@end menu

@node Other uses for tweaks
@subsection Other uses for tweaks

@cindex Transparente Objekte
@cindex Entfernen von Objekten
@cindex Verstecken von Objekten
@cindex Unsichtbare Objekte
@cindex transparent-Eigenschaft, Benutzung
@cindex Objekte unsichtbar machen
@cindex Objekte entfernen
@cindex Objekte verstecken
@cindex Noten zwischen Stimmen überbinden
@cindex Überbinden von Noten zwischen Stimmen

@subheading Tying notes across voices

Das nächste Beispiel zeigt, wie man Noten von verschiedenen
Stimmen miteinander verknüpfen kann, indem man Bindebögen
für Überbindungen benutzt.  Normalerweise können nur zwei
Noten der gleichen Stimme übergebunden werden.  Wenn
man zwei Stimmen benutzt, wobei die überbundenen Noten
sich in der selben befinden,

@lilypond[quote,fragment,relative=2]
<< { b8~ b8\noBeam }
\\ { b[ g8] }
>>
@end lilypond

@noindent
und dann den ersten Hals nach oben unsichtbar macht,
sieht es so aus, als ob die Überbindung zwischen
den Stimmen stattfindet:

@cindex Hals, Beispiel zur Veränderung
@cindex Notenhals, Beispiel zur Veränderung
@cindex transparent-Eigenschaft, Beispiel

@lilypond[quote,fragment,relative=2,verbatim]
<<
  {
    \once \override Stem #'transparent = ##t
    b8~ b8\noBeam
  }
\\
  { b[ g8] }
>>
@end lilypond

Um sicherzugehen, dass der unsichtbare Hals den Bindebogen
nicht zu sehr verkleinert, kann er verlängert werden, indem
seine Länge (@code{length}) auf den Wert @code{8}
gesetzt wird:

@lilypond[quote,fragment,relative=2,verbatim]
<<
  {
    \once \override Stem #'transparent = ##t
    \once \override Stem #'length = #8
    b8~ b8\noBeam
  }
\\
  { b[ g8] }
>>
@end lilypond


@subheading Simulating a fermata in MIDI

@cindex stencil-Eigenschaft, Benutzung
@cindex Fermate, Benutzung in MIDI
@cindex MIDI: Fermate erstellen

Für Objekte außerhalb des Notensystems ist es normalerweise
besser, die @code{stencil}-Eigenschaft anstelle der
@code{transparent}-Eigenschaft zu verändern, wenn man
sie vom fertigen Notensatz entfernen will.  Indem die
@code{stencil}-Eigenschaft auf falsch (@code{#f}) gesetzt
wird, wird das entsprechende Objekt vollständig entfernt.
Das bedeutet, dass es die Positionierung der anderen Objekte
nicht beeinflusst.

Auf diese Art kann etwa das Tempo geändert werden, damit
in der MIDI-Ausgabe eine Fermate zu hören ist, ohne dass
im Notensatz etwas von diesen Tempoänderungen zu sehen
ist.  Die Metronombezeichnung soll auch nicht die Position
von Text an der gleichen Stelle oder die Abstände zwischen
zwei Systemen beeinflussen.  Darum ist es am besten, 
@code{stencil} auf @code{#f} zu setzen.  Im Beispiel wird
der Unterschied zwischen einem unsichtbaren Objekt und
einem entfernten Objekt gezeigt:

@cindex Metronom-Bezeichnung, Beispiel zur Veränderung
@cindex transparent-Eigenschaft, Beispiel

@lilypond[quote,verbatim,ragged-right]
\score {
  \relative c'' {
    % Visible tempo marking
    \tempo 4=120
    a4 a a
    \once \override Score.MetronomeMark #'transparent = ##t
    % Invisible tempo marking to lengthen fermata in MIDI
    \tempo 4=80
    a\fermata
    % New tempo for next section
    \tempo 4=100
    a a a a
  }
  \layout { }
  \midi { }
}
@end lilypond

@lilypond[quote,verbatim,ragged-right]
\score {
  \relative c'' {
    % Visible tempo marking
    \tempo 4=120
    a4 a a
    \once \override Score.MetronomeMark #'stencil = ##f
    % Invisible tempo marking to lengthen fermata in MIDI
    \tempo 4=80
    a\fermata
    % New tempo for next section
    \tempo 4=100
    a a a a
  }
  \layout { }
  \midi { }
}
@end lilypond

@noindent
Mit beiden Methoden wird die Tempobezeichnung entfernt, mit
der die Fermate verlängert wird, und beide beeinflussen die
MIDI-Ausgabe wie gewünscht.  Die unsichtbare Metronombezeichnung
schiebt aber die folgende Bezeichnung in die Höhe, während
das im zweiten Beispiel, in dem der @code{stencil} entfernt
wurde, nicht passiert.


@node Using variables for tweaks
@subsection Using variables for tweaks

@cindex Variablen, Benutzung zur Optimierung
@cindex Optimierung mit Variablen

@code{\override}-Befehle sind oft lang und mühsam zu
tippen, und sie müssen immer absolut richtig sein.  Wenn
derselbe Befehl mehrere Male benutzt werden muss, lohnt
es sich oft schon, eine Variable zu definieren, in der er
sich befindet.

Als Beispiel sollen einige Worte im
Gesangstext fett und kursiv hervorgehoben werden.
Die Befehle @code{\italic} und @code{\bold} funktionieren
im Gesangstext-Kontext nur, wenn sie gleichzeitig mit den Wörtern,
auf die sie angewendet werden sollen, zusätzlich
in eine @code{\markup}-Umgebung eingeschlossen
werden. Durch diese Einbettung können einzelne Wörter nicht
einfach zu einer Variable umgeformt werden.  Als
Alternative versuchen wir, einen Befehl mit
@code{\override} und @code{\revert} zu konstruieren.

@example
@code{\override Lyrics . LyricText #'font-shape = #'italic}
@code{\override Lyrics . LyricText #'font-series = #'bold}

@code{\revert Lyrics . LyricText #'font-shape}
@code{\revert Lyrics . LyricText #'font-series}
@end example

Das wäre natürlich noch viel mühsamer, wenn viele Wörter eine
Hervorhebung benötigen.  Anstelle dieser Befehlsketten @emph{können}
wir jedoch zwei Variablen definieren.  Mit ihnen und dem entsprechenden
Wort in geschweiften Klammern erreichen wir den gewünschten Effekt.
Ein weiterer Vorteil ist, dass in diesem Fall die Leerzeichn um die
Punkte herum nicht benötigt werden, weil sie nicht innerhalb des
@code{lyricmode}-Kontextes interpretiert werden.  Hier ein Beispiel;
die Bezeichnungen können natürlich auch kürzer sein,
um noch weniger schreiben zu müssen:

@cindex LyricText, Beispiel zur Veränderung
@cindex Gesangstext, Beispiel zur Veränderung
@cindex font-shape-Eigenschaft, Beispiel
@cindex font-series-Eigenschaft, Beispiel

@cindex LyricText, Beispiel zur Veränderung
@cindex Gesangstext, Beispiel zur Veränderung
@cindex font-shape-Eigenschaft, Beispiel
@cindex font-series-Eigenschaft, Beispiel

@lilypond[quote,verbatim]
emphasize = {
  \override Lyrics.LyricText #'font-shape = #'italic
  \override Lyrics.LyricText #'font-series = #'bold
}
normal = {
  \revert Lyrics.LyricText #'font-shape
  \revert Lyrics.LyricText #'font-series
}

global = { \time 4/4 \partial 4 \key c \major}
SopranoMusic   = \relative c' { c4 | e4. e8 g4  g  | a a g }
AltoMusic  = \relative c' { c4 | c4. c8 e4  e  | f f e }
TenorMusic = \relative c  { e4 | g4. g8 c4. b8 | a8 b c d e4 }
BassMusic  = \relative c  { c4 | c4. c8 c4  c  | f8 g a b c4 }
VerseOne   = \lyrics { E -- | ter -- nal \emphasize Fa -- ther, \normal | strong to save, }
VerseTwo   = \lyricmode { O | \emphasize Christ, \normal whose voice the | wa -- ters heard, }
VerseThree = \lyricmode { O | \emphasize Ho -- ly Spi -- rit, \normal | who didst brood }
VerseFour  = \lyricmode { O | \emphasize Tri -- ni -- ty \normal of | love and pow'r }

\score {
  \new ChoirStaff <<
    \new Staff <<
      \clef "treble"
      \new Voice = "Soprano"  { \voiceOne \global \SopranoMusic }
      \new Voice = "Alto" { \voiceTwo \AltoMusic }
      \new Lyrics \lyricsto "Soprano" { \VerseOne   }
      \new Lyrics \lyricsto "Soprano" { \VerseTwo   }
      \new Lyrics \lyricsto "Soprano" { \VerseThree }
      \new Lyrics \lyricsto "Soprano" { \VerseFour  }
    >>
    \new Staff <<
      \clef "bass"
      \new Voice = "Tenor" { \voiceOne \TenorMusic }
      \new Voice = "Bass"  { \voiceTwo \BassMusic  }
    >>
  >>
}
@end lilypond


@node Other sources of information
@subsection Other sources of information

Die Programmreferenz enthält sehr viel Information über LilyPond, aber 
noch mehr Information findet sich in den internen 
LilyPond-Dateien.  Um sie erforschen zu können, müssen Sie erst
das richtige Verzeichnis auf Ihrem System finden.  Die Position
hängt a) davon ab, ob Ihre LilyPond-Installation mit der vorkompilierten
Version von der LilyPond-Internetseite vorgenommen wurde oder Sie
die Version durch Ihren Paketmanager installiert haben (also
z. B. in einer Linux-Distribution oder unter fink oder cygwin
installiert), und b) auf welchem Betriebssystem Sie das Programm
benutzen:

@strong{Von lilypond.org heruntergeladen}

@itemize @bullet
@item Linux

Wechseln Sie in das Verzeichnis
@file{@var{INSTALL_VERZ}/lilypond/usr/share/lilypond/current/}

@item MacOS X

Wechseln Sie in das Verzeichnis
@file{@var{INSTALL_VERZ}/LilyPond.app/Contents/Resources/share/lilypond/current/}
indem Sie entweder mit dem Befehl @code{cd} vom Terminal aus
in das Verzeichnis wechseln, oder mit Control-Klick auf das
LilyPond-Programmsymbol gehen und @qq{Show Package Contents}
auswählen.

@item Windows

Wechseln Sie mit dem Windows Explorer ins Verzeichnis
@file{@var{INSTALL_VERZ}/LilyPond/usr/share/lilypond/current/}

@end itemize

@strong{Mit einem Paket-Manager installiert oder selber aus
den Quellen kompiliert}

Wechseln Sie in das Verzeichnis
@file{@var{PREFIX}/share/lilypond/@var{X.Y.Z}/}, wobei
@var{PREFIX} bei Ihrem Paket-Manager oder dem
@code{configure}-Skript gesetzt wird, und @var{X.Y.Z}
die LilyPond-Versionsnummer.

@smallspace

In diesem Ordner sind die zwei interessanten Unterordner:

@itemize
@item @file{ly/} - beinhaltet Dateien im LilyPond-Format
@item @file{scm/} - beinhaltet Dateien im Scheme-Format
@end itemize

Schauen wir uns zuerst einige Dateien in @file{ly/} an.
Öffnen Sie @file{ly/property-init.ly} in einem Texteditor.
Der, den Sie normalerweise für @code{.ly}-Dateien benutzen,
genügt.  Diese Datei enthält die Definitionen aller vordefinierten
Befehle für LilyPond, wie etwa @code{\stemUp} und
@code{\slurDotted}.  Sie können sehen, dass es sich um
nichts mehr handelt als Definitionen von Variablen, die eine
oder mehrere @code{\override}-Befehle enthalten.  Der
Befehl @code{/tieDotted} etwa wird folgendermaßen definiert:

@example
tieDotted = @{
  \override Tie #'dash-period = #0.75
  \override Tie #'dash-fraction = #0.1
@}
@end example

Wenn Sie diese Voreinstellungen der vordefinierten Befehl nicht
mögen, können Sie sie ganz einfach umdefinieren, genauso wie
jede andere Variable auch, indem Sie sie an den Anfang Ihrer
Quelldatei schreiben.

Hier sind die wichtisgsten Dateien, die sich im Ordner
@file{ly/} befinden:

@multitable @columnfractions .4 .6
@headitem Dateiname
  @tab Inhalt
@item @file{ly/engraver-init.ly}
  @tab Definitionen von Engraver-Kontexten
@item @file{ly/paper-defaults-init.ly}
  @tab Spezifikationen von Voreinstellungen für Papiermaße
@item @file{ly/performer-init.ly}
  @tab Definitionen von Performer-Kontexten
@item @file{ly/property-init.ly}
  @tab Definitionen aller vordefinierten Befehle
@item @file{ly/spanner-init.ly}
  @tab Definitionen aller vordefinierten Strecker-Befehle
@end multitable

Andere Einstellungen (wie die Definitionen von Beschriftungsbefehlen)
sind in @code{.scm}-(Scheme)-Dateien gespeichert.  Die
Scheme-Programmiersprache wird benutzt, um eine
programmierbare Schnittstelle zu den internen Operationen von
LilyPond zu haben.  Eine weitere Erklärung dieser Dateien ist
im Moment außerhalb des Rahmens dieses Handbuchs, denn
sie erfordern einige Kenntnis der Scheme-Sprache.  Die Warnung
ist hier angebracht, dass des ein gutes technisches Verständnis
oder sehr viel Zeit braucht, um Scheme und diese
Dateien zu verstehen (siehe auch @ref{Scheme tutorial}).

Wenn Sie sich mit Scheme auskennen, sind hier mögliche
interessante Dateien:

@multitable @columnfractions .4 .6
@headitem Dateiname
  @tab Inhalt
@item @file{scm/auto-beam.scm}
  @tab Sub-Balken-Voreinstellungen
@item @file{scm/define-grobs.scm}
  @tab Voreinstellungen für Grob-Eigenschaften
@item @file{scm/define-markup-commands.scm}
  @tab Definition aller Markup-Beschriftungsbefehle
@item @file{scm/midi.scm}
  @tab Voreinstellung für die MIDI-Ausgabe
@item @file{scm/output-lib.scm}
  @tab Einstellungen mit Einfluss auf die Darstellung von Bunddiagrammen, Farben, Versetzungszeichen, Taktlinien usw.
@item @file{scm/parser-clef.scm}
  @tab Definitionen der unterstützten Schlüssel
@item @file{scm/script.scm}
  @tab Voreinstellungen for Artikulationszeichen
@end multitable


@node Avoiding tweaks with slower processing
@subsection Avoiding tweaks with slower processing

LilyPond kann einige zusätzliche Tests durchführen, während 
die Noten gesetzt werden.  Dadurch braucht das Programm länger, 
um den Notensatz zu produzieren, aber üblicherweise werden 
weniger nachträgliche Anpassungen nötig sein.  Wenn eine
Textsilbe oder eine Beschriftung aus dem Rand der Partitur
ragt, wird durch diese Tests die Zeile gerade so weit komprimiert,
dass sie sich innerhalb der Ränder befindet.

@example
\new Score \with @{
 %  Um sicher zu gehen, dass Texte und Liedtext 
 %  innerhalb der Papierränder bleiben
 \override PaperColumn #'keep-inside-line = ##t
 \override NonMusicalPaperColumn #'keep-inside-line = ##t
@} @{
   ...
@}
@end example


@node Advanced tweaks with Scheme
@subsection Advanced tweaks with Scheme

Auch wenn viele Sachen mit @code{\override} und @code{\tweak}
möglich sind, gibt es eine sehr viel mächtigere Möglichkeit, die
Arbeitsweise von LilyPond mit Hilfe der programmierbaren Schnittstelle
zu beeinflussen.  Code, der in der Scheme-Programmiersprache
geschrieben ist, kann direkt in die interne Satzmaschine von LilyPond
eingefügt werden.  Natürlich brauchen Sie dazu wenigstens ein
grundlegendes Verständnis von Scheme.  Eine Einleitung finden
Sie in der @ref{Scheme tutorial}.

Zur Illustration der vielen Möglichkeiten soll gezeigt werden, dass eine
Eigenschaft nicht nur auf eine Konstante, sondern auch auf eine
Scheme-Prozedur gesetzt werden kann, die dann jedes Mal
aufgerufen wird, wenn die Eigenschaft von LilyPond benutzt
wird.  Die Eigenschaft kann damit dynamisch auf einen Wert
gesetzt werden, der durch die Prozedur jedes Mal neu bestimmt
wird.  In diesem Beispiel wird die Farbe der Notenköpfe entsprechend
zu ihrer Position innerhalb der Tonleiter gesetzt.

@cindex x11-Farben, Beispiel zur Benutzung
@cindex Notenkopf, Beispiel zur Veränderung
@cindex Farb-Eigenschaft, in Scheme-Prozedur gesetzt

@lilypond[quote,verbatim,ragged-right]
#(define (color-notehead grob)
  "Color the notehead according to its position on the staff."
  (let ((mod-position (modulo (ly:grob-property grob 'staff-position) 7)))
    (case mod-position
      ;;   Return rainbow colors
      ((1) (x11-color 'red    ))  ; for C
      ((2) (x11-color 'orange ))  ; for D
      ((3) (x11-color 'yellow ))  ; for E
      ((4) (x11-color 'green  ))  ; for F
      ((5) (x11-color 'blue   ))  ; for G
      ((6) (x11-color 'purple ))  ; for A
      ((0) (x11-color 'violet ))  ; for B
    )
  )
)

\relative c' {
  % Arrange to obtain color from color-notehead procedure
  \override NoteHead #'color = #color-notehead
  c2 c' |
  b4 g8 a b4 c |
  c,2 a' |
  g1 |
}
\addlyrics {
  Some -- where o -- ver the Rain -- bow, way up high,
}
@end lilypond

Weiter Beispiele, die die Benutzung dieser programmierbaren
Schnittstelle zeigen, finden sich in @ref{Tweaking with Scheme}.<|MERGE_RESOLUTION|>--- conflicted
+++ resolved
@@ -1,21 +1,13 @@
 @c -*- coding: utf-8; mode: texinfo; -*-
 @c This file is part of lilypond-learning.tely
 @ignore
-<<<<<<< HEAD
-    Translation of GIT committish: 2c00bdbfaf62dd90863331c4713e6b29e32c9322
-=======
     Translation of GIT committish: 23342b5b9f69f3a82751052f79f3fede0bb40ded
->>>>>>> 9c1421a4
 
     When revising a translation, copy the HEAD committish of the
     version that you are working on.  See TRANSLATION for details.
 @end ignore
 
-<<<<<<< HEAD
-@c \version "2.11.65"
-=======
 @c \version "2.12.0"
->>>>>>> 9c1421a4
 
 @node Tweaking output
 @chapter Tweaking output
@@ -3794,11 +3786,6 @@
 @cindex font-shape-Eigenschaft, Beispiel
 @cindex font-series-Eigenschaft, Beispiel
 
-@cindex LyricText, Beispiel zur Veränderung
-@cindex Gesangstext, Beispiel zur Veränderung
-@cindex font-shape-Eigenschaft, Beispiel
-@cindex font-series-Eigenschaft, Beispiel
-
 @lilypond[quote,verbatim]
 emphasize = {
   \override Lyrics.LyricText #'font-shape = #'italic
