@c -*- coding: utf-8; mode: texinfo; -*-
@ignore
<<<<<<< HEAD
    Translation of GIT committish: 2c00bdbfaf62dd90863331c4713e6b29e32c9322
=======
    Translation of GIT committish: 23342b5b9f69f3a82751052f79f3fede0bb40ded
>>>>>>> 9c1421a4

    When revising a translation, copy the HEAD committish of the
    version that you are working on.  See TRANSLATION for details.
@end ignore

<<<<<<< HEAD
@c \version "2.11.64"
=======
@c \version "2.12.0"
>>>>>>> 9c1421a4

@node Staff notation
@section Staff notation

@lilypondfile[quote]{staff-headword.ly}

Dieser Abschnitt zeigt, wie die Erscheinung von Systemen beeinflusst
wird, wie Partituren mit mehr als einem System gesetzt werden und wie
man Aufführungsanweisungen und Stichnoten zu einzelnen Systemen hinzufügt.

@menu
* Displaying staves:: 
* Modifying single staves::          
* Writing parts::               
@end menu


@node Displaying staves
@subsection Displaying staves

Dieser Abschnitt zeigt unterschiedliche Methoden, Notensysteme und 
Gruppen von Systemen zu erstellen.

@menu
* Instantiating new staves::
* Grouping staves::
* Nested staff groups::
@end menu

@node Instantiating new staves
@unnumberedsubsubsec Instantiating new staves

@cindex Beginn eines Notensystems
@cindex Notensystem, neu
@cindex Percussionsnotensystem
@cindex Perkussionsnotensystem
@cindex einzelnes Notensystem
@cindex rhythmisches Notensystem
@cindex Tabulatursystem
@cindex Tabulatur
@cindex Gregorianischer Choral, Transkription
@cindex neues Notensystem

@notation{Notensysteme} (engl. @notation{staff}, Pl. @notation{staves})
werden mit dem @code{\new} oder @code{\context}-Befehl erstellt.  Zu
Einzelheiten siehe
@ref{Creating contexts}.

Der einfachste Notensystem-Kontext ist @code{Staff}:

@lilypond[verbatim,quote,relative=2]
\new Staff { c4 d e f }
@end lilypond

@code{DrumStaff} (Perkussionsnotensystem) erstellt ein Notensystem
mit fünf Linien, das für ein typisches Schlagzeug eingerichtet ist.
Für jedes Instrument werden unterschiedliche Symbole dargestellt.
Die Instrumente werden innerhalb der
@code{drummode}-Umgebung gesetzt, wo jedes Instrument seine eigene
Bezeichnung hat.  Zu Einzelheiten siehe
@ref{Percussion staves}.

@lilypond[verbatim,quote]
\new DrumStaff {
  \drummode { cymc hh ss tomh }
}
@end lilypond

@code{RhythmicStaff} (Rhythmus-System) erstellt ein Notensystem mit
nur einer Notenlinie, auf welcher nur die rhythmischen Werte der
eingegebenen Noten dargestellt werden.  Die wirklichen Längen bleiben
erhalten.  Zu Einzelheiten, siehe
@ref{Showing melody rhythms}.

@lilypond[verbatim,quote,relative=2]
\new RhythmicStaff { c4 d e f }
@end lilypond

@code{TabStaff} (Tabulatursystem) erstellt eine Tabulatur mit sechs
Saiten in der üblichen Gitarrenstimmung.  Zu Einzelheiten siehe
@ref{Default tablatures}.

@lilypond[verbatim,quote,relative=2]
\new TabStaff { c4 d e f }
@end lilypond

Es gibt zwei Notensysteme, die zur Notation von Alter Musik eingesetzt
werden: @code{MensuralStaff} and @code{VaticanaStaff}.  Sie sind
erklärt in
@ref{Pre-defined contexts}.

Das @code{GregorianTranscriptionStaff} (System zur Transkription des
Gregorianischen Chorals) erstellt ein Notensystem, um modernen
Gregorianischen Choral zu notieren.  Es hat keine Notenlinien.

@lilypond[verbatim,quote,relative=2]
\new GregorianTranscriptionStaff { c4 d e f e d }
@end lilypond


Neue Notensystem-Kontexte können selber definiert werden.  Zu Einzelheiten,
siehe
@ref{Defining new contexts}.


@seealso
Glossar:
@rglos{staff},
@rglos{staves}.

Notationsreferenz:
@ref{Creating contexts},
@ref{Percussion staves},
@ref{Showing melody rhythms},
@ref{Default tablatures},
@ref{Pre-defined contexts},
@ref{Staff symbol},
@ref{Gregorian chant contexts},
@ref{Mensural contexts},
@ref{Defining new contexts}.

Schnipsel:
@rlsr{Staff notation}.

Referenz der Interna:
@rinternals{Staff},
@rinternals{DrumStaff},
@rinternals{GregorianTranscriptionStaff},
@rinternals{RhythmicStaff},
@rinternals{TabStaff},
@rinternals{MensuralStaff},
@rinternals{VaticanaStaff},
@rinternals{StaffSymbol}.


@node Grouping staves
@unnumberedsubsubsec Grouping staves

@cindex Systeme, mehrere
@cindex Notensysteme, mehrere
@cindex Klammer, vertikal
@cindex Klammer, geschweift
@cindex geschweifte Klammer
@cindex Klaviersystem
@cindex Akkolade
@cindex Notensystemgruppe
@cindex Notensysteme, gruppieren
@cindex Partitur
@cindex Systemgruppe
@cindex Instrumentengruppe
@cindex Stimmgruppe
@cindex System, Chor
@cindex Chorsystem

Es gibt verschiedene Kontexte, um einzelne Notensysteme zu gruppieren
und einer Partitur zu verbinden.  Jeder Gruppenstil beeinflusst das
Aussehen des Systemanfangs und das Verhalten der Taktlinien.

Wenn kein Kontext angegeben ist, wird die Standardeinstellung eingesetzt:
die Gruppe beginnt mit einer vertikalen Linie und die Taktlinien sind
nicht verbunden.

@lilypond[verbatim,quote,relative=2]
<<
  \new Staff { c1 c }
  \new Staff { c1 c }
>>
@end lilypond

Im @code{StaffGroup}-Kontext die Gruppe mit einer eckigen Klammer
begonnen und die Taktlinien durch alle Systeme gezogen.

@lilypond[verbatim,quote,relative=2]
\new StaffGroup <<
  \new Staff { c1 c }
  \new Staff { c1 c }
>>
@end lilypond

In einem @code{ChoirStaff} (Chorsystem) beginnt die Gruppe mit einer
eckigen Klammer, aber die Taktlinien sind nicht verbunden.

@lilypond[verbatim,quote,relative=2]
\new ChoirStaff <<
  \new Staff { c1 c }
  \new Staff { c1 c }
>>
@end lilypond

In einem @code{GrandStaff} (Akkolade) beginnt die Gruppe mit einer
geschweiften Klammer und die Taktlinien sind durchgezogen.

@lilypond[verbatim,quote,relative=2]
\new GrandStaff <<
  \new Staff { c1 c }
  \new Staff { c1 c }
>>
@end lilypond

Der @code{PianoStaff}-(Klaviersystem)-Kontext ist identisch mit dem
@code{GrandStaff}-Kontext, aber es ermöglicht zusätzlich direkt
die Angabe einer Instrumentbezeichnung.  Zu Einzelheiten siehe
@ref{Instrument names}.

@lilypond[verbatim,quote,relative=2]
\new PianoStaff <<
<<<<<<< HEAD
  \set PianoStaff.instrumentName = "Piano"
=======
  \set PianoStaff.instrumentName = #"Piano"
>>>>>>> 9c1421a4
  \new Staff { c1 c }
  \new Staff { c1 c }
>>
@end lilypond

Jede Systemgruppe stellt die Eigenschaft
@code{systemStartDelimiter} (SystemBeginnBegrenzer) auf einen der
folgenden Werte:
@code{SystemStartBar}, @code{SystemStartBrace} oder
@code{SystemStartBracket}.  Ein vierter Begrenzer,
@code{SystemStartSquare}, ist auch erreichbar, aber man muss ihr
explizit einstellen.

Neue Systemgruppen können definiert werden.  Zu Einzelheiten siehe
@ref{Defining new contexts}.


@snippets

@lilypondfile[verbatim,lilyquote,texidoc,doctitle]
{use-square-bracket-at-the-start-of-a-staff-group.ly}

@lilypondfile[verbatim,lilyquote,texidoc,doctitle]
{display-bracket-with-only-one-staff-in-a-system.ly}

@cindex Mensurstriche
@cindex Renaissancemusik
@cindex Transkription von Mensuralmusik
@cindex Mensuralmusik, Transkription

@lilypondfile[verbatim,lilyquote,texidoc,doctitle]
{mensurstriche-layout-bar-lines-between-the-staves.ly}


@seealso
Glossar:
@rglos{brace},
@rglos{bracket},
@rglos{grand staff}.

Notationsreferenz:
@ref{Instrument names},
@ref{Defining new contexts}.

Schnipsel:
@rlsr{Staff notation}.

Referenz der Interna:
@rinternals{Staff},
@rinternals{StaffGroup},
@rinternals{ChoirStaff},
@rinternals{GrandStaff},
@rinternals{PianoStaff},
@rinternals{SystemStartBar},
@rinternals{SystemStartBrace},
@rinternals{SystemStartBracket},
@rinternals{SystemStartSquare}.


@node Nested staff groups
@unnumberedsubsubsec Nested staff groups

@cindex System, geschachtelt
@cindex Schachtelung von Systemen
@cindex Verschachtelung von Systemen
@cindex SystemBeginnBegrenzer, geschachtelt
@cindex verschachtelte Systemklammern
@cindex Klammern, Verschachteln
@cindex geschweifte Klammern, Schachteln
@cindex Systemgruppen, Verschachtelung

System-Gruppen können in beliebiger Tiefe geschachtelt werden.  In
diesem Fall erstellt jeder neue, innen liegende Kontext eine neue
Klammer außerhalb der Klammer der Systemgruppe, in der er sich
befindet.

@lilypond[verbatim,quote,relative=2]
\new StaffGroup <<
  \new Staff { c2 c | c2 c }
  \new StaffGroup <<
    \new Staff { g2 g | g2 g }
    \new StaffGroup \with {
      systemStartDelimiter = #'SystemStartSquare
    }
    <<
      \new Staff { e2 e | e2 e }
      \new Staff { c2 c | c2 c }
    >>
  >>
>>
@end lilypond

Neue geschachtelte Systemgruppen können definiert werden.  Zu Einzelheiten siehe
@ref{Defining new contexts}.


@snippets

@lilypondfile[verbatim,lilyquote,texidoc,doctitle]
{nesting-staves.ly}


@seealso
Notationsreferenz:
@ref{Grouping staves},
@ref{Instrument names},
@ref{Defining new contexts}.

Schnipsel:
@rlsr{Staff notation}.

Referenz der Interna:
@rinternals{StaffGroup},
@rinternals{ChoirStaff},
@rinternals{SystemStartBar},
@rinternals{SystemStartBrace},
@rinternals{SystemStartBracket},
@rinternals{SystemStartSquare}.


@node Modifying single staves
@subsection Modifying single staves

Dieser Abschnitt zeigt, wie man bestimmte Eigenschaften eines Systems
ändert -- etwa die Anzahld der Notenlinien oder die Größe des Systems.
Es werden auch Methoden dargestellt, ein System zu beginnen und zu
beenden sowie eine Methode, Ossia-Systeme zu erstellen.

@menu
* Staff symbol::
* Ossia staves::
* Hiding staves::
@end menu


@node Staff symbol
@unnumberedsubsubsec Staff symbol

@cindex Justierung von Notensystemen
@cindex Notensysteme, Modifikation
@cindex Notenlinien, Anzahl
@cindex Notenlinien, Dicke
@cindex Notenlinien, Einstellungen
@cindex Dicke der Notenlinien einstellen
@cindex Anzahl der Notenlinien einstellen
@cindex Zahl der Notenlinien einstellen
@cindex Hilfslinien, Einstellungen
@cindex Hilfslinien, Abstände
@cindex Abstand von Hilfslinien
@cindex Einstellung von Hilfslinien
@cindex Notensystem stoppen
@cindex Notensystem beginnen
@cindex Beginnen eines Notensystems
@cindex Beenden eines Notensystems

Die Linien eines Notensystems gehören zu dem 
@code{StaffSymbol}-(NotensystemSymbol)-Grob.
@code{StaffSymbol}-Eigenschaften können verändert werden, um die
Erscheinung des Notensystems zu beeinflussen, aber sie müssen
gesetzt werden, bevor das System erstellt wird.

Die Anzahl der Notenlinien kann verändert werden.  Die Position
des Notenschlüssels und die Position von c' können geändert werden,
um dem neuen System zu entsprechen.  Eine Erklärung findet sich
im Schnipselabschnit in
@ref{Clef}.

@lilypond[verbatim,quote,relative=2]
\new Staff \with {
  \override StaffSymbol #'line-count = #3
}
{ d4 d d d }
@end lilypond

Die Liniendicke der Notenlinien kann verändert werden.  Die Dicke
der Hilfslinien und Notenhälse wird auch beeinflusst, weil sie
von der Notenliniendicke abhängen.

@lilypond[verbatim,quote,relative=1]
\new Staff \with {
  \override StaffSymbol #'thickness = #3
}
{ e4 d c b }
@end lilypond

Die Dicke der Hilfslinien kann auch unabhängig von der
Notenliniendicke verändert werden.  Die zwei Zahlen in dem Beispiel
sind Faktoren, mit denen die Notenlinien-Dicke und der
Notenlinienabstand multipliziert werden.  Die Addition beider
Werte ergibt die Dicke der Hilfslinien.

@lilypond[verbatim,quote,relative=1]
\new Staff \with {
  \override StaffSymbol #'ledger-line-thickness = #'(1 . 0.2)
}
{ e4 d c b }
@end lilypond

Der Abstand zwischen Notenlinien kann verändert werden.  Diese
Einstellung wirkt sich auch auf den Abstand der Hilfslinien aus.

@lilypond[verbatim,quote,relative=1]
\new Staff \with {
  \override StaffSymbol #'staff-space = #1.5
}
{ a4 b c d }
@end lilypond

Weitere Einzelheiten zu den Eigenschaften von @code{StaffSymbol} 
findet sich in @rinternals{staff-symbol-interface}.

@funindex \startStaff
@funindex \stopStaff

Veränderungen der Eigenschaften eines Notensystems mitten in einer
Partitur können zwischen die Befehle @code{\stopStaff} und
@code{\startStaff} gesetzt werden:

@lilypond[verbatim,quote,relative=2]
c2 c
\stopStaff
\override Staff.StaffSymbol #'line-count = #2
\startStaff
b2 b
\stopStaff
\revert Staff.StaffSymbol #'line-count
\startStaff
a2 a
@end lilypond

@cindex Beenden eines Systems
@cindex System, beenden
@cindex Notensystem, beenden

@noindent
Die Befehle @code{\startStaff} und @code{\stopStaff} können
benutzt werden, um ein Notensystem irgendwo zu beenden oder zu
beginnen.

@lilypond[verbatim,quote,relative=2]
c4 b a2
\stopStaff
b4 c d2
\startStaff
e4 d c2
@end lilypond


@predefined
@code{\startStaff},
@code{\stopStaff}.
@endpredefined


@snippets

@lilypondfile[verbatim,lilyquote,texidoc,doctitle]
{making-some-staff-lines-thicker-than-the-others.ly}


@seealso
Glossar:
@rglos{line},
@rglos{ledger line},
@rglos{staff}.

Notationsreferenz:
@ref{Clef}.

Schnipsel:
@rlsr{Staff notation}.

Referenz der Interna:
@rinternals{StaffSymbol},
@rinternals{staff-symbol-interface}.


@knownissues

Wenn die vertikale Position der Notenlinien manuell verändert wird,
werden Taktlinien immer auf der Position 0 zentriert.  Somit muss
die Distanz der äußeren Notenlinien vom Zentrum des
Systems gleichgroß sein.


@node Ossia staves
@unnumberedsubsubsec Ossia staves

@cindex Ossia-Systeme
@cindex Ossia
@cindex versteckte Notensysteme
@cindex System, Größe verändern
@cindex Notensystem, Größe verändern
@cindex Größe von Notensystem verändern

@notation{Ossia}-Systeme können gesetzt werden, indem zwei
gleichzeitige Notensysteme an der entsprechenden Position
erstellt werden:

@lilypond[verbatim,quote]
\new Staff \relative c'' {
  c4 b d c
  <<
    { c4 b d c }
    \new Staff { e4 d f e }
  >>
  c4 b c2
}
@end lilypond

@noindent
Dieses Beispiel ist aber normalerweise nicht erwünscht.
Um Ossia-Systeme zu setzen, die sich über dem eigentlichen
System befinden, keine Takt- und Schlüsselangaben haben und kleiner
gesetzt sind, müssen einige Optimierungen angewendet werden.  Im
Handbuch zum Lernen wird eine Technik vorgestellt, mit der das
gewünschte Ergebnis erreicht werden kann, beginnend in
@rlearning{Nesting music expressions}.

Das Beispiel unten setzt die 
@code{alignAboveContext}-(oberhalbAusrichtenKontext)-Eigenschaft
ein, um den Ossia-Abschnitt auszurichten.  Diese Methode
bietet sich an, wenn nur einige Ossia-Systeme benötigt werden.

@lilypond[verbatim,quote]
\new Staff = main \relative c'' {
  c4 b d c
  <<
    { c4 b d c }

    \new Staff \with {
      \remove "Time_signature_engraver"
      alignAboveContext = #"main"
      fontSize = #-3
      \override StaffSymbol #'staff-space = #(magstep -3)
      \override StaffSymbol #'thickness = #(magstep -3)
      firstClef = ##f
    }
    { e4 d f e }
  >>
  c4 b c2
}
@end lilypond

Wenn mehrere isolierte Ossia-Systeme gebraucht werden, kann es
günstiger sein, einen leeren @code{Staff}-Kontext mit einer
spezifischen @emph{Kontextidentifikation} zu erstellen.  Die
Ossia-Abschnitte werden dann erstellt, indem dieser Kontext
@emph{aufgerufen} wird und  mit @code{\startStaff} und
@code{\stopStaff} an den richtigen Stellen sichtbar gemacht
wird.  Der Vorteil dieser Methode zeigt sich, wenn man längere
Stücke setzt.

@lilypond[verbatim,quote,ragged-right]
<<
  \new Staff = ossia \with {
    \remove "Time_signature_engraver"
    \override Clef #'transparent = ##t
    fontSize = #-3
    \override StaffSymbol #'staff-space = #(magstep -3)
    \override StaffSymbol #'thickness = #(magstep -3)
  }
  { \stopStaff s1*6 }

  \new Staff \relative c' {
    c4 b c2
    <<
      { e4 f e2 }
      \context Staff = ossia {
        \startStaff e4 g8 f e2 \stopStaff
      }
    >>
    g4 a g2 \break
    c4 b c2
    <<
      { g4 a g2 }
      \context Staff = ossia {
        \startStaff g4 e8 f g2 \stopStaff
      }
    >>
    e4 d c2
  }
>>
@end lilypond

Man kann auch den @code{\RemoveEmptyStaffContext}-Befehl einsetzen,
um Ossia-Systeme zu erstellen.  Diese Methode eignet sich am
besten, wenn nach dem Ossia sofort ein Zeilenumbruch erfolgt.
In diesem Fall müssen auch keine unsichtbaren Pausen eingesetzt
werden; es reicht, @code{\startStaff} und @code{\stopStaff}
einzusetzen.  Mehr Information zu @code{\RemoveEmptyStaffContext}
findet sich in
@ref{Hiding staves}.

@lilypond[verbatim,quote,ragged-right]
<<
  \new Staff = ossia \with {
    \remove "Time_signature_engraver"
    \override Clef #'transparent = ##t
    fontSize = #-3
    \override StaffSymbol #'staff-space = #(magstep -3)
    \override StaffSymbol #'thickness = #(magstep -3)
  }
  \new Staff \relative c' {
    c4 b c2
    e4 f e2
    g4 a g2 \break
    <<
      { c4 b c2 }
      \context Staff = ossia {
        c4 e8 d c2 \stopStaff
      }
    >>
    g4 a g2
    e4 d c2
  }
>>

\layout {
  \context {
    \RemoveEmptyStaffContext
    \override VerticalAxisGroup #'remove-first = ##t
  }
}
@end lilypond


@snippets

@lilypondfile[verbatim,lilyquote,texidoc,doctitle]
{vertically-aligning-ossias-and-lyrics.ly}


@seealso
Glossar:
@rglos{ossia},
@rglos{staff},
@rglos{Frenched staff}.

Handbuch zum Lernen:
@rlearning{Nesting music expressions},
@rlearning{Size of objects},
@rlearning{Length and thickness of objects}.

Notationsreferenz:
@ref{Hiding staves}.

Schnipsel:
@rlsr{Staff notation}.

Referenz der Interna:
@rinternals{StaffSymbol}.


@node Hiding staves
@unnumberedsubsubsec Hiding staves

@cindex Systeme verstecken
@cindex leere Systeme verstecken
@cindex Verstecken von Systemen
@cindex Systeme, leere
@cindex Verschwinden von leeren Systemen

Die Notenlinien können entfernt werden, indem der
@code{Staff_symbol_engraver} aus dem @code{Staff}-Kontext
entfernt wird.  Alternativ kann auch @code{\stopStaff} 
eingesetzt werden.

@lilypond[verbatim,quote]
\new Staff \with {
  \remove "Staff_symbol_engraver"
}
\relative c''' { a8 f e16 d c b a2 }
@end lilypond

@funindex \RemoveEmptyStaffContext

Leere Systeme können versteckt werden, wenn der
@code{\RemoveEmptyStaffContext}-Befehl im @code{\layout}-Abschnitt
benutzt wird.  In großen Orchesterpartituren wird dies oft
verwendet, um die leeren Systeme von gerade nicht spielenden
Instrumenten zu verstecken.  In der Standardeinstellung werden alle
leeren Notenzeilen außer die des ersten Systems entfernt.

@warning{Eine Notenzeile gilt als leer, wenn sie nur Ganztaktpausen,
unsichtbare Noten, @code{\skip}-Befehle oder eine Kombination 
der drei enthält.}

@lilypond[verbatim,quote,ragged-right]
\layout {
  \context {
    \RemoveEmptyStaffContext
  }
}

\relative c' <<
  \new Staff {
    e4 f g a \break
    b1 \break
    a4 b c2
  }
  \new Staff {
    c,4 d e f \break
    R1 \break
    f4 g c,2
  }
>>
@end lilypond

@cindex ossia

@noindent
@code{\RemoveEmptyStaffContext} kann auch eingesetzt werden,
um Ossiaabschnitte zu erstellen.  Zu Einzelheiten, siehe
@ref{Ossia staves}.

@cindex Verstecken von Systemen der Alten Musik
@cindex Verstecken von Rhythmus-Systemen
@funindex \AncientRemoveEmptyStaffContext
@funindex \RemoveEmptyRhythmicStaffContext

Der @code{\AncientRemoveEmptyStaffContext}-Befehl kann
benutzt werden, um leere Takte in Notation der Alten Musik
zu entfernen.  Gleichermaßen kann 
@code{\RemoveEmptyRhythmicStaffContext} eingesetzt werden, um
leere Takte in einem
@code{RhythmicStaff}-Kontext zu entfernen.


@predefined
@code{\RemoveEmptyStaffContext},
@code{\AncientRemoveEmptyStaffContext},
@code{\RemoveEmptyRhythmicStaffContext}.
@endpredefined


@snippets

@lilypondfile[verbatim,lilyquote,texidoc,doctitle]
{removing-the-first-empty-line.ly}


@seealso
Glossar:
@rglos{Frenched staff}.

Notationsreferenz:
@ref{Staff symbol},
@ref{Ossia staves}.

Schnipsel:
@rlsr{Staff notation}.

Referenz der Interna:
@rinternals{ChordNames},
@rinternals{FiguredBass},
@rinternals{Lyrics},
@rinternals{Staff},
@rinternals{VerticalAxisGroup},
@rinternals{Staff_symbol_engraver}.


@knownissues

Wenn man den @code{Staff_symbol_engraver} entfernt, werden auch
die Taktlinien entfernt.  Wenn eine sichtbare Taktlinie
angefordert wird, kann es zu Formatierungsfehlern kommen.  In
diesem Fall sollten folgende Befehle eingesetzt werden, anstatt
den Engraver zu entfernen:

@example
\override StaffSymbol #'stencil = ##f
\override NoteHead #'no-ledgers = ##t
@end example



@node Writing parts
@subsection Writing parts

Dieser Abschnitt zeigt, wie man Tempo-Anweisungen und
Instrumentenbezeichnungen einfügt.  Es werden auch Möglichkeiten
vorgestellt, andere Stimmen zu zitieren und Stichnoten zu
formatieren.

@menu
* Metronome marks::
* Instrument names::
* Quoting other voices::
* Formatting cue notes::
@end menu


@node Metronome marks
@unnumberedsubsubsec Metronome marks

@cindex Tempo
@cindex Metronombezeichnung
@cindex Tempobezeichnung
@cindex Aufführungsanweisung: Tempo
@funindex \tempo

Eine Metronomanweisung wird wie folgt erstellt:

@lilypond[verbatim,quote,relative=1]
\tempo 4 = 120
c2 d
e4. d8 c2
@end lilypond

Anstelle dessen kann auch Text als Argument angegeben werden:

@lilypond[verbatim,quote,relative=2]
\tempo "Allegretto"
c4 e d c
b4. a16 b c4 r4
@end lilypond

Wenn eine Metronombezeichnung und Text kombiniert wird, wird
die Metronombezeichnung automatisch in Klammern gesetzt:

@lilypond[verbatim,quote,relative=2]
\tempo "Allegro" 4 = 160
g4 c d e
d4 b g2
@end lilypond

Der Text kann ein beliebiges Textbeschriftungsobjekt sein:

@lilypond[verbatim,quote,relative=2]
\tempo \markup { \italic Faster } 4 = 132
a8-. r8 b-. r gis-. r a-. r
@end lilypond

Eine Metronombezeichnung in Klammern ohne Text kann erstellt
werden, indem eine leere Zeichenkette hinzugefügt wird:

@lilypond[verbatim,quote,relative=2]
\tempo "" 8 = 96
d4 g e c
@end lilypond


@snippets

@lilypondfile[verbatim,lilyquote,texidoc,doctitle]
{printing-metronome-and-rehearsal-marks-below-the-staff.ly}

@c perhaps also an example of how to move it horizontally?

@lilypondfile[verbatim,lilyquote,texidoc,doctitle]
{changing-the-tempo-without-a-metronome-mark.ly}

@lilypondfile[verbatim,lilyquote,texidoc,doctitle]
{creating-metronome-marks-in-markup-mode.ly}

Zu Einzelheiten siehe @ref{Formatting text}.


@seealso
Glossar:
@rglos{metronome},
@rglos{metronomic indication},
@rglos{tempo indication},
@rglos{metronome mark}.

Notationsreferenz:
@ref{Formatting text},
@ref{MIDI output}.

Schnipsel:
@rlsr{Staff notation}.

Referenz der Interna:
@rinternals{MetronomeMark}.


@node Instrument names
@unnumberedsubsubsec Instrument names

@cindex Instrumentenbezeichnungen
@cindex kurze Instrumentenbezeichnungen

Instrumentbezeichnungen können an der linken Seite von Notensystemen
im @code{Staff}- und @code{PianoStaff}-Kontext gesetzt
werden.  Der Wert von @code{instrumentName} wird für das erste
System eingesetzt, der Wert von @code{shortInstrumentName} für
alle weiteren Systeme.

@lilypond[verbatim,quote,ragged-right,relative=1]
<<<<<<< HEAD
\set Staff.instrumentName = "Violin "
\set Staff.shortInstrumentName = "Vln "
=======
\set Staff.instrumentName = #"Violin "
\set Staff.shortInstrumentName = #"Vln "
>>>>>>> 9c1421a4
c4.. g'16 c4.. g'16
\break
c1
@end lilypond

Mit dem Textbeschriftungsmodus können auch komplizierte
Instrumentenbezeichnungen erstellt werden:

@lilypond[verbatim,quote,relative=2]
\set Staff.instrumentName = \markup {
  \column { "Clarinetti"
            \line { "in B" \smaller \flat } } }
c4 c,16 d e f g2
@end lilypond

@cindex Instrumentenbezeichnung, Notation

Wenn zwei oder mehr Systeme gruppiert werden, werden die
Instrumentenbezeichnungen automatisch zentriert.  Um auch
mehrzeilige Instrumentenbezeichnungen zentriert zu setzen, muss
@code{\center-column} benutzt werden:

@lilypond[verbatim,quote,indent=1.5\cm,relative=2]
<<
  \new Staff {
<<<<<<< HEAD
    \set Staff.instrumentName = "Flute"
=======
    \set Staff.instrumentName = #"Flute"
>>>>>>> 9c1421a4
    f2 g4 f
  }
  \new Staff {
    \set Staff.instrumentName = \markup \center-column {
      Clarinet
      \line { "in B" \smaller \flat }
    }
    c4 b c2
  }
>>
@end lilypond

@cindex Einzug
@cindex indent
@cindex short-indent

Wenn die Instrumentenbezeichnung zu lang ist, kann es vorkommen,
dass die Bezeichnungen in einer Gruppe nicht zentriert werden.
Um dennoch eine Zentrierung zu erhalten, müssen die Werte des
Einzugs (@code{indent} und @code{short-indent}) vergrößert werden.
Zu Einzelheiten siehe @ref{Horizontal dimensions}.

@lilypond[verbatim,quote,ragged-right]
\layout {
  indent = 3.0\cm
  short-indent = 1.5\cm
}

\relative c'' <<
  \new Staff {
<<<<<<< HEAD
    \set Staff.instrumentName = "Alto Flute in G"
    \set Staff.shortInstrumentName = "Fl."
=======
    \set Staff.instrumentName = #"Alto Flute in G"
    \set Staff.shortInstrumentName = #"Fl."
>>>>>>> 9c1421a4
    f2 g4 f \break
    g4 f g2
  }
  \new Staff {
<<<<<<< HEAD
    \set Staff.instrumentName = "Clarinet"
    \set Staff.shortInstrumentName = "Clar."
=======
    \set Staff.instrumentName = #"Clarinet"
    \set Staff.shortInstrumentName = #"Clar."
>>>>>>> 9c1421a4
    c,4 b c2 \break
    c2 b4 c
  }
>>
@end lilypond

Um Instrumentenbezeichnungen zu anderen Kontexten (wie etwa
@code{GrandStaff}, @code{ChoirStaff} oder @code{StaffGroup})
hinzuzufügen, muss der @code{Instrument_name_engraver} dem
entsprechenden Kontext hinzugefügt werden.  Zu Einzelheiten
siehe @ref{Modifying context plug-ins}.

@cindex Ändern von Instrumentenbezeichnungn
@cindex Instrumentenbezeichnungen, wechseln
@cindex Wechseln von Instrumentenbezeichnungen

Instrumentenbezeichnungen können mitten in einer Partitur
geändert werden:

@lilypond[verbatim,quote,ragged-right,relative=1]
<<<<<<< HEAD
\set Staff.instrumentName = "First"
\set Staff.shortInstrumentName = "one"
c1 c c c \break
c1 c c c \break
\set Staff.instrumentName = "Second"
\set Staff.shortInstrumentName = "two"
=======
\set Staff.instrumentName = #"First"
\set Staff.shortInstrumentName = #"one"
c1 c c c \break
c1 c c c \break
\set Staff.instrumentName = #"Second"
\set Staff.shortInstrumentName = #"two"
>>>>>>> 9c1421a4
c1 c c c \break
c1 c c c \break
@end lilypond

@cindex Instrumentenwechsel
@cindex Wechsel von Instrument

Wenn das Instrument gewechselt werden soll, kann der Befehl
@code{\addInstrumentDefinition} in Begleitung von
@code{\instrumentSwitch} benutzt werden, um eine detaillierte
Auflistung aller notwendigen Änderungen für den Wechsel zu
definieren.  Der @code{\addInstrumentDefinition}-Befehl hat
zwei Argumente: eine Identifikation und eine Assosiationsliste
von Kontexteigenschaften und Werten, die für dieses Instrument
benutzt werden müssen.  Der Befehl muss sich auf der höchsten
Ebene in der Eingabedatei befinden.  @code{\instrumentSwitch}
wird dann benutzt, um den Wechsel vorzunhemen:

@lilypond[verbatim,quote,ragged-right]
\addInstrumentDefinition #"contrabassoon"
  #`((instrumentTransposition . ,(ly:make-pitch -1 0 0))
     (shortInstrumentName . "Cbsn.")
     (clefGlyph . "clefs.F")
     (middleCPosition . 6)
     (clefPosition . 2)
     (instrumentCueName . ,(make-bold-markup "cbsn."))
     (midiInstrument . "bassoon"))

\new Staff \with {
<<<<<<< HEAD
  instrumentName = "Bassoon"
=======
  instrumentName = #"Bassoon"
>>>>>>> 9c1421a4
}
\relative c' {
  \clef tenor
  \compressFullBarRests
  c2 g'
  R1*16
  \instrumentSwitch "contrabassoon"
  c,,2 g \break
  c,1 ~ | c1
}
@end lilypond


@seealso
Notationsreferenz:
@ref{Horizontal dimensions},
@ref{Modifying context plug-ins}.

Schnipsel:
@rlsr{Staff notation}.

Referenz der Interna:
@rinternals{InstrumentName},
@rinternals{PianoStaff},
@rinternals{Staff}.


@node Quoting other voices
@unnumberedsubsubsec Quoting other voices

@cindex Stichnoten
@cindex Zitieren von anderen Stimmen
@cindex Fragmente
@cindex Stimmen, zitieren

Es kommt sehr oft vor, dass eine Orchesterstimme die gleichen
Noten wie eine andere spielt.  So können etwa die ersten und
zweiten Geigen für eine Passage die gleichen Noten haben.  In
LilyPond kann man das erreichen, indem eine Stimme von der
anderen @emph{zitiert}, sodass man die Noten nicht nocheinmal
eingeben muss.

Bevor eine Stimme zitiert werden kann, muss der
@code{\addQuote}-Befehl benutzt werden, um das zitierbare
Fragment zu kennzeichnen.  Dieser Befehl muss auf der höchsten
Ebene der Eingabedatei benutzt werden.  Das erste Argument
dient zur Identifikation, das zweite ein musikalischer Ausdruck:

@example
flute = \relative c'' @{
  a4 gis g gis
@}
\addQuote "flute" @{ \flute @}
@end example

Der @code{\quoteDuring}-Befehl wird benutzt, um den Punkt
anzuzeigen, an dem das Zitat beginnt.  Er benötigt zwei
Argumente: die Bezeichnung der zitierten Stimme, wie vorher mit
@code{\addQuote} definiert, und einen musikalischen Ausdruck,
der Angibt, wie lange das Zitat dauern soll; normalerweise
Ganztaktpausen oder unsichtbare Noten.  Die entsprechenden
Noten der zitierten Stimme wird an der Stelle in die aktuelle
Stimme eingefügt:

@lilypond[verbatim,quote]
flute = \relative c'' {
  a4 gis g gis
}
\addQuote "flute" { \flute }

\relative c' {
  c4 cis \quoteDuring #"flute" { s2 }
}
@end lilypond

Wenn der musikalische Ausdruck, der mit dem
@code{\quoteDuring}-Befehl benutzt wird, etwas anderes
als unsichtbare Noten oder Ganztaktpausen enthält, wird eine
polyphone Stelle begonnen, was meistens nicht erwünscht ist:

@lilypond[verbatim,quote]
flute = \relative c'' {
  a4 gis g gis
}
\addQuote "flute" { \flute }

\relative c' {
  c4 cis \quoteDuring #"flute" { c4 b }
}
@end lilypond

Zitate erkennen die Einstellungen von transponierten Instrumenten
sowohl der Quell- als auch der Zielstimme, wenn der
@code{\transposition}-Befehl eingesetzt wird.  Zu Einzelheiten
über @code{\transposition} siehe
@ref{Instrument transpositions}.

@lilypond[verbatim,quote]
clarinet = \relative c'' {
  \transposition bes
  a4 gis g gis
}
\addQuote "clarinet" { \clarinet }

\relative c' {
  c4 cis \quoteDuring #"clarinet" { s2 }
}
@end lilypond

Es ist möglich, Zitate mit eindeutigen Bezeichnungen zu versehen
(unter Benutzung von @emph{tags}), um sie auf unterschiedliche
Weise zu verarbeiten.  Einzelheiten zu diesem Vorgehen werden
vorgestellt in
@ref{Using tags}.


@snippets

@lilypondfile[verbatim,lilyquote,texidoc,doctitle]
{quoting-another-voice-with-transposition.ly}

@cindex note-event
@cindex articulation-event
@cindex dynamic-event
@cindex rest-event
@funindex quotedEventTypes

@lilypondfile[verbatim,lilyquote,texidoc,doctitle]
{quoting-another-voice.ly}


@seealso
Notationsreferenz:
@ref{Instrument transpositions},
@ref{Using tags}.

Schnipsel:
@rlsr{Staff notation}.

Referenz der Interna:
@rinternals{QuoteMusic},
@rinternals{Voice}.


@knownissues

Nur der Inhalt der ersten Stimme innerhalb eines
@code{\addQuote}-Befehls wird für das Zitat herangezogen, die
Variable @var{Noten} kann also keine @code{\new} oder @code{\context Voice}-Einheiten enthalten, die zu einer anderen
Stimme wechseln würden.

Ziernoten und Vorschläge können nicht zitiert werden und können
sogar dazu führen, dass LilyPond abstürzt.

Wenn geschachtelte Triolen zitiert werden, ist das Notenbild
unter Umständen sehr schlecht.

In früheren LilyPond-Versionen (vor 2.11) wurde der Befehl
@code{addQuote} vollständig in Kleinbuchstaben geschrieben:
@code{\addquote}.


@node Formatting cue notes
@unnumberedsubsubsec Formatting cue notes

@cindex Stichnoten
@cindex Noten, Stichnoten
@cindex Stichnoten, Formatierung
@cindex Fragmente
@cindex andere Stimmen zitieren
@cindex Zitieren von anderen Stimmen

Der vorige Abschnitt zeigt, wie man Zitate erstellt.  Der
@code{\cueDuring}-Befehl (engl. cue note = Stichnote)
ist eine spezialisierte Form des
@code{\quoteDuring}-Befehls, der insbesondere dazu dient,
Stichnoten zu einer Stimme hinzuzufügen.  Seine Syntax lautet:

@example
\cueDuring #@var{Stimmenbezeichnung} #@var{Stimme} @var{Noten}
@end example

Dieser Befehl kopiert die entsprechenden Takte von
@var{Stimmenbezeichnung} in einen @code{CueVoice}-Kontext.  Eine
@code{CueVoice} (Stichnoten-Stimme) wird implizit erstellt
und erscheint simultan mit @var{Noten}, wobei folglich eine
polyphone Situation entsteht.  Das @var{Stimme}-Argument entscheidet,
ob die Stichnoten als eine erste oder zweite Stimme
eingefügt werden sollen; @code{UP} entspricht der ersten Stimme,
@code{DOWN} der zweiten.

@lilypond[verbatim,quote]
oboe = \relative c'' {
  r2 r8 d16 f e g f a
  g8 g16 g g2.
}
\addQuote "oboe" { \oboe }

\new Voice \relative c'' {
  \cueDuring #"oboe" #UP { R1 }
  g2 c,
}
@end lilypond

@noindent
In diesem Beispiel muss der @code{Voice}-Kontext explizit
begonnen werden, damit nicht der gesamte musikalische Ausdruck
als Stichnoten-Stimme formatiert wird.

Die Bezeichnung des Instruments, von dem die Stichnoten genommen
werden, kann auch ausgegeben werden, wenn die Eigenschaft
@code{instrumentCueName} im @code{CueVoice}-Kontext definiert wird.

@lilypond[verbatim,quote]
oboe = \relative c''' {
  g4 r8 e16 f e4 d
}
\addQuote "oboe" { \oboe }

\new Staff \relative c'' <<
  \new CueVoice \with {
    instrumentCueName = "ob."
  }
  \new Voice {
    \cueDuring #"oboe" #UP { R1 }
    g4. b8 d2
  }
>>
@end lilypond

Zusätzlich zu der Instrumentenbezeichnung kann auch die
Bezeichnung des Originalinstruments ausgegeben werden, und alle
Änderungen, die für die Stichnoten gemacht wurden, müssen
wieder rückgängig gemacht werden.  Das kann mit den Befehlen
@code{\addInstrumentDefinition} und @code{\instrumentSwitch}
vorgenommen werden.  Ein Beispiel und mehr Information findet
sich in
@ref{Instrument names}.

Der @code{\killCues}-Befehl entfernt Stichnoten aus einem
musikalischen Ausdruck.  Das kann nützlich sein, wenn die
Stichnoten von einer Stimme entfernt werden sollen, aber in
einer anderen Edition benötigt werden.

@lilypond[verbatim,quote]
flute = \relative c''' {
  r2 cis2 r2 dis2
}
\addQuote "flute" { \flute }

\new Voice \relative c'' {
  \killCues {
    \cueDuring #"flute" #UP { R1 }
    g4. b8 d2
  }
}
@end lilypond

Der @code{\transposedCueDuring}-Befehl bietet sich an, wenn man
Stichnoten eines Instrumentes mit einem vollständig anderen
Register hinzufügen will.  Die Syntax ähnelt der des
@code{\cueDuring}-Befehls, aber ein zusätzliches Argument
wird benötigt, das die Transposition der Stichnoten-Stimme
bezeichnet.  Mehr Information zu Transposition siehe
@ref{Instrument transpositions}.

@lilypond[verbatim,quote]
piccolo = \relative c''' {
  \clef "treble^8"
  R1
  c8 c c e g2
  a4 g g2
}
\addQuote "piccolo" { \piccolo }

cbassoon = \relative c, {
  \clef "bass_8"
  c4 r g r
  \transposedCueDuring #"piccolo" #UP c,, { R1 }
  c4 r g r
}

<<
  \new Staff = "piccolo" \piccolo
  \new Staff = "cbassoon" \cbassoon
>>
@end lilypond

Es ist möglich, Zitate mit eindeutigen Bezeichnungen zu versehen
(unter Benutzung von @emph{tags}), um sie auf unterschiedliche
Weise zu verarbeiten.  Einzelheiten zu diesem Vorgehen werden
vorgestellt in
@ref{Using tags}.


@seealso
Notationsreferenz:
@ref{Instrument transpositions},
@ref{Instrument names},
@ref{Using tags}.

Schnipsel:
@rlsr{Staff notation}.

Referenz der Interna:
@rinternals{CueVoice},
@rinternals{Voice}.


@knownissues

Zusammenstöße können zwischen Pausen der Hauptstimme und 
den Stichnoten des @code{CueVoice}-Kontexts auftreten.<|MERGE_RESOLUTION|>--- conflicted
+++ resolved
@@ -1,20 +1,12 @@
 @c -*- coding: utf-8; mode: texinfo; -*-
 @ignore
-<<<<<<< HEAD
-    Translation of GIT committish: 2c00bdbfaf62dd90863331c4713e6b29e32c9322
-=======
     Translation of GIT committish: 23342b5b9f69f3a82751052f79f3fede0bb40ded
->>>>>>> 9c1421a4
 
     When revising a translation, copy the HEAD committish of the
     version that you are working on.  See TRANSLATION for details.
 @end ignore
 
-<<<<<<< HEAD
-@c \version "2.11.64"
-=======
 @c \version "2.12.0"
->>>>>>> 9c1421a4
 
 @node Staff notation
 @section Staff notation
@@ -221,11 +213,7 @@
 
 @lilypond[verbatim,quote,relative=2]
 \new PianoStaff <<
-<<<<<<< HEAD
-  \set PianoStaff.instrumentName = "Piano"
-=======
   \set PianoStaff.instrumentName = #"Piano"
->>>>>>> 9c1421a4
   \new Staff { c1 c }
   \new Staff { c1 c }
 >>
@@ -916,13 +904,8 @@
 alle weiteren Systeme.
 
 @lilypond[verbatim,quote,ragged-right,relative=1]
-<<<<<<< HEAD
-\set Staff.instrumentName = "Violin "
-\set Staff.shortInstrumentName = "Vln "
-=======
 \set Staff.instrumentName = #"Violin "
 \set Staff.shortInstrumentName = #"Vln "
->>>>>>> 9c1421a4
 c4.. g'16 c4.. g'16
 \break
 c1
@@ -948,11 +931,7 @@
 @lilypond[verbatim,quote,indent=1.5\cm,relative=2]
 <<
   \new Staff {
-<<<<<<< HEAD
-    \set Staff.instrumentName = "Flute"
-=======
     \set Staff.instrumentName = #"Flute"
->>>>>>> 9c1421a4
     f2 g4 f
   }
   \new Staff {
@@ -983,24 +962,14 @@
 
 \relative c'' <<
   \new Staff {
-<<<<<<< HEAD
-    \set Staff.instrumentName = "Alto Flute in G"
-    \set Staff.shortInstrumentName = "Fl."
-=======
     \set Staff.instrumentName = #"Alto Flute in G"
     \set Staff.shortInstrumentName = #"Fl."
->>>>>>> 9c1421a4
     f2 g4 f \break
     g4 f g2
   }
   \new Staff {
-<<<<<<< HEAD
-    \set Staff.instrumentName = "Clarinet"
-    \set Staff.shortInstrumentName = "Clar."
-=======
     \set Staff.instrumentName = #"Clarinet"
     \set Staff.shortInstrumentName = #"Clar."
->>>>>>> 9c1421a4
     c,4 b c2 \break
     c2 b4 c
   }
@@ -1021,21 +990,12 @@
 geändert werden:
 
 @lilypond[verbatim,quote,ragged-right,relative=1]
-<<<<<<< HEAD
-\set Staff.instrumentName = "First"
-\set Staff.shortInstrumentName = "one"
-c1 c c c \break
-c1 c c c \break
-\set Staff.instrumentName = "Second"
-\set Staff.shortInstrumentName = "two"
-=======
 \set Staff.instrumentName = #"First"
 \set Staff.shortInstrumentName = #"one"
 c1 c c c \break
 c1 c c c \break
 \set Staff.instrumentName = #"Second"
 \set Staff.shortInstrumentName = #"two"
->>>>>>> 9c1421a4
 c1 c c c \break
 c1 c c c \break
 @end lilypond
@@ -1065,11 +1025,7 @@
      (midiInstrument . "bassoon"))
 
 \new Staff \with {
-<<<<<<< HEAD
-  instrumentName = "Bassoon"
-=======
   instrumentName = #"Bassoon"
->>>>>>> 9c1421a4
 }
 \relative c' {
   \clef tenor
