@c -*- coding: utf-8; mode: texinfo; -*-

@ignore
    Translation of GIT committish: aa632c095138aaaa0f50f73c90e72efb4b61d745


    When revising a translation, copy the HEAD committish of the
    version that you are working on.  For details, see the Contributors'
    Guide, node Updating translation committishes..
@end ignore

<<<<<<< HEAD
@c \version "2.13.39"
=======
@c \version "2.13.36"
>>>>>>> 411485a9

@c Translators: Till Paala

@node Notensatz
@chapter Notensatz
@translationof Music engraving

Dieser Aufsatz beschreibt, wie LilyPond entstand und wie es
benutzt werden kann, um schönen Notensatz zu erstellen.

@menu
* Die Geschichte von LilyPond::
* Details des Notensetzens::
* Automatisierter Notensatz::
* Ein Programm bauen::
* LilyPond die Arbeit überlassen::
* Notensatzbeispiele (BWV 861)::
@end menu


@node Die Geschichte von LilyPond
@section Die Geschichte von LilyPond
@translationof The LilyPond story

Lange bevor LilyPond benutzt werden konnte, um wunderschöne
Aufführungspartituren zu setzen, bevor es in der Lage war, Noten
für einen Unversitätskurs oder wenigstens eine einfache Melodie zu
setzen, bevor es eine Gemeinschaft von Benutzern rund um die Welt oder
wenigstens einen Aufsatz über den Notensatz gab, begann LilyPond
mit einer Frage:

@quotation
Warum schaffen es die meisten computergesetzten Noten nicht, die
Schönheit und Ausgeglichenheit von handgestochenem Notensatz aufzuweisen?
@end quotation

@noindent
Einige der Antworten können gefunden werden, indem wir uns die
beiden folgenden Noten zur Analyse vornehmen.  Das erste Beispiel
ist ein schöner handgestochener Notensatz von 1950, das zweite
Beispiel eine moderne, computergesetzte Edition.

@ifnottex
@quotation
@noindent
Bärenreiter BA 320, @copyright{}1950:

@sourceimage{baer-suite1-fullpage,,,png}
@end quotation

@quotation
@noindent
Henle Nr. 666, @copyright{}2000:
@sourceimage{henle-suite1-fullpage,,,png}
@end quotation
@end ifnottex

Die Noten sind identisch und stammen aus der ersten Solosuite für
Violoncello von J. S. Bach, aber ihre Erscheinung ist sehr
unterschiedlich, insbesondere wenn man sie ausdruckt und aus einigem
Abstand betrachtet.
@ifnottex
(Die PDF-Version dieses Handbuchs hat hochauflösende Abbildungen,
die sich zum Drucken eignen.)
@end ifnottex
Versuchen Sie, beide Beispiele zu lesen oder von ihnen zu spielen,
und Sie werden feststellen, dass der handgestochene Satz sich
angenehmer benutzen lässt.  Er weist fließende Linien und Bewegung
auf und fühlt sich wie ein lebendes, atmendes Stück Musik an, während
die neuere Edition kalt und mechanisch erscheint.

Es ist schwer, sofort die Unterschiede zur neueren Edition auszumachen.
Alles sieht sauber und fein aus, möglicherweise sogar @qq{besser},
weil es eher computerkonform und einheitlich wirkt.  Das hat uns
tatsächlich für eine ganze Weile beschäftigt.  Wir wollten die
Computernotation verbessern, aber wir mussten erst verstehen, was
eigentlich falsch mit ihr war.

Die Antwort findet sich in der präzisen, mathematischen Gleichheit
der neueren Edition.  Suchen Sie die Taktstriche in der Mitte jeder
Zeile: im handgestochenen Satz hat die Position dieser Taktstriche
sozusagen natürliche Variation, während die neuere Version sie
fast immer perfekt in die Mitte setzt.  Das zeigen diese vereinfachten
Diagramme des Seitenlayouts vom handgestochenen (links) und
Computersatz (rechts):

@quotation
@iftex
@sourceimage{pdf/page-layout-comparison,,,}
@end iftex
@ifnottex
@sourceimage{page-layout-comparison,,,png}
@end ifnottex
@end quotation
@noindent

Im Computersatz sind sogar die einzelnen Notenköpfe vertikal
aneinander ausgerichtet, was dazu führt, dass die Melodie hinter
einem starren Gitter aus musikalischen Zeichen verschwindet.

Es gibt noch weitere Unterschiede: in der handgestochenen Version
sind die vertikalen Linien stärker, die Bögen liegen dichter an den
Notenköpfen und es gibt mehr Abweichungen in der Steigung der
Balken.  Auch wenn derartige Details als Haarspalterei erscheinen,
haben wir trotzdem als Ergebnis einen Satz, der einfacher zu lesen
ist.  In der Computerausgabe ist jede Zeile fast identisch mit den
anderen und wenn der Musiker für einen Moment weg schaut, wird
er die Orientierung auf der Seite verlieren.

LilyPond wurde geschaffen, um die Probleme zu lösen, die wir in
existierenden Programmen gefunden haben und um schöne Noten zu
schaffen, die die besten handgestochenen Partituren imitieren.

@iftex
@page
@noindent
Bärenreiter BA 320, @copyright{}1950:

@sourceimage{baer-suite1-fullpage-hires,16cm,,}
@page
@noindent
Henle no. 666, @copyright{}2000:
@sp 3
@sourceimage{henle-suite1-fullpage-hires,16cm,,}
@page
@end iftex


@node Details des Notensetzens
@section Details des Notensetzens
@translationof Engraving details

@cindex Notensatz
@cindex Typographie
@cindex Notengravur
@cindex Gravur, Notensatz
@cindex Plattendruck, Noten

Die Kunst des Notensatzes wird auch als Notenstich bezeichnet. Dieser
Begriff stammt aus dem traditionellen Notendruck@footnote{Frühe
europäische Drucker versuchten sich an verschiedenen Techniken
wie handgeschnitzten Holzblöcken, beweglichen Lettern und
gravierten dünnen Metallblechen.  Der Satz mit Lettern hat den
Vorteil, dass man ihn schnell korrigieren kann und auch Text
einfach einfügen kann, aber nur der Notenstich als Gravur
ermöglichte die Möglichkeit, lebendiges Layout ohne
Qualitätsabstriche zu erstellen.  So wurden der Notenstich
mit der Hand bis ins 20. Jahrhundert zum Standard für alle
gedruckten Noten, ausgenommen einige Hymnale und Liederbücher, wo
der Letterdruck durch seine Einfachheit und Kostenersparnis
gerechtfertigt war.}. Noch bis vor etwa 20
Jahren wurden Noten erstellt, indem man sie in eine Zink- oder Zinnplatte
schnitt oder mit Stempeln schlug. Diese Platte wurde dann mit Druckerschwärze
versehen, so dass sie in den geschnittenen und gestempelten Vertiefungen
blieb. Diese Vertiefungen schwärzten dann ein auf die Platte gelegtes
Papier. Das Gravieren wurde vollständig von Hand erledigt. Es war darum
sehr mühsam, Korrekturen anzubringen, weshalb man von vornherein richtig
schneiden musste. Die Kunst des Notenstechens war eine sehr
spezialisierte Handwerkskunst, für die ein Handwerker etwa fünf
Ausbildungsjahre benötigte, bevor der den Meistertitel tragen durfte.
Weitere fünf Jahre waren erforderlich, um diese Kunst wirklich zu
beherrschen.

@quotation
@iftex
@sourceimage{hader-slaan,,7cm,}
@end iftex
@ifnottex
@sourceimage{hader-slaan,,,jpg}
@end ifnottex
@end quotation

LilyPond wurde von den handgestochenen traditionellen Noten
inspiriert, die in der ersten Hälfte des 20. Jahrhunderts von
europäischen Notenverlagen herausgegeben wurden (insbesondere
Bärenreiter, Duhem, Durand, Hofmeister, Peters und Scott).  Sie
werden teilweise als der Höhepunkt des traditionellen Notenstichs
angesehen.  Beim Studium dieser Editionen haben wir eine Menge
darüber gelernt, was einen gut gesetzten Musikdruck ausmacht und
welche Aspekte des handgestochenen Notensatzes wir in LilyPond
imitieren wollten.

@c Heutzutage wird fast alle gedruckte Musik von Computern erstellt. Das
@c hat einige deutliche Vorteile: Drucke sind billiger als die gravierten
@c Platten und der Computersatz kann per E-Mail verschickt werden. Leider
@c hat der intensive Einsatz des Computers die graphische Qualität
@c des Notensatzes vermindert. Mit dem Computer erstellte Noten sehen
@c langweilig und mechanisch aus, was es erschwert, von ihnen zu spielen.

@menu
* Notenschriftarten::
* Optischer Ausgleich::
* Hilfslinien::
* Optische Größen::
* Warum der große Aufwand?::
 @end menu

@node Notenschriftarten
@unnumberedsubsec Notenschriftarten
@translationof Music fonts

Die Abbildung unten illustriert den Unterschied zwischen
traditionellem Notensatz und einem typischen Computersatz.
Das linke Bild zeigt ein eingescanntes b-Vorzeichen
einer handgestochenen Bärenreiter-Edition, das rechte Bild
hingegen ein Symbol aus einer 2000 herausgegebenen Edition
der selben Noten.  Obwohl beide Bilder mit der gleichen
Tintenfarbe gedruckt sind, wird die frühere Version dunkler: die
Notenlinien sind dicker und das Bärenreiter-b hat ein rundliches,
beinahe sinnliches Aussehen.  Der rechte Scan hingegen hat
dünnere Linien und eine gerade Form mit scharfen Ecken und Kanten.

@multitable @columnfractions .25 .25 .25 .25
@item @tab
@ifnotinfo
@iftex
@sourceimage{baer-flat-gray,,4cm,}
@end iftex
@ifnottex
@sourceimage{baer-flat-gray,,,png}
@end ifnottex

@tab
@iftex
@sourceimage{henle-flat-gray,,4cm,}
@end iftex
@ifnottex
@sourceimage{henle-flat-gray,,,png}
@end ifnottex

@end ifnotinfo
@ifinfo
@sourceimage{henle-flat-bw,,,png}
@sourceimage{baer-flat-bw,,,png}
@sourceimage{lily-flat-bw,,,png}
@end ifinfo


@item @tab
Bärenreiter (1950)
@tab
Henle (2000)

@end multitable


@cindex Musiksymbole
@cindex Schriftart
@cindex Dichte
@cindex Balance

Als wir uns entschlossen hatten, ein Programm zu schreiben, das
die Typographie des Notensatzes beherrscht, gab es keine freien
Musikschriftarten, die unserem geplanten eleganten Notenbild passen
würden.  Unbeirrt schufen wir eine Schriftart und dazu einen
Computerfont mit den musikalischen Symbolen, wobei wir uns an den
schönen Musikdrucken der handgestochenen Noten orientierten.  Ohne
diese Erfahrung hätten wir nie verstanden, wie hässlich die
Schriftarten waren, die wir zuerst bewunderten.

Unten ein Beispiel zweier Notenschriftarten.  Das obere Beispiel ist der
Standard im Sibelius-Programm (die @emph{Opus}-Schriftart), das
untere unsere eigene LilyPond-Schriftart.

@quotation
@iftex
@sourceimage{pdf/OpusAndFeta,,,}
@end iftex
@ifnottex
@sourceimage{OpusAndFeta,,,png}
@end ifnottex
@end quotation

Die LilyPond-Symbole sind schwerer und ihre Dicke ist durchgängiger,
wodurch sie einfacher zu lesen sind.  Feine Enden, wie etwa die
Seiten der Viertelpause, sollten nicht als scharfe Spitzen enden,
sondern etwas abgerundet.  Das liegt daran, dass scharfe Enden
der Stempel sehr fragil sind und sich schnell durch die Verwendung
abnutzen.  Zusammengefasst muss die Schwärze der Schriftart sehr
vorsichtig mit der Schwärze von Notenlinien, Balken und Bögen
abgeglichen werden, um ein starkes, aber doch ausgewogenes Gesamtbild
zu ergeben.

Einige weitere Besonderheiten: der Notenkopf der Halben ist nicht
elliptisch, sondern etwas rautenförmig.  Der vertikale Hals des
b-Symbols ist schwach keilförmig nach oben hin.  Das Kreuz und das
Auflösungszeichen sind einfacher aus der Entfernung zu unterscheiden,
weil ihre schrägen Linien eine andere Neigung haben und die vertikalen
Linien dicker sind.

@node Optischer Ausgleich
@unnumberedsubsec Optischer Ausgleich
@translationof Optical spacing

Die Aufteilung der Noten in der Horizontalen sollte die Dauer der
jeweiligen Note widerspiegeln.  Wie wir jedoch im Beispiel der
Bach-Suite oben sehen konnten, orientieren sich viele moderne
Partituren an den Dauern mit mathematischer Präzision, was zu
schlechten Ergebnissen führt.  Im nächsten Beispiel ist ein Motiv
zweimal dargestellt: das erste Mal mit exakter mathematischer
Aufteilung, das zweite Mal mit Korrekturen.  Welches Beispiel
spricht Sie mehr an?

@cindex Optischer Ausgleich

@lilypond
\paper {
  ragged-right = ##t
  indent = #0.0
}

music = {
   c'4 e''4 e'4 b'4
   \stemDown
   b'8[ e'' a' e'']
   \stemNeutral
   e'8[ e'8 e'8 e'8]
}
\score
{
  \music
  \layout {
    \context {
      \Staff
      \override NoteSpacing #'stem-spacing-correction = #0.0
      \override NoteSpacing #'same-direction-correction = #0.0
      \override StaffSpacing #'stem-spacing-correction = #0.0
    }
  }
}
@end lilypond

@lilypond
\paper {
  ragged-right = ##t
  indent = #0.0
}

music = {
   c'4 e''4 e'4 b'4 |
   \stemDown
   b'8[ e'' a' e'']
   \stemNeutral
   e'8[ e'8 e'8 e'8]
}

\score
{
  \music
  \layout {
    \context {
      \Staff
      \override NoteSpacing #'stem-spacing-correction = #0.6
    }
  }
}
@end lilypond

@cindex normale Rhythmen
@cindex normale Abstände
@cindex Abstände, normal
@cindex Rhythmen, normal

In jedem Takt in diesem Ausschnitt kommen Noten vor, die in einem
gleichmäßigen Rhythmus gespielt werden. Die Abstände sollten das
widerspiegeln. Leider lässt uns aber das Auge im Stich: es beachtet
nicht nur den Abstand von aufeinander folgenden Notenköpfen, sondern
auch den ihrer Hälse. Also müssen Noten, deren Hälse in direkter
Folge zuerst nach oben und dann nach unten ausgerichtet sind, weiter
auseinander gezogen werden, während die unten/oben-Folge engere
Abstände fordert, und das alles auch noch in Abhängigkeit von der
vertikalen Position der Noten. Das untere Beispiel ist mit dieser
Korrektur gesetzt. Im oberen Beispiel hingegen bilden sich
für das Auge bei unten/oben-Folgen Notenklumpen.  Ein Notenstechermeister
hätte die Notenaufteilung angepasst, sodass die angenehm zu lesen ist.

Die Algorithmen zur Platzaufteilung von LilyPond berechnen sogar die
Taktstriche mit ein, weshalb die letzte Noten mit Hals nach oben im
richtig platzierten Beispiel etwas mehr Platz vor dem Taktstrich
erhält, damit sie nicht gedrängt wirkt. Ein Hals nach unten würde diesen Ausgleich nicht benötigen.


@node Hilfslinien
@unnumberedsubsec Hilfslinien
@translationof Ledger lines

@cindex Hilfslinien
@cindex Zusammenstöße

Hilfslinien stellen eine typographische Herausforderung dar: sie
machen es schwerer, die Notensymbole dicht anzuordnen und sie müssen
klar genug sein, dass sich die Tonhöhe mit einem schnellen Blick
erkennen lässt.  Im Beispiel unten können wir sehen, dass
Hilfslinien dicker als normale Notenlinien sein sollten und dass
ein gelernter Notenstecher eine Hilfslinie verkürzt, um dichteres
Platzieren von Versetzungszeichen zu erlauben.  Wir haben diese
Eigenschaft in den Notensatz von LilyPond eingebaut.

@multitable @columnfractions .25 .25 .25 .25
@item @tab

@iftex
@sourceimage{baer-ledger,3cm,,}
@end iftex
@ifnottex
@sourceimage{baer-ledger,,,png}
@end ifnottex

@tab

@iftex
@sourceimage{lily-ledger,3cm,,}
@end iftex
@ifnottex
@sourceimage{lily-ledger,,,png}
@end ifnottex

@end multitable


@node Optische Größen
@unnumberedsubsec Optische Größen
@translationof Optical sizing

Noten werden in verschiedenen Größen gedruckt.  Ursprünglich hatte
man hierzu Stempel in verschiedenen Größen, was gleichzeitig heißt,
dass jeder Stempel so beschaffen war, dass er für seine Größe ein
ideales Abbild erzeugte.  Mit den digitalen Fonts kann ein einziger
Umriss mathematisch skaliert werden, um eine beliebige Größe zu
erzeugen, was sehr viele Vorteile hat.  In kleinen Größen erscheinen
die Symbole jedoch zu dünn.

Für LilyPond haben wir Schriftarten mit einer Reihe von Dicken
erstellt, die jeweils einer Notengröße entsprechen.  Hier ein
LilyPond-Notensatz mit der Systemgröße 26:

@quotation
@iftex
@sourceimage{pdf/size26,,23mm,}
@end iftex
@ifnottex
@sourceimage{size26,,,png}
@end ifnottex
@end quotation

@noindent
und hier die gleichen Noten mit Systemgröße 11, anschließend um 236%
vergrößert, damit das Bild in exakt der gleichen Größe wie das
vorige erscheint:

@quotation
@iftex
@sourceimage{pdf/size11,,23mm,}
@end iftex
@ifnottex
@sourceimage{size11,,,png}
@end ifnottex
@end quotation

@noindent
Bei kleineren Größen benutzt LilyPond proportional dickere
Notenlinien, sodass das Notenbild immer noch gut zu lesen ist.

@ignore
Dadurch können auch Notensysteme unterschiedlicher Größe
friedlich nebeneinander auf der gleichen Seite erscheinen:

@c TODO: are the stems in this example the right thickness? How should
@c line weights be scaled for small staves?

@c Grieg's Violin Sonata Op. 45
@lilypond[indent=1.5cm]
global = {
  \time 6/8
  \key c \minor
}

\score {
  <<
    \new Staff \with {
      fontSize = #-4
      \override StaffSymbol #'staff-space = #(magstep -4)
      \override StaffSymbol #'thickness = #(magstep -3)
    }
    \relative c' {
      \global
      \set Staff.instrumentName = #"Violin"
      c8.(\f^> b16 c d) ees8.(^> d16 c b)
      g8.(^> b16 c ees) g8-.^> r r
      R2.
    }
    \new PianoStaff <<
      \set PianoStaff.instrumentName = #"Piano"
      \new Staff \relative c' {
        \global
        s2.
        s4. s8 r8 r16 <c f aes c>
        <c f aes c>4.^> <c ees g>8 r r
      }
      \new Staff \relative c {
        \global
        \clef "bass"
        <<
        {
        \once \override DynamicText #'X-offset = #-3
        <ees g c>2.~->^\f
        <ees g c>4.~ <ees g c>8
      } \\ {
        <c g c,>2.~
        <c g c,>4.~ <c g c,>8
      }
        >>
        r8 r16 <f, c' aes'>16
        <f c' aes'>4.-> <c' g'>8 r r
      }
    >>
  >>
>>
}
@end lilypond
@end ignore


@node Warum der große Aufwand?
@unnumberedsubsec Warum der große Aufwand?
@translationof Why work so hard?

Musiker sind üblicherweise zu sehr damit beschäftigt, die Musik aufzuführen,
als dass sie das Aussehen der Noten studieren könnten; darum mag diese
Beschäftigung mit typographischen Details akademisch wirken.
Das ist sie aber nicht.  Notenmaterial ist Aufführungsmaterial:
alles muss unternommen werden, damit der Musiker die Aufführung
besser bewältigt, und alles, das unklar oder unangenehm ist,
ist eine Hindernis.

Der dichtere Eindruck, den die dickeren Notenlinien und schwereren
Notationssymbole schaffen, eignet sich besser für Noten,
die weit vom Leser entfernt stehen, etwa auf einem Notenständer.
Eine sorgfältige Verteilung der Zwischenräume erlaubt es, die
Noten sehr dicht zu setzen, ohne dass die Symbole zusammenklumpen.
Dadurch werden unnötige Seitenumbrüche vermieden, so dass man
nicht so oft blättern muss.

Dies sind die Anforderungen der Typographie: Das Layout sollte
schön sein -- nicht nur aus Selbstzweck, sondern vor allem um dem
Leser zu helfen.  Für Aufführungsmaterial ist das umso wichtiger,
denn Musiker haben eine begrenzte Aufnahmefähigkeit. Je weniger
Mühe nötig ist, die Noten zu erfassen, desto mehr Zeit bleibt für
die Gestaltung der eigentlichen Musik. Das heißt: Gute
Typographie führt zu besseren Aufführungen!

Die Beispiele haben gezeigt, dass der Notensatz eine subtile und
komplexe Kunst ist und gute Ergebnisse nur mit viel Erfahrung
erlangt werden können, die Musiker normalerweise nicht haben.
LilyPond stellt unser Bemühen dar, die graphische Qualität
handgestochener Notenseiten ins Computer-Zeitalter zu transportieren
und sie für normale Musiker erreichbar zu machen. Wir haben
unsere Algorithmen, die Gestalt der Symbole und die Programm-Einstellungen
darauf abgestimmt, einen Ausdruck zu erzielen, der der Qualität
der alten Editionen entspricht, die wir so gerne betrachten
und aus denen wir gerne spielen.



@node Automatisierter Notensatz
@section Automatisierter Notensatz
@translationof Automated engraving

@cindex Notensatz, automatisch
@cindex automatischer Notensatz

Dieser Abschnitt beschreibt, was benötigt wird um ein Programm zu
schreiben, welches das Layout von gestochenen Noten nachahmen kann:
eine Methode, dem Computer gute Layouts zu erklären und detailliertes
Vergleichen mit echten Notendrucken.

@menu
* Schönheitswettbewerb::
* Verbessern durch Benchmarking::
* Alles richtig machen::
@end menu

@node Schönheitswettbewerb
@unnumberedsubsec Schönheitswettbewerb
@translationof Beauty contests

Wie sollen wir also jetzt die Typographie anwenden?
Anders gesagt: welcher von den drei Konfigurationen sollte für
den folgenden Bogen ausgewählt werden?

@lilypond
\relative c {
  \clef bass
  \once \override Slur #'positions = #'(1.5 . 1)
  e8[( f] g[ a b d,)] r4
  \once \override Slur #'positions = #'(2 . 3)
  e8[( f] g[ a b d,)] r4
  e8[( f] g[ a b d,)] r4
}
@end lilypond

Es gibt wenige Bücher über die Kunst des Notensatzes.  Leider
haben sie nur Daumenregeln und einige Beispiele zu bieten.  Solche
Regeln können sehr informativ sein, aber sie sind weit entfernt
von einem Algorithmus, den wir in unser Programm einbauen könnten.
Indem man die Anweisungen der Literatur anwendet, kommt man zu
Algorithmen mit sehr vielen manuellen Ausnahmen.  Alle die möglichen
Fälle zu analysieren stellt sehr viel Arbeit dar und meistens
werden dennoch nicht alle Fälle vollständig abgedeckt:

@quotation
@iftex
@sourceimage{ross-beam-scan,7cm,,}
@end iftex
@ifnottex
@sourceimage{ross-beam-scan,,,.jpg}
@end ifnottex
@end quotation

(Bildquelle: Ted Ross, @emph{The Art of Music Engraving})

Anstatt zu versuchen, für jedes mögliche Szenario eine passende
Layoutregel zu definieren, müssen wir nur die Regeln genau genug
beschreiben, sodass LilyPond die Gefälligkeit von mehreren
Alternativen selber einschätzen kann.  Dann errechnen wir für jede
mögliche Konfiguration eine Hässlichkeits-Rangliste und wir wählen
die Konfiguration aus, die am wenigsten hässlich ist.

Zum Beispiel hier drei mögliche Konfiguration eines Legatobogens,
und LilyPond hat jeder Konfiguration @qq{Hässlichkeitspunkte}
verliehen.  Das erste Beispiel erhält 15.39 Punkte, weil einer der
Notenköpfe angeschnitten wird:

@lilypond
\relative c {
  \clef bass
  \once \override Slur #'positions = #'(1.5 . 1)
  e8[(_"15.39" f] g[ a b d,)] r4
}
@end lilypond

Das zweite Beispiel ist schöner, aber der Bogen beginnt weder noch
endet er an den Notenköpfen.  Hier werden 1.71 Punkte auf der linken
und 9.37 Punkte auf der rechten Seite verliehen, plus weiteren
2 Punkten, weil der Bogen aufsteigt, während die Melodie absteigt.
Insgesamt also 13.08 Punkte:

@lilypond
\relative c {
  \clef bass
  \once \override Slur #'positions = #'(2 . 3)
  e8[(_"13.08" f] g[ a b d,)] r4
}
@end lilypond

Der letzte Bogen erhält 10.04 Punkte für die Lücke rechts und
2 Punkte für die Neigung nach oben, aber er ist die schönste
der drei Varianten, sodass LilyPond ihn auswählt:

@lilypond
\relative c {
  \clef bass
  e8[(_"12.04" f] g[ a b d,)] r4
}
@end lilypond

Diese Technik ist sehr allgemein und wird benutzt, um optimale
Entscheidungen für Bögenkonfigurationen, Bindebögen und Punkten
in Akkorden, Zeilenumbrüche und Seitenumbrüche zu erhalten.  Die
Ergebnisse dieser Entscheidungen können durch einen Vergleich mit
handgestochenen Noten eingeschätzt werden.


@node Verbessern durch Benchmarking
@unnumberedsubsec Verbessern durch Benchmarking
@translationof Improvement by benchmarking

Die Ausgabe von LilyPond hat sich schrittweise mit der Zeit
verbessert, und sie verbessert sich weiter, indem sie immer wieder
mit handgestochenen Noten verglichen wird.

Hier als Beispiel eine Zeile eines Benchmark-Stückes aus einer
handgestochenen Notenedition (Bärenreiter BA320):

@iftex
@sourceimage{baer-sarabande-hires,16cm,,}
@end iftex
@ifnottex
@sourceimage{baer-sarabande,,,png}
@end ifnottex

@noindent
und die gleiche Zeile als Satz einer sehr alten LilyPond-Version
(Version 1.4, Mai 2001):

@iftex
@sourceimage{pdf/lily14-sarabande,16cm,,}
@end iftex
@ifnottex
@sourceimage{lily14-sarabande,,,png}
@end ifnottex

@noindent
Die Ausgabe von LilyPond 1.4 ist auf jeden Fall leserlich, aber
ein ausführlicher Vergleich mit der Vorlage zeigt viele Fehler in
den Formatierungsdetails:

@iftex
@sourceimage{lily14-sarabande-annotated-hires,16cm,,}
@end iftex
@ifnottex
@sourceimage{lily14-sarabande-annotated,,,png}
@end ifnottex

@itemize @bullet
@item vor der Taktangabe ist nicht genug Platz
@item die Hälse der bebalkten Noten sind zu lang
@item der zweite und vierte Takt sind zu schmal
@item der Bogen sieht ungeschickt aus
@item das Triller-Symbol ist zu groß
@item die Hälse sind zu dünn
@end itemize

@noindent
(Es gibt auch zwei fehlende Notenköpfe, verschiedene editorische
Anweisungen, die Fehler und eine falsche Tonhöhe!)

Indem die Layoutregeln und das Design der Schriftarten angepasst
wurde, hat sich die Ausgabe sehr stark verbessert.  Vergleichen
Sie das gleiche Referenzbeispiel und die Ausgabe der aktuellen
LilyPond-Version (@version{}):

@iftex
@sourceimage{baer-sarabande-hires,16cm,,}
@end iftex
@ifnottex
@sourceimage{baer-sarabande,,,png}
@end ifnottex

@lilypond[staffsize=17.5,line-width=15.9\cm]
\relative c {
  \clef "bass"
  \key d \minor
  \time 3/4
  \mergeDifferentlyDottedOn
  <<
    { \slurDashed d8.-\flageolet( e16) e4.-\trill( d16 e) }
     \\
    { d4_2 a2 }
  >>
  \slurDashed
  <f' a, d,>4. e8( d c)
  \slurSolid
  bes8 g' f e16( f g_1 a_2 bes_3 d,_2)
  \slurDashed
  cis4.-\trill b8_3( a g)
  <<
    { \slurDashed d'8.( e16) e4.-\trill( d16 e) }
     \\
    { <f, a>4 a2 }
  >>
}
@end lilypond

@noindent
Die jetzige Ausgabe ist kein Klon der Referenzedition, aber sie ist
sehr viel näher an einer Publikationsqualität.


@node Alles richtig machen
@unnumberedsubsec Alles richtig machen
@translationof Getting things right

Wir können auch die Fähigkeiten von LilyPond, Notensatzentscheidungen
alleine zu fällen, messen, indem wir die Ausgabe von LilyPond mit
der Ausgabe eines kommerziellen Notensatzprogramms vergleichen.
In diesem Fall haben wir Finale 2008 genommen, eines der beliebtesten
Notensatzprogramme, insbesondere in Nordamerika.  Sibelius ist
Finales hauptsächlicher Gegenspieler, offensichtlich vor allem in
Europa verbreitet.

Für unseren Vergleich haben wir uns für die Fuge in G-Moll aus
dem Wohltemperierten Clavier 1, BWV 861 von J. S. Bach entschieden,
mit dem Hauptthema:

@lilypond
\relative c' {
  \key g \minor
  \clef "treble_8"
  r8 d ees g, fis4 g
  r8 a16 bes c8 bes16 a bes8
}
@end lilypond

@noindent
In unserem Vergleich setzten wir die letzten sieben Takte des
Stückes (28--34) in Finale und LilyPond.  Das ist der Punkt, an
der das Thema als dreistimmige Engführung in den Schlussabschnitt
überleitet.  In der Finale-Version haben wir der Versuchung
widerstanden, jedwede Anpassungen abweichend vom Standard vorzunehmen,
weil wir zeigen wollen, welche Dinge von den beiden Programmen
ohne Hilfeleistung richtig gemacht werden.  Die einzigen größeren
Änderungen, die wir vorgenommen haben, war die Anpassung der
Seitengröße an die Seitengröße dieses Aufsatzes und die Begrenzung
der Noten auf zwei Systeme, um den Vergleich einfacher zu machen.
In der Standardeinstellung Finale hätte zwei Zeilen mit je drei
Takten und schließlich eine letzte Zeile gesetzt, die nur einen einzigen
Takt enthält.

Viele der Unterschiede zwischen den beiden Sätzen finden sich
in den Takten 28--29, hier zuerst in Finales Version, dann in der
Version von LilyPond:

@iftex
@sourceimage{pdf/bwv861mm28-29,14cm,,}
@end iftex
@ifnottex
@sourceimage{bwv861mm28-29,,,png}
@end ifnottex

@lilypond[staffsize=19.5,line-width=14\cm]
global = { \key g \minor }

partI = \relative c' {
  \voiceOne
  fis8 d' ees g, fis4 g
  r8 a16 bes c8 bes16 a d8 r r4
}

partII = \relative c' {
  \voiceTwo
  d4 r4 r8 d'16 c bes8 c16 d
  ees8 d c ees a, r r4
}

partIII = \relative c' {
  \voiceOne
  r2 r8 d ees g, fis4 g r8 a16 bes c8 bes16 a
}

partIV = \relative c {
  \voiceTwo
  d4 r r2
  r8 d ees g, fis4 a
}

\score {
  <<
    % \set Score.barNumberVisibility = #all-bar-numbers-visible
    % required in 2.13
    \set Score.currentBarNumber = #28
    \bar ""
    \new PianoStaff <<
      \new Staff = "RH"
      <<
        \global
        \new Voice = "voiceI" { \partI }
        \new Voice = "voiceII" { \partII }
      >>

      \new Staff = "LH" <<
        \clef "bass"
        \global
        \new Voice = "voiceIII" { \partIII }
        \new Voice = "voiceIV" { \partIV }
      >>
    >>
  >>
  \layout {
    \context {
      \Staff
      \remove "Time_signature_engraver"
    }
    \context {
      \PianoStaff
      \override StaffGrouper #'staff-staff-spacing #'padding = #1
    }
  }
}
@end lilypond

Einige der Mängel des nicht editierten Finale-Satzes beinhalten:

@itemize @bullet

@item Die meisten Balken sind zu weit vom Notensystem entfernt.
Ein Balken, der zum Zentrum des Systems zeigt, sollte etwa die
Länge einer Oktave haben, aber Notensetzer verkürzen die Länge,
wenn der Balken in polyphonen Situationen aus dem System
herauszeigt.  Die Bebalkung von Finale kann einfach mit ihrem
Patterson Beams-Plugin verbessert werden, aber wir haben diesen
Schritt für dieses Beispiel ausgelassen.

@item Finale passt die Position von ineinander greifenden Notenköpfen
nicht an, sodass die Noten sehr schwer lesbar werden, wenn
die untere und obere Stimme zeitweise ausgetauscht werden:

@lilypond
collide = \once \override NoteColumn #'force-hshift = #0

\score {
  <<
    \new Voice = "sample" \relative c''{
      \key g \minor
      <<
        { \voiceOne g4 \collide g4 }
        \new Voice { \voiceTwo bes \collide bes }
      >>
    }
    \new Lyrics \lyricsto "sample" \lyricmode { "good " " bad" }
  >>
}
@end lilypond

@item Finale positioniert alle Pausen an einer festen Position auf
dem System.  Der Benutzer kann sie anpassen, wie er es richtig
findet, aber das Programm unternimmt keinen Versuch, den Inhalt
der anderen Stimme mit einzubeziehen.  Durch einen Glücksfall
kommen keine wirklichen Kollisionen zwischen Noten und Pausen
in diesem Beispiel vor, aber das liegt mehr an der Position der
Noten als an der der Pausen.  Anders gesagt: Bach verdient mehr
Aufmerksamkeit um vollständige Kollisionen zu vermeiden als
Finale ihm gönnt.

@end itemize

Dieses Beispiel soll nicht suggerieren, dass man mit Finale nicht
Notensatz in Publikationsqualität erstellen könnte.  Das Programm ist
durchaus dazu fähig, wenn ein erfahrener Benutzer genug Zeit und Fähigkeit mitbringt.
Einer der fundamentalen Unterschiede zwischen LilyPond und kommerziellen
Notensatzprogrammen ist, dass LilyPond versucht, den Aufwand an
menschlicher Intervention auf ein absolutes Minimum zu reduzieren,
während andere Programme versuchen, ein attraktives Programmfenster
zu bieten, in dem die Anpassungen vorgenommen werden können.

Einen besonders hervorstechenden Mangel von Finale
ist ein fehlendes b-Vorzeichen in Takt 33:

@quotation
@iftex
@sourceimage{pdf/bwv861mm33-34-annotate,7.93cm,,}
@end iftex
@ifnottex
@sourceimage{bwv861mm33-34-annotate,,,png}
@end ifnottex
@end quotation

@noindent
Das b-Symbol wird benötigt, um das Auflösungzeichen im selben
Takt rückgängig zu machen, aber Finale lässt es aus, weil es in
einer anderen Stimme vorkommt.  Der Benutzer muss nicht nur daran
denken, ein Balken-Plugin zu starten und die Notenköpfe und Pausen
neu anzuordnen, er muss auch jeden Takt prüfen, ob Versetzungszeichen
aus anderen Stimmen korrigiert werden müssen, damit nicht ein
Notensatzfehler die Probe unnötig unterbricht.

Wenn Sie diese Beispiel noch detaillierter betrachten wollen,
können Sie den vollen siebentaktigen Ausschnitt am Ende dieses
Aufsatzes als Notensatz in vier unterschiedlichen
publizierten Editionen finden.  Nähere Betrachtung zeigt, dass
es einige akzeptable Variationen zwischen den handgestochenen
Beispielen gibt, dass LilyPond aber ziemlich guten Notensatz
im Rahmen dieser Variationen produziert.  Auch die LilyPond-Ausgabe
hat noch ihre Fehler: sie ist beispielsweise etwas zu aggressiv
bei der Verkürzung einiger Hälse -- hier ist also noch Raum für
weitere Entwicklung und Feineinstellung.

Natürlich hängt Typographie vom menschlichen Urteil der Erscheinung
ab, sodass Menschen nicht vollständig ersetzt werden können.  Viel
der eintönigen Arbeit kann jedoch automatisiert werden.  Wenn
LilyPond die meisten üblichen Situationen richtig löst, ist das
schon eine große Verbesserung gegenüber existierender Software.
Im Laufe der Jahre wir das Programm immer besser und macht mehr
und mehr Sachen automatisch, sodass manuelles Eingreifen immer
seltener wird.  Wo manuelle Anpassungen benötigt werden,
wurde die Struktur von LilyPond mit Flexibilität im Hinterkopf
geplant.


@node Ein Programm bauen
@section Ein Programm bauen
@translationof Building software

Dieser Abschnitt beschreibt einige der Entscheidungen,
die wir während des Programmierens für das Design von LilyPond
getroffen haben.

@menu
* Die Darstellung der Musik::
* Welche Symbole?::
* Flexible Architektur::
@end menu

@node Die Darstellung der Musik
@unnumberedsubsec Die Darstellung der Musik
@translationof Music representation

@cindex Syntax
@cindex rekursive Strukturen

Idealerweise ist das Eingabeformat für ein komplexes Satzsystem die
abstrakte Beschreibung des Inhaltes. In diesem Fall wäre das die
Musik selber. Das stellt uns aber vor ein ziemlich großes Problem,
denn wie können wir definieren, was Musik wirklich ist? Anstatt darauf
eine Antwort zu suchen, haben wir die Frage einfach umgedreht. Wir
schreiben ein Programm, das den Notensatz beherrscht und machen das
Format so einfach wie möglich. Wenn es nicht mehr vereinfacht
werden kann, haben wir per Definition nur noch den reinen Inhalt. Unser
Format dient als die formale Definition eines Musiktextes.

Die Syntax ist gleichzeitig die Benutzerschnittstelle bei LilyPond,
darum soll sie einfach zu schreiben sein; z. B. bedeutet

@example
@{
  c'4 d'8
@}
@end example

@noindent
dass eine Viertel c' und eine Achtel d' erstellt werden sollen,
wie in diesem Beispiel:

@lilypond[quote]
{
  c'4 d'8
}
@end lilypond

In kleinem Rahmen ist diese Syntax sehr einfach zu benutzen.  In
größeren Zusammenhängen aber brauchen wir Struktur.  Wie sonst kann
man große Opern oder Symphonien notieren?  Diese Struktur wird
gewährleistet durch sog. @emph{music expressions} (Musikausdrücke):
indem kleine Teile zu größeren kombiniert werden, kann komplexere
Musik dargestellt werden. So etwa hier:

@lilypond[quote,verbatim,fragment,relative=1]
f4
@end lilypond

@noindent
Gleichzeitig erklingende Noten werden hinzugefügt, indem man alle in @code{<<} und @code{>>} einschließt.

@example
<<c4 d4 e4>>
@end example

@lilypond[quote,fragment,relative=1]
\new Voice { <<c4 d4 e>> }
@end lilypond

@noindent
Um aufeinanderfolgende Noten darzustellen, werden sie in geschweifte Klammern gefasst:

@code{@{@tie{}@dots{}@tie{}@}}

@example
@{ f4 <<c4 d4 e4>> @}
@end example

@lilypond[quote,relative=1,fragment]
{ f4 <<c d e4>> }
@end lilypond

@noindent
Dieses Gebilde ist in sich wieder ein Ausdruck, und kann
daher mit einem anderen Ausdruck kombiniert werden (hier mit einer Halben), wobei @code{<<}, @code{\\}, and @code{>>} eingesetzt wird:

@example
<< g2 \\ @{ f4 <<c4 d4 e4>> @} >>
@end example

@lilypond[quote,fragment,relative=2]
\new Voice { << g2 \\ { f4 <<c d e>> } >> }
@end lilypond

Solche geschachtelten Strukturen können sehr gut in einer
kontextunabhängigen Grammatik beschrieben werden. Der Programmcode
für den Satz ist auch mit solch einer Grammatik erstellt. Die Syntax
von LilyPond ist also klar und ohne Zweideutigkeiten definiert.

Die Benutzerschnittstelle und die Syntax werden als erstes vom Benutzer
wahrgenommen. Teilweise sind sie eine Frage des Geschmackes und werden viel
diskutiert. Auch wenn Geschmacksfragen ihre Berechtigung
haben, sind sie nicht sehr produktiv. Im großen Rahmen von LilyPond
spielt die Eingabe-Syntax nur eine geringe Rolle, denn eine logische
Syntax zu schreiben ist einfach, guten Formatierungscode aber sehr viel
schwieriger. Das kann auch die Zeilenzahl der Programmzeilen zeigen:
Analysieren und Darstellen nimmt nur etwa 10% des Codes ein:

Während wir die Strukturen von LilyPond entwickelten, machten wir einige Entscheidungen, die sich von anderen Programmen unterscheiden.
Nehmen wir etwa die hierarchische Natur der Musiknotation:

@lilypond[quote,fragment]
<<
  \new Staff \relative c'' {
    \key g \major
    \time 3/4
    d4 g,8 a b c d4 g, g
  }
  \new Staff \relative c' {
    \clef "bass"
    \key g \major
    <g b d>2 a4 b2.
  }
>>
@end lilypond

In diesem Fall werden Tonhöhen in Akkorde gruppiert, die zu Takten
gehören, welche wiederum zu Notensystemen gehören.  Das erinnert an
die saubere Struktur von geschachtelten Kästen:

@quotation
@iftex
@sourceimage{pdf/nestedboxes,,4cm,}
@end iftex
@ifnottex
@sourceimage{nestedboxes,,,png}
@end ifnottex
@end quotation

Leider ist die Struktur nur sauber, weil sie auf einige sehr beschränkte
Annahmen basiert.  Das wird offensichtlich, wenn man ein komplizierteres
Beispiel heranzieht:

@lilypond[quote]
\layout {
  \context {
    \Score
    \remove "Timing_translator"
    \remove "Default_bar_line_engraver"
  }
  \context {
    \Staff
    \consists "Timing_translator"
    \consists "Default_bar_line_engraver"
 }
}

\new PianoStaff <<
  \new Staff = "RH" <<
    \new Voice = "I" \relative c''' {
      \time 3/4
      \voiceOne
      \times 6/7 { g8 g g g g g g }
      \oneVoice
      r4 <b,, fis' g bes> r4\fermata
    }
    \new Voice = "II" \relative c' {
      \voiceTwo
      c4
      \times 4/5 {
        <c ees>8 f g
        \change Staff = "LH" \oneVoice
        \stemUp g,( c}
      r4
      \override Stem #'cross-staff = ##t
      \override Stem #'length = #12
      <fis, b>) r\fermata
    }
  >>
  \new Staff = "LH" <<
    \new Voice = "III" \relative c' {
      \time 2/4
      \clef "bass"
      g4 \stopStaff s
      \startStaff s2*2
    }
  >>
>>
@end lilypond

In diesem Beispiel beginnen Systeme plötzlich und enden plötzlich,
Stimmen springen zwischen den Systemen herum und die Systeme haben
unterschiedliche Taktarten.  Viele Software-Pakte würden sehr damit
zu kämpfen haben, dieses Beispiel darzustellen, weil sie nach dem
Prinzip von geschachtelten Kästen aufgebaut sind.  In LilyPond dagegen
haben wir versucht, die Struktur und das Eingabeformat so flexibel wie
möglich zu gestalten.


@node Welche Symbole?
@unnumberedsubsec Welche Symbole?
@translationof What symbols to engrave?

@cindex Notensatz
@cindex Typographie
@cindex Stempel
@cindex Matrize
@cindex Engraver
@cindex Plugin

Während des Notensatzprozesses entscheidet sich, wo
Symbole platziert werden.  Das kann aber nur gelingen,
wenn vorher entschieden wird, @emph{welche} Symbole
gesetzt werden sollen, also welche Art von Notation benutzt
werden soll.

Die heutige Notation ist ein System zur Musikaufzeichnung,
das sich über die letzten 1000 Jahre entwickelt hat.  Die
Form, die heute üblicherweise benutzt wird, stammt aus der frühen
Renaissance.  Auch wenn sich die grundlegenden Formen (also
die Notenköpfe, das Fünfliniensystem) nicht verändert haben,
entwickeln sich die Details trotzdem immer noch weiter, um
die Errungenschaften der Neuen Musik darstellen zu können.  Die
Notation umfasst also 500 Jahre Musikgeschichte.  Ihre Anwendung
reicht von monophonen Melodien bis zu ungeheuer komplexem Kontrapunkt
für großes Orchester.

Wie bekommen wir dieses vielköpfige Monster zu fassen und in die
Fesseln eines Computerprogrammes zu legen?
Unsere Lösung ist es, das Problem in kleine (programmierbare) Happen zu zerteilen, so dass jede Art
von Symbol durch ein eigenes Modul, als Plugin bezeichnet,
verarbeitet werden kann.  Jedes Plugin ist vollständig modular
und unabhängig und kann unabhängig entwickelt und verbessert
werden.  Derartige Plugins werden @code{engraver} genannt,
analog zu den Notenstechern (engl. engraver), die musikalische
Ideen in graphische Symbole übersetzen.

Im nächsten Beispiel wird gezeigt, wie mit dem Plugin für die Notenköpfe,
dem @code{Note_heads_engraver} (@qq{Notenkopfstecher}) der Satz begonnen wird.

@lilypond[quote,ragged-right]
\include "engraver-example.ily"

\score {
  \topVoice
  \layout {
    \context {
      \Voice
      \remove "Stem_engraver"
      \remove "Phrasing_slur_engraver"
      \remove "Slur_engraver"
      \remove "Script_engraver"
      \remove "Beam_engraver"
      \remove "Auto_beam_engraver"
    }
    \context {
      \Staff
      \remove "Accidental_engraver"
      \remove "Key_engraver"
      \remove "Clef_engraver"
      \remove "Bar_engraver"
      \remove "Time_signature_engraver"
      \remove "Staff_symbol_engraver"
      \consists "Pitch_squash_engraver"
    }
  }
}
@end lilypond

@noindent
Dann fügt ein @code{Staff_symbol_engraver} (@qq{Notensystemstecher})
die Notenlinien hinzu.

@lilypond[quote,ragged-right]
\include "engraver-example.ily"

\score {
  \topVoice
  \layout {
    \context {
      \Voice
      \remove "Stem_engraver"
      \remove "Phrasing_slur_engraver"
      \remove "Slur_engraver"
      \remove "Script_engraver"
      \remove "Beam_engraver"
      \remove "Auto_beam_engraver"
    }
    \context {
      \Staff
      \remove "Accidental_engraver"
      \remove "Key_engraver"
      \remove "Clef_engraver"
      \remove "Bar_engraver"
      \consists "Pitch_squash_engraver"
      \remove "Time_signature_engraver"
    }
  }
}
@end lilypond

@noindent
Der @code{Clef_engraver} (@qq{Notenschlüsselstecher}) definiert
eine Referenzstelle für das System.

@lilypond[quote,ragged-right]
\include "engraver-example.ily"

\score {
  \topVoice
  \layout {
    \context {
      \Voice
      \remove "Stem_engraver"
      \remove "Phrasing_slur_engraver"
      \remove "Slur_engraver"
      \remove "Script_engraver"
      \remove "Beam_engraver"
      \remove "Auto_beam_engraver"
    }
    \context {
      \Staff
      \remove "Accidental_engraver"
      \remove "Key_engraver"
      \remove "Bar_engraver"
      \remove "Time_signature_engraver"
    }
  }
}
@end lilypond

@noindent
Der @code{Stem_engraver} (@qq{Halsstecher}) schließlich fügt
 Hälse hinzu.

@lilypond[quote,ragged-right]
\include "engraver-example.ily"

\score {
  \topVoice
  \layout {
    \context {
      \Voice
      \remove "Phrasing_slur_engraver"
      \remove "Slur_engraver"
      \remove "Script_engraver"
      \remove "Beam_engraver"
      \remove "Auto_beam_engraver"
    }
    \context {
      \Staff
      \remove "Accidental_engraver"
      \remove "Key_engraver"
      \remove "Bar_engraver"
      \remove "Time_signature_engraver"
    }
  }
}
@end lilypond

@noindent
Dem @code{Stem_engraver} wird jeder Notenkopf mitgeteilt,
der vorkommt. Jedes Mal, wenn ein Notenkopf erscheint (oder mehrere bei
einem Akkord), wird ein Hals-Objekt erstellt und an den
Kopf geheftet. Wenn wir dann noch Engraver für Balken, Bögen,
Akzente, Versetzungszeichen, Taktstriche, Taktangaben und Tonartbezeichnungen
hinzufügen, erhalten wir eine vollständige Notation.


@lilypond[quote,ragged-right]
\include "engraver-example.ily"
\score { \topVoice }
@end lilypond

@cindex Polyphonie
@cindex Mehrstimmigkeit
@cindex Notensatz, Mehrstimmigkeit
@cindex Kontexte

Dieses System funktioniert gut für monophone Musik, aber wie geht
es mit Polyphonie? Hier müssen sich mehrere Stimmen ein System teilen.

@lilypond[quote,ragged-right]
\include "engraver-example.ily"
\new Staff << \topVoice \\ \botVoice >>
@end lilypond

In diesem Fall benutzen beide Stimmen das System und die Vorzeichen gemeinsam,
aber die Hälse, Bögen, Balken usw. sind jeder einzelnen Stimme
eigen. Die Engraver müssen also gruppiert werden. Die Köpfe,
Hälse, Bögen usw. werden in einer Gruppe mit dem Namen @qq{Voice
context} (Stimmenkontext) zusammengefasst, die Engraver für den
Schlüssel, die Vorzeichen, Taktstriche usw. dagegen in einer
Gruppe mit dem Namen @qq{Staff context} (Systemkontext). Im Falle
von Polyphonie hat ein Staff-Kontext dann also mehr als nur einen
Voice-Kontext. Auf gleiche Weise können auch mehrere Staff-Kontexte
in einen großen Score-Kontext (Partiturkontext) eingebunden werden.
Der Score-Kontext ist auf der höchsten Ebene der Kontexte.


@lilypond[quote,ragged-right]
\include "engraver-example.ily"
\score {
   <<
      \new Staff << \topVoice \\ \botVoice >>
      \new Staff << \pah \\ \hoom >>
   >>
}
@end lilypond

@seealso
Referenz der Interna: @rinternals{Contexts}.


@node Flexible Architektur
@unnumberedsubsec Flexible Architektur
@translationof Flexible architecture

Als wir anfingen, haben wir LilyPond vollständig in der Programmiersprache C++
geschrieben. Das hieß, dass der Funktionsumfang des Programms vollständig durch
die Programmierer festgelegt war. Das stellte sich aus einer Reihe von Gründen
als unzureichend heraus:

@itemize @bullet

@item Wenn LilyPond Fehler macht, muss der Benutzer die
Einstellungen ändern können. Er muss also Zugang zur
Formatierungsmaschinerie haben.  Deshalb können die Regeln und
Einstellungen nicht beim Kompilieren des Programms festgelegt
werden, sondern sie müssen zugänglich sein, während das Programm
aktiv ist.

@item Notensatz ist eine Frage des Augenmaßes, und damit auch vom
Geschmack abhängig.  Benutzer können mit unseren Entscheidungen
unzufrieden sein.  Darum müssen also auch die Definitionen des
typographischen Stils dem Benutzer zugänglich sein.

@item Schließlich verfeinern wir unseren Formatierungsalgorithmus
immer weiter, also müssen die Regeln auch flexibel sein. Die
Sprache C++ zwingt zu einer bestimmten Gruppierungsmethode,
die nicht den Regeln für den Notensatz entspricht.
@end itemize

@cindex Scheme-Programmiersprache

Diese Probleme wurden angegangen, indem ein Übersetzer für
die Programmiersprache Scheme integriert wurde und Teile
von LilyPond in Scheme neu geschrieben wurden.  Die derzeitige
Formatierungsarchitektur ist um die Notation von graphischen
Objekten herum aufgebaut, die von Scheme-Variablen und -Funktionen
beschrieben werden.  Diese Architektur umfasst Formatierungsregeln,
typographische Stile und individuelle Formatierungsentscheidungen.
Der Benutzer hat direkten Zugang zu den meisten dieser Einstellungen.

Scheme-Variablen steuern Layout-Entscheidungen.  Zum Beispiel haben
viele graphische Objekte eine Richtungsvariable, die zwischen
oben und unten (oder rechts und links) wählen kann.  Hier etwa
sind zwei Akkorde mit Akzenten und Arpeggien.
Beim ersten Akkord sind alle Objekte nach unten (oder links)
ausgerichtet, beim zweiten nach oben (rechts).

@lilypond[quote,ragged-right]
\score {
  \relative c' {
    \stemDown <e g b>4_>-\arpeggio
    \override Arpeggio #'direction = #RIGHT
    \stemUp <e g b>4^>-\arpeggio
  }
  \layout {
    \context {
      \Score
      \override SpacingSpanner #'spacing-increment = #3
      \override TimeSignature #'transparent = ##t
    }
  }
}
@end lilypond

@cindex Formatierung einer Partitur
@cindex Partitur, Formatierung
@cindex Formatierungsregeln

@noindent
Der Prozess des Notensetzens besteht für das Programm darin,
die Variablen der graphischen Objekte zu lesen und zu
schreiben.  Einige Variablen haben festgelegte Werte. So
ist etwa die Dicke von vielen Linien – ein Charakteristikum
des typographischen Stils – von vornherein festgelegt.
Wenn sie geändert werden, ergibt sich ein anderer typographischer Eindruck.

@lilypond[quote,ragged-right]
fragment = {
   \clef bass f8 as8
   c'4-~ c'16 as g f e16 g bes c' des'4
}
<<
   \new Staff \fragment
   \new Staff \with {
      \override Beam #'beam-thickness = #0.3
      \override Stem #'thickness = #0.5
      \override Bar #'thickness = #3.6
      \override Tie #'thickness = #2.2
      \override StaffSymbol #'thickness = #3.0
      \override Tie #'extra-offset = #'(0 .  0.3)
      }
      \fragment
>>
@end lilypond

Formatierungsregeln sind auch vorbelegte Variablen.  Zu jedem Objekt gehören
Variablen, die Prozeduren enthalten. Diese Prozeduren machen die eigentliche
Satzarbeit aus, und wenn man sie durch andere ersetzt, kann die Darstellung
von Objekten verändert werden.  Im nächsten Beispiel wird die Regel, nach der
die Notenköpfe gezeichnet werden, während des Ausschnitts verändert.

@lilypond[quote,ragged-right]
#(set-global-staff-size 30)

#(define (mc-squared grob orig current)
  (let* ((interfaces (ly:grob-interfaces grob))
         (pos (ly:grob-property grob 'staff-position)))
    (if (memq 'note-head-interface interfaces)
        (begin
          (ly:grob-set-property! grob 'stencil
            (grob-interpret-markup grob
              (make-lower-markup 0.5
                (case pos
                  ((-5) "m")
                  ((-3) "c ")
                  ((-2) (make-smaller-markup (make-bold-markup "2")))
                  (else "bla")))))))))

\new Voice \relative c' {
  \stemUp
  \set autoBeaming = ##f
  \time 2/4
  <d f g>4
  \once \override NoteHead #'stencil = #note-head::brew-ez-stencil
  \once \override NoteHead #'font-size = #-7
  \once \override NoteHead #'font-family = #'sans
  \once \override NoteHead #'font-series = #'bold
  <d f g>4
  \once \override NoteHead #'style = #'cross
  <d f g>4
  \applyOutput #'Voice #mc-squared
  <d f g>4
  <<
    { d8[ es-( fis^^ g] fis2-) }
    \repeat unfold 5 { \applyOutput #'Voice #mc-squared s8 }
  >>
}
@end lilypond


@node LilyPond die Arbeit überlassen
@section LilyPond die Arbeit überlassen
@translationof Putting LilyPond to work

@cindex einfaches Beispiel
@cindex Beispiel, einfach

Wir haben LilyPond als einen Versuch geschrieben, wie man die Kunst des
Musiksatzes in ein Computerprogramm gießen kann. Dieses
Programm kann nun dank vieler harter Arbeitsstunden benutzt werden,
um sinnvolle Aufgaben zu erledigen. Die einfachste ist dabei der
Notendruck.

@lilypond[quote,relative=1]
{
  \time 2/4
  c4 c g'4 g a4 a g2
}
@end lilypond

@noindent
Indem wir Akkordsymbole und einen Text hinzufügen, erhalten wir
ein Liedblatt.

@lilypond[quote,ragged-right]
<<
   \chords { c2 c f2 c }
   \new Staff
   \relative c' {
     \time 2/4
     c4 c g' g a a g2
   }
   \addlyrics { twin -- kle twin -- kle lit -- tle star }
>>
@end lilypond

Mehrstimmige Notation und Klaviermusik kann auch gesetzt werden. Das
nächste Beispiel zeigt einige etwas exotischere Konstruktionen:

@lilypond[quote,line-width=15.9\cm]
\header {
  title = "Screech and boink"
  subtitle = "Random complex notation"
  composer = "Han-Wen Nienhuys"
}

\score {
  \context PianoStaff <<
    \new Staff = "up" {
      \time 4/8
      \key c \minor
      << {
        \revert Stem #'direction
        \change Staff = down
        \set subdivideBeams = ##t
        g16.[
          \change Staff = up
          c'''32
          \change Staff = down
          g32
          \change Staff = up
          c'''32
          \change Staff = down
          g16]
        \change Staff = up
        \stemUp
        \set followVoice = ##t
        c'''32([ b''16 a''16 gis''16 g''32)]
      } \\ {
        s4 \times 2/3 { d'16[ f' g'] } as'32[ b''32 e'' d'']
      } \\ {
        s4 \autoBeamOff d''8.. f''32
      } \\ {
        s4 es''4
      } >>
    }

    \new Staff = "down" {
      \clef bass
      \key c \minor
      \set subdivideBeams = ##f
      \override Stem  #'french-beaming = ##t
      \override Beam  #'beam-thickness = #0.3
      \override Stem  #'thickness = #4.0
      g'16[ b16 fis16 g16]
      << \makeClusters {
        as16 <as b>
        <g b>
        <g cis>
      } \\ {
        \override Staff.Arpeggio  #'arpeggio-direction =#down
        <cis, e, gis, b, cis>4\arpeggio
      }
    >> }
  >>
  \midi {
    \context {
      \Score
      tempoWholesPerMinute = #(ly:make-moment 60 8)
    }
  }
  \layout {
    \context {
      \Staff
      \consists Horizontal_bracket_engraver
    }
  }
}
@end lilypond

Die obenstehenden Beispiele wurde manuell erstellt, aber das ist nicht
die einzige Möglichkeit. Da der Satz fast vollständig automatisch abläuft,
kann er auch von anderen Programmen angesteuert werden, die Musik oder Noten
verarbeiten. So können etwa ganze Datenbanken musikalischer Fragmente automatisch
in Notenbilder umgewandelt werden, die dann auf Internetseiten oder
in Multimediapräsentation Anwendung finden.

Dieser Aufsatz zeigt eine weitere Möglichkeit: Die Noten werden als
reiner Text eingegeben und können darum sehr einfach integriert werden
in andere textbasierte Formate wie etwa @LaTeX{}, HTML oder, wie in diesem
Fall, Texinfo. Mithilfe des Programmes @command{lilypond-book},
das in LilyPond inbegriffen ist, werden die Fragmente mit
Notenbildern ersetzt und in die produzierte PDF- oder HTML-Datei
eingefügt.  Ein weiteres Beispiel ist die von LilyPond unabhängige
Erweiterung OOoLilyPond für OpenOffice.org, mit der es sehr einfach
ist, Musikbeispiele in Dokumente einzufügen.

Zu mehr Beispielen, wie LilyPond sich in Aktion verhält, für vollständige
Dokumentation und das Programm LilyPond besuchen Sie unsere
Webseite: www.lilypond.org.


@page
@node Notensatzbeispiele (BWV 861)
@section Notensatzbeispiele (BWV 861)
@translationof Engraved examples (BWV 861)

Dieser Abschnitt enthält vier Referenz-Notenstiche und zwei
computergesetzte Versionen der Fuge G-Moll aus dem Wohltemperierten
Clavier I (BWV 681) von J. S. Bach (die letzten sieben Takte).

@noindent
Bärenreiter BA5070 (Neue Ausgabe Sämtlicher Werke, Serie V, Band 6.1,
1989):

@iftex
@sourceimage{bwv861-baer,16cm,,}
@end iftex
@ifnottex
@sourceimage{bwv861-baer-small,,,png}
@end ifnottex

@noindent
Bärenreiter BA5070 (Neue Ausgabe Sämtlicher Werke, Serie V, Band 6.1,
1989), eine alternative musikalische Quelle.  Neben den
musikalischen Unterschieden sind hier auch ein paar unterschiedliche
Notensatzentscheidungen getroffen worden, sogar vom selben Herausgeber
in der selben Edition:

@iftex
@sourceimage{bwv861-baer-alt,16cm,,}
@end iftex
@ifnottex
@sourceimage{bwv861-baer-alt-small,,,png}
@end ifnottex

@noindent
Breitkopf & Härtel, bearbeitet von Ferruccio Busoni (Wiesbaden, 1894),
auch in der Petrucci Music Library (IMSLP #22081) erhältlich.
Die editorischen Bezeichnungen (Fingersatz, Artikulation usw.)
wurde entfernt, um bessere Vergleichbarkeit mit den anderen
Editionen zu bieten:

@iftex
@sourceimage{bwv861-breitkopf,16cm,,}
@end iftex
@ifnottex
@sourceimage{bwv861-breitkopf-small,,,png}
@end ifnottex

@noindent
Bach-Gesellschaft Edition (Leipzig, 1866), erhältlich in der Petrucci
Music Library (IMSPL #02221):

@iftex
@sourceimage{bwv861-gessellschaft,16cm,,}
@end iftex
@ifnottex
@sourceimage{bwv861-gessellschaft-small,,,png}
@end ifnottex

@noindent
Finale 2008:

@iftex
@sourceimage{pdf/bwv861-finale2008a,,,}
@end iftex
@ifnottex
@sourceimage{bwv861-finale2008a,,,png}
@end ifnottex

@sp 4
@noindent
LilyPond, version @version{}:

@lilypond[staffsize=14.3,line-width=15.9\cm]
global = {\key g \minor}

partI = \relative c' {
  \voiceOne
  fis8 d' ees g, fis4 g
  r8 a16 bes c8 bes16 a d8 r r4
  r2 r8 d16 ees f8 ees16 d
  ees4 ~ ees16 d c bes a4 r8 ees'16 d
  c8 d16 ees d8 e16 fis g8 fis16 g a4 ~
  a8 d, g f ees d c bes
  a2 g\fermata \bar "|."
}

partII = \relative c' {
  \voiceTwo
  d4 r4 r8 d'16 c bes8 c16 d
  ees8 d c ees a, r r4
  r8 fis16 g a8 g16 fis g2 ~
  g2 r8 d' ees g,
  fis4 g r8 a16 bes c8 bes16 a
  bes4. <g b>8 <a c> r <d, g> r
  <ees g>4 <d fis> d2
}
partIII = \relative c' {
  \voiceOne
  r2 r8 d ees g, fis4 g r8 a16 bes c8 bes16 a
  bes2 ~ bes8 b16 a g8 a16 b
  c4 r r2
  R1
  r8 d ees g, fis4 g
  r8 a16 bes c8 bes16 a b2
}
partIV = \relative c {
  \voiceTwo
  d4 r r2
  r8 d ees g, fis4 a
  d,8 d'16 c bes8 c16 d ees2 ~
  ees8 ees16 d c8 d16 ees fis,8 a16 g fis8 g16 a
  d,8 d'16 c bes8 c16 d ees8 c a fis'
  g f ees d c bes a g
  c a d d, g2\fermata
}

\score {
  <<
    % \set Score.barNumberVisibility = #all-bar-numbers-visible
    % required in 2.13
    \set Score.currentBarNumber = #28
    \bar ""
    \new PianoStaff <<
      \new Staff = "RH" <<
        \global
        \new Voice = "voiceI" { \partI }
        \new Voice = "voiceII" { \partII }
      >>

      \new Staff = "LH" <<
        \clef "bass"
        \global
        \new Voice = "voiceIII" { \partIII }
        \new Voice = "voiceIV" { \partIV }
      >>
    >>
  >>
  \layout {
    \context {
      \Staff
      \remove "Time_signature_engraver"
    }
    \context {
      \PianoStaff
      \override StaffGrouper #'staff-staff-spacing #'padding = #1
    }
  }
}
@end lilypond
<|MERGE_RESOLUTION|>--- conflicted
+++ resolved
@@ -9,11 +9,7 @@
     Guide, node Updating translation committishes..
 @end ignore
 
-<<<<<<< HEAD
 @c \version "2.13.39"
-=======
-@c \version "2.13.36"
->>>>>>> 411485a9
 
 @c Translators: Till Paala
 
