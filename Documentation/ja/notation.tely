\input texinfo-ja @c -*- coding: utf-8; mode: texinfo; documentlanguage: ja -*-
@ignore
    Translation of GIT committish: 270ef754ee7c30523ce40a37dc1bd3035a51737b


    When revising a translation, copy the HEAD committish of the
    version that you are working on.  See TRANSLATION for details.
@end ignore

@setfilename lilypond-notation.info
@settitle LilyPond 記譜法リファレンス
@documentencoding UTF-8
@documentlanguage ja
@afourpaper

@macro manualIntro
このマニュアルは LilyPond バージョン @version{} で提供される@c
すべての記譜法についての参照を提供します。@c
このマニュアルは、読み手が @rlearningnamed{Top,学習マニュアル} で@c
扱っている題材に慣れ親しんでいることを前提としています。
@end macro

@c `Notation Reference' was born 1998-08-14 with this commit:
@c release: 1.0.2
@c author: Han-Wen Nienhuys
@c commit: a3a44f9f3c581b6824b3a65f9039656693e09bbf
@c   file: Documentation/tex/refman.yo

@macro copyrightDeclare
<<<<<<< HEAD
Copyright @copyright{} 1999--2020 by 著作者一同
=======
Copyright @copyright{} 1998--2015 by 著作者一同
>>>>>>> 82fca049
@end macro


@set FDL
@include macros.itexi

@c don't remove this comment.
@ignore
@omfcreator Han-Wen Nienhuys, Jan Nieuwenhuizen and Graham Percival
@omfdescription Notation Reference of the LilyPond music engraving system
@omftype user manual
@omfcategory Applications|Publishing
@omflanguage English
@end ignore

@c Translators: Yoshiki Sawada, Tomohiro Tatejima
@c Translation status: post-GDP

@lilyTitlePage{記譜法リファレンス}


@ifnottex

@menu
* 音楽記譜法::              ほとんどすべての楽譜作成で使用される記譜法
* 専門的な記譜法::          特別な目的でのみ使用される記譜法
* 入出力全般::              LilyPond 入力についての一般的な情報
* スペースの問題::          出力の表示
* デフォルトを変更する::    出力の調整

付録

* 付表::      表と図
* カンニング ペーパー::     LilyPond 構文についての要約
* GNU Free Documentation License:: このドキュメントの使用許諾書
* LilyPond コマンド インデックス::
* LilyPond インデックス::
@end menu

@ignore
@menu

付録

* 記譜法マニュアル表::      表と図
* カンニング ペーパー::     LilyPond 構文についての要約
* GNU Free Documentation License:: このドキュメントの使用許諾書
* LilyPond コマンド インデックス::
* LilyPond インデックス::
@end menu
@end ignore
@docMain
@end ifnottex

@contents

@include notation/notation.itely
@include notation/specialist.itely

@include notation/input.itely
@include notation/spacing.itely

@include notation/changing-defaults.itely


@include notation/notation-appendices.itely
@include notation/cheatsheet.itely


@include fdl.itexi


@node LilyPond コマンド インデックス
@appendix LilyPond コマンド インデックス
@translationof LilyPond command index

このインデックスは、すべての LilyPond コマンドとキーワードをリストアップしていて、@c
それらの使い方について説明しているマニュアルのセクションへのリンクがあります。@c
各リンクは 2 つのパートに分かれています。@c
最初のパートは、マニュアルの中でコマンドあるいはキーワードが出現する場所@c
へのリンクです。@c
2 番目のパートは、マニュアルの中でコマンドあるいはキーワードが出現するセクションの@c
先頭へのリンクです。

@printindex ky

@node LilyPond インデックス
@appendix LilyPond インデックス
@translationof LilyPond index

すべての LilyPond コマンドとキーワードに加えて、@c
このインデックスは、それらに関連する音楽用語や単語をリストアップしていて、@c
そのトピックスについて説明しているマニュアルのセクションへのリンクがあります。@c
各リンクは 2 つのパートに分かれています。@c
最初のパートは、マニュアルの中でトピックスが出現する場所へのリンクです。@c
2 番目のパートは、マニュアルの中でトピックスが出現するセクションの先頭へのリンクです。

@printindex cp

@bye<|MERGE_RESOLUTION|>--- conflicted
+++ resolved
@@ -27,11 +27,7 @@
 @c   file: Documentation/tex/refman.yo
 
 @macro copyrightDeclare
-<<<<<<< HEAD
 Copyright @copyright{} 1999--2020 by 著作者一同
-=======
-Copyright @copyright{} 1998--2015 by 著作者一同
->>>>>>> 82fca049
 @end macro
 
 
