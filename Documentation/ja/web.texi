\input texinfo-ja @c -*- coding: utf-8; mode: texinfo; documentlanguage: ja -*-
@ignore
    Translation of GIT committish: c286e07798cd57a4785c3701b2bbcf94721b0f11

    When revising a translation, copy the HEAD committish of the
    version that you are working on.  For details, see the Contributors'
    Guide, node Updating translation committishes..
@end ignore

@setfilename web.info
@settitle LilyPond -- みんなの楽譜作成
@documentencoding UTF-8
@documentlanguage ja
@afourpaper

@set FDL
@set web
@include macros.itexi
@include weblinks.itexi


@c don't remove this comment.
@ignore
@omfcreator Graham Percival and Patrick McCarty
@omfdescription General info about the LilyPond music engraving system
@omftype program usage
@omfcategory Applications|Publishing
@omflanguage Japanese
@end ignore

@c Translators: Tomohiro Tatejima, Masamichi Hosoda, Yoshiki Sawada, Yoshinobu Ishizaki

@c `Web' was born 2003-03-30 with this commit:
@c Initial revision
@c author: Han-Wen Nienhuys
@c commit: d189a2119004c2f75da2020ea2ed36d817582fc5

@c @macro copyrightDeclare
@c Copyright @copyright{} 2003--2020 by the authors.
@c @end macro

@copying
Copyright @copyright{} 2003--2020 by the authors.

@c next line is necessary for broken pre-4.13 texinfo's
@c install-info, so leave it there until we officially
@c bump the required version.  -gp
このファイルは LilyPond Web サイトのドキュメントです。

@quotation
GNU フリー文書利用許諾契約書バージョン 1.1 またはフリー ソフトウェア財団によって
発行されたその後のバージョンの約定に従う限り、このドキュメントを複製、変更する
許可を与えます。
変更不可部分はありません。
この利用許諾契約書のコピーは ``GNU フリー文書利用許諾契約書'' という章に含まれて
います。
@end quotation
@end copying


@c Info files are no longer installed in a subdirectory, images are
@c expected to be found in lilypond/ subdirectory.
@dircategory GNU LilyPond --- 楽譜譜刻プログラム
@direntry
* LilyPond 学習マニュアル: (lilypond-learning).                ここから始めてください。
* 音楽用語集: (music-glossary).                                非英語圏のユーザ向け。
* LilyPond: (lilypond-notation).                               LilyPond 記譜法リファレンス。
* LilyPond コード断片集: (lilypond-snippets).                  ちょっとしたテクニック、@c
TIPS、それに例。
* LilyPond 内部リファレンス: (lilypond-internals).             調整するための定義。
* LilyPond アプリケーション使用方法: (lilypond-usage).         アプリケーションを@c
インスールして、実行する方法。
* LilyPond Web サイト: (lilypond-web).                         新しい Web サイトのプレビュー。
* lilypond: (lilypond-usage)lilypond を実行する.               LilyPond を呼び出す。
* abc2ly: (lilypond-usage)abc2ly を呼び出す.                   ABC をインポートする。
* convert-ly: (lilypond-usage)convert-ly でファイルを更新する. 古い LilyPond バージョン。
* etf2ly: (lilypond-usage)etf2ly を呼び出す.                   Finale をインポートする。
* lilypond-book: (lilypond-usage)lilypond-book.                文章と楽譜を統合する。
* midi2ly: (lilypond-usage)midi2ly を呼び出す.                 MIDI をインポートする。
* musicxml2ly: (lilypond-usage)musicxml2ly を呼び出す.         MusicXML をインポートする。
@end direntry


@c TITLE PAGE
@ifnottex
@node Top
@top LilyPond... みんなの楽譜作成
@end ifnottex


@c hack for texi2html, bleh -gp
@ifnothtml

@finalout

@titlepage
@title LilyPond
@subtitle 楽譜譜刻プログラム
@titlefont{全般的な情報}
@author LilyPond 開発チーム

@vskip 0pt plus 1filll
@c @vskip 20pt

@insertcopying

LilyPond バージョン @version{} 用
@end titlepage
@end ifnothtml
@c end hack for texi2html


@c ************************ WEBSITE START ***************


@divId{pageHeader}
@heading LilyPond

... みんなの楽譜作成
@divEnd

@c @imageId{cmws,web-clef-g-eight-alpha.png,Catchy Musical Web Snippet}
@imageId{lilylogo,double-lily-modified3,png,LilyPond logo}
@c @im ageId{cmws,web-snippet-alpha.png,Catchy Musical Web Snippet}

@divId{quickSummary}
LilyPond は、可能な限り高品位な楽譜を生み出すことを目的とする、@c
オープン ソースの楽譜作成プログラムです。@c
このフリー ソフトウェアは、伝統的な彫版の楽譜の美しさを@c
コンピュータ プリントアウトで実現します。@c
LilyPond はフリーソフトウェアであり、@uref{http://gnu.org,GNU プロジェクト}
の一部です。


@divClass{align-right}
@ref{導入部} を読んで、LilyPond をもっと知ってください！

@divEnd
@divEnd


@divId{homepage-main}

@divClass{column-center-top}

@subheading 美しい楽譜

@c This example image is the image from the website version of the essay
@c manual, downloaded to the pictures directory for use on the home page.
@c Large version is generated manually from ly file in pictures directory.
@divId{homepage-example-image-wrapper}
@imageClickable{bwv861-lilypond,png,,bwv861-lilypond-large,png,center}
@divEnd

@ifclear web_version
  @c no anchor links, just text

LilyPond は、いかなる種類の譜刻にも対応できる、@c
強力で、自由度の高いツールです。@c
例えば、クラシック音楽（J. S. Bach 作の上の例のように）、@c
複雑な楽譜、古楽、現代音楽、タブ譜、声楽、リード譜、教材、@c
大きなオーケストラプロジェクト、カスタマイズされた出力、@c
さらに Schenker graphs にも使えます。

@end ifclear
@ifset web_version
  @c anchor links, link to individual examples by their <a> tag

LilyPond は、いかなる種類の譜刻にも対応できる、@c
強力で、自由度の高いツールです。@c
例えば、
@uref{examples.html#g_t_30af_30e9_30b7_30c3_30af_97f3_697d, クラシック音楽}
（J. S. Bach 作の上の例のように）、
@uref{examples.html#g_t_8907_96d1_306a_697d_8b5c, 複雑な楽譜}、
@uref{examples.html#g_t_53e4_697d, 古楽}、
@uref{examples.html#g_t_73fe_4ee3_97f3_697d, 現代音楽}、
@uref{examples.html#g_t_30bf_30d6_8b5c, タブ譜}、
@uref{examples.html#g_t_58f0_697d, 声楽}、
@uref{examples.html#g_t_30ea_30fc_30c9_8b5c, リード譜}、
@uref{examples.html#g_t_6559_80b2, 教材}、
@uref{examples.html#g_t_5927_304d_306a_30d7_30ed_30b8_30a7_30af_30c8, 大きなオーケストラプロジェクト}、
@uref{examples.html#g_t_30ab_30b9_30bf_30de_30a4_30ba, カスタマイズされた出力}、
さらに
@uref{examples.html#Schenker-Graphs, Schenker graphs}
にも使えます。

@end ifset

楽譜の @ref{例} を見て、刺激を受けてください！

@divEnd

@divClass{column-center-middle-color2}
@subheading ニュース

@c TODO: generate this automatically, including RSS feed.
@include web/news-headlines.itexi

@ref{News, その他のニュース...}

@divEnd

@divEnd


@ifclear web_version
  @c do nothing
@end ifclear
@ifset web_version
  @c make the side bar:
@divId{homepage-sidebar}
@subheading 安定版

@c TODO: javascript to detect OS and suggest download?

@ref{ダウンロード, ダウンロード @versionStable}

@ref{マニュアル, マニュアル @versionStable}

@subheading 開発版

@ref{開発, ダウンロード @versionDevel}

@ref{開発, マニュアル @versionDevel}

@subheading Pondings
@divId{pondingsText}

@divEnd

@divEnd
@end ifset


@html

<script language="JavaScript" type="text/javascript">
  function loadXMLDoc(dname)
    {
      if (window.XMLHttpRequest)
        {
          xhttp=new XMLHttpRequest();
        }
      else
        {
          xhttp=new ActiveXObject("Microsoft.XMLHTTP");
        }
      xhttp.open("GET",dname,false);
      xhttp.send();
      return xhttp.responseXML;
    }

  var xmlDoc = loadXMLDoc("tweets.xml");
  var tweets = xmlDoc.getElementsByTagName("tweet");
  var index = Math.floor(Math.random() * tweets.length);
  var tweet = tweets[index];
  var text = tweet.childNodes[0];
  document.getElementById("pondingsText").innerHTML = text.nodeValue;
</script>

@end html


@ifnottex

@divClass{hide}
@menu
* 導入部::               ここから始めて、楽譜を作ってください。
* ダウンロード::         LilyPond の入手方法。
* マニュアル::           マニュアルを読んでください。
* コミュニティ::         他のユーザとの交流。
@end menu
@divEnd

@end ifnottex

@contents

@allowcodebreaks false

@c ****************** GENERAL STUFF FOR INFO ************
@ignore
Distributions will want to install lilypond.info in postinstall, doing:

    install-info --info-dir=/usr/share/info out[-www]/lilypond-web.info

  * Prepend GNU for dir, must be unique.

  * Do not list the `lilypond' node at toplevel, so that `info lilypond'
    goes to Top.

  * List all commands in direntry.

@end ignore

@c FIXME: this still doesn't solve the broken links in pdf and big
@c        html; we'll need a bunch of @iftext and stuff in here. -gp
@c ****************** SPECIAL MACROS FOR WEB MANUAL ************
@macro docLinks{name,base,refLink,split,big,bigsize,pdf,pdfsize}
@subheading お読みください

@docLinksBare{\name\,\base\,\refLink\,\split\,\big\,\bigsize\,\pdf\,\pdfsize\}

@end macro


@macro docLinkSplit{name,base,webLink}
  @docLink{\name\ (ページ毎に分割された HTML),\base\/index.html,\webLink\}
@end macro

@macro docLinkBig{name,base,webLink}
  @docLink{\name\ (1 つの大きな HTML),\base\-big-page.html,\webLink\}
@end macro

@macro docLinkPdf{name,base,webLink}
  @docLink{\base\.pdf,\base\.pdf,\webLink\}
@end macro


@macro docLinksBare{name,base,refLink,split,big,bigsize,pdf,pdfsize}

@divClass{keep-bullets}
@itemize

@item @docLinkSplit{\name\,\base\,\split\} @minus{}
  このマニュアルはいくつもの HTML ページに分割されています。
  @*@ @ @emph{(ページ毎の小さなダウンロード)}

@item @docLinkBig{\name\,\base\,\big\} @minus{}
  このマニュアルは 1 つの巨大な HTML ページです。
  @*@ @ @emph{(大きな単一のダウンロード, \bigsize\)}

@item @docLinkPdf{\name\,\base\,\pdf\} @minus{}
  日本語では PDF 形式での提供はありません。
  @*@ @ @emph{(大きな単一のダウンロード, \pdfsize\)}

@end itemize

@divEnd

@end macro


@c don't add any extra spaces in this macro -gp
@macro ifWebLinks{webLink,normalLink}
@ifclear web_version
  \normalLink\:
@end ifclear
@ifset web_version
  \webLink\:
@end ifset
@end macro


@ifhtml
@macro contactUsAbout{topic}

@divClass{heading-center}
@divClass{contactBox}
<<<<<<< HEAD
If you are aware of any other \topic\ which could be listed here,
please let us know by writing a message to the bug-lilypond
mailing list. If you're not subscribed yet you can do so on the list's
@uref{https://lists.gnu.org/mailman/listinfo/bug-lilypond,info page}.
=======

ここにリストアップされていない他の\topic\についてご存知の場合、@c
bug-lilypond メーリング リストにメッセージを送ってお知らせください。@c
まだ購読していない場合は、リストの
@uref{https://lists.gnu.org/mailman/listinfo/bug-lilypond,info ページ}
から行うことができます。
>>>>>>> 82fca049

@divEnd
@divEnd

@end macro
@end ifhtml

@ifnothtml
@macro contactUsAbout{topic}
@cartouche
ここにリストアップされていない他の\topic\についてご存知の場合、@c
@ref{Bug reports} の手順に従ってお知らせください。
@end cartouche

@end macro
@end ifnothtml

@include web/introduction.itexi
@include web/download.itexi
@include web/manuals.itexi
@include web/community.itexi


@bye<|MERGE_RESOLUTION|>--- conflicted
+++ resolved
@@ -357,19 +357,12 @@
 
 @divClass{heading-center}
 @divClass{contactBox}
-<<<<<<< HEAD
-If you are aware of any other \topic\ which could be listed here,
-please let us know by writing a message to the bug-lilypond
-mailing list. If you're not subscribed yet you can do so on the list's
-@uref{https://lists.gnu.org/mailman/listinfo/bug-lilypond,info page}.
-=======
 
 ここにリストアップされていない他の\topic\についてご存知の場合、@c
 bug-lilypond メーリング リストにメッセージを送ってお知らせください。@c
 まだ購読していない場合は、リストの
 @uref{https://lists.gnu.org/mailman/listinfo/bug-lilypond,info ページ}
 から行うことができます。
->>>>>>> 82fca049
 
 @divEnd
 @divEnd
