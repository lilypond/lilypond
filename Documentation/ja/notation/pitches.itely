--- conflicted
+++ resolved
@@ -3281,7 +3281,6 @@
 @cindex note heads, Aiken (Aiken の符頭)
 @cindex note heads, sacred harp (Sacred Harp の符頭)
 @cindex shape notes (シェイプ ノート)
-<<<<<<< HEAD
 @cindex Aiken shape note heads (Aiken のシェイプ ノートの符頭)
 @cindex sacred harp note heads (Sacred Harp の符頭)
 @cindex note heads, Southern Harmony (Southern Harmony の符頭)
@@ -3289,25 +3288,11 @@
 @cindex Funk shape note heads (Funk のシェイプ ノートの符頭)
 @cindex note heads, Funk (Funk の符頭)
 @cindex note heads, Harmonica Sacra (Harmonica Sacra の符頭)
-@cindex Harmonica Sacra note heads (Harmonica Sacra の符頭)
+@cindex Harmonia Sacra note heads (Harmonica Sacra の符頭)
 @cindex Christian Harmony note heads (Christian Harmony の符頭)
 @cindex note heads, Christian Harmony (Christian Harmony の符頭)
 @cindex Walker shape note heads (Walker のシェイプ ノートの符頭)
 @cindex note heads, Walker (Walker の符頭)
-=======
-@cindex Aiken shape note heads (Aiken のシェイプ符頭)
-@cindex sacred harp note heads (セイクリッド ハープの符頭)
-@cindex note heads, Southern Harmony
-@cindex Southern Harmony note heads
-@cindex Funk shape note heads
-@cindex note heads, Funk
-@cindex note heads, Harmonia Sacra
-@cindex Harmonia Sacra note heads
-@cindex Christian Harmony note heads
-@cindex note heads, Christian Harmony
-@cindex Walker shape note heads
-@cindex note heads, Walker
->>>>>>> f9d8763d
 
 @funindex \aikenHeads
 @funindex \sacredHarpHeads
@@ -3318,13 +3303,8 @@
 シェイプ ノート記譜法では、@c
 符頭の形状は音階の中での音符の位置付けに対応します。@c
 この表記は 19 世紀のアメリカの歌集で一般的なものです。@c
-<<<<<<< HEAD
 シェイプ ノートの符頭は Sacred Harp、Harmony、@c
-Funk (Harmonica Sacra)、Walker、それに Aiken (Christian Harmony) スタイルで@c
-=======
-シェイプ符頭はセイクリッド ハープ、Southern Harmony、@c
 Funk (Harmonia Sacra)、Walker、それに Aiken (Christian Harmony) スタイルで@c
->>>>>>> f9d8763d
 使用されます:
 
 @lilypond[verbatim,quote]
