--- conflicted
+++ resolved
@@ -6,11 +6,7 @@
     version that you are working on.  See TRANSLATION for details.
 @end ignore
 
-<<<<<<< HEAD
-@c \version "2.11.64"
-=======
 @c \version "2.12.0"
->>>>>>> 9c1421a4
 
 @node Staff notation
 @section Staff notation
@@ -1053,8 +1049,6 @@
 @cindex fragments
 @cindex cue notes
 
-<<<<<<< HEAD
-=======
 @funindex \addQuote
 @funindex addQuote
 @funindex \quoteDuring
@@ -1062,7 +1056,6 @@
 @funindex \transposition
 @funindex transposition
 
->>>>>>> 9c1421a4
 It is very common for one voice to double some of the music from
 another voice.  For example, the first and second violins may play the
 same notes during a passage of music.  In LilyPond this is accomplished
