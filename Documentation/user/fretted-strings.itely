--- conflicted
+++ resolved
@@ -6,11 +6,7 @@
     version that you are working on.  See TRANSLATION for details.
 @end ignore
 
-<<<<<<< HEAD
-@c \version "2.11.65"
-=======
 @c \version "2.12.0"
->>>>>>> 9c1421a4
 
 @node Fretted string instruments
 @section Fretted string instruments
@@ -69,16 +65,11 @@
 as well as ties on arpeggios and tremolos can be found in
 @ref{Ties}.
 
-<<<<<<< HEAD
-@item Instructions on handling multiple voices is described
-in @ref{Collision resolution}.
-=======
 @item Instructions for handling multiple voices can be found
 in @ref{Collision resolution}.
 
 @item Instructions for indicating harmonics can be found in
 @ref{Harmonics}.
->>>>>>> 9c1421a4
 
 @end itemize
 
@@ -616,15 +607,11 @@
 @end lilypond
 
 Fingering indications and barres can be included in a
-<<<<<<< HEAD
-fret-diagram-verbose markup string.
-=======
 fret-diagram-verbose markup string.  Unique to the 
 fret-diagram-verbose interface is a capo indication that 
 can be placed on the fret diagram.  The capo indication is
 a thick bar that covers all strings.  The fret with the
 capo will be the lowest fret in the fret diagram.
->>>>>>> 9c1421a4
 
 @c \override is necessary to make fingering visible
 @lilypond[quote, verbatim]
@@ -944,12 +931,6 @@
 % add some new chords based on the power chord shape
 
 \storePredefinedDiagram \chordmode {f'}
-<<<<<<< HEAD
-                        #guitar-tuning
-                        #(chord-shape 'powerf)
-\storePredefinedDiagram \chordmode {g'}
-=======
->>>>>>> 9c1421a4
                         #guitar-tuning
                         #(chord-shape 'powerf guitar-tuning) 
 \storePredefinedDiagram \chordmode {g'}
