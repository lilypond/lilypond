--- conflicted
+++ resolved
@@ -40,11 +40,7 @@
 A basic example of a lilypond input file is
 
 @example
-<<<<<<< HEAD
 \version @w{"@version{}"}
-=======
-\version "@version{}"
->>>>>>> b9f803b6
 \score @{
   @var{...compound music expression...}  % all the music goes here!
   \header @{ @}
