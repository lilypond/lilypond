@c -*- coding: utf-8; mode: texinfo; -*-
@ignore
    Translation of GIT committish: FILL-IN-HEAD-COMMITTISH

    When revising a translation, copy the HEAD committish of the
    version that you are working on.  See TRANSLATION for details.
@end ignore

@c \version "2.12.0"


@node Chord notation
@section Chord notation

@lilypondfile[quote]{chords-headword.ly}

Chords can be entered either as normal notes or in chord mode and displayed
using a variety of traditional European chord naming conventions.  Chord
names and figured bass notation can also be displayed.

@menu
* Chord mode::
* Displaying chords::
* Figured bass::
@end menu


@node Chord mode
@subsection Chord mode

@cindex chord chords

Chord mode is used to enter chords using an indicator of the chord
structure, rather than the chord pitches.

@menu
* Chord mode overview::
* Common chords::
* Extended and altered chords::
@end menu

@node Chord mode overview
@unnumberedsubsubsec Chord mode overview

@cindex chord names
@cindex chord mode

Chords can be entered as simultaneous music, as discussed in
@ref{Chorded notes}.

Chords can also be entered in @qq{chord mode}, which is an input
mode that focuses on the structures of chords in traditional
European music, rather than on specific pitches.  This is
convenient for those who are familiar with using chord names to
describe chords.  More information on different input modes can be
found at @ref{Input modes}.

@lilypond[verbatim,quote,ragged-right,relative=1]
\chordmode { c1 g a g c }
@end lilypond

Chords entered using chord mode are music elements, and can be
transposed just like chords entered using simultaneous music.

Chord mode and note mode can be mixed in sequential music:

@lilypond[verbatim,quote,ragged-right,relative=1]
<c e g>2 <g b d>
\chordmode { c2 f }
<c e g>2 <g' b d>
\chordmode { f2 g }
@end lilypond


@seealso
Music Glossary:
@rglos{chord}.

Notation Reference:
@ref{Chorded notes},
@ref{Input modes}.

Snippets:
@rlsr{Chords}


@knownissues

When chord mode and note mode are mixed in sequential music, and
chord mode comes first, the note mode will create a new @code{Staff}
context.

@lilypond[verbatim,quote,ragged-right,relative=1]
\chordmode { c2 f }
<c e g>2 <g' b d>
@end lilypond

To avoid this behavior, explicitly create the @code{Staff} context:

@lilypond[verbatim,quote,ragged-right,relative=1]
\new Staff {
  \chordmode { c2 f }
  <c e g>2  <g' b d>
}
@end lilypond

@node Common chords
@unnumberedsubsubsec Common chords

@cindex triads
@cindex seventh chords
@cindex root of chord
@cindex modifiers, in chords.
@cindex chord quality

Major triads are entered by including the root and an
optional duration:

@lilypond[verbatim,quote,relative=1,ragged-right]
\chordmode { c2 f4 g }
@end lilypond

Minor, augmented, and diminished triads are entered by placing
@code{:} and a quality modifier string after the duration:

@lilypond[verbatim,quote,ragged-right,relative=1]
\chordmode { c2:m f4:aug g:dim }
@end lilypond

Seventh chords can be created:

@lilypond[quote,ragged-right,fragment,verbatim,relative=1]
\chordmode { c1:7 c:m7 c:maj7 c:dim7 c:aug7 }
@end lilypond

@funindex aug
@funindex dim
@funindex maj
@funindex m

The table belows shows the actions of the quality modifiers on
triads and seventh chords.  The default seventh step added to
chords is a minor or flatted seventh, which makes the dominant
seventh the basic seventh chord.  All alterations are relative to 
the dominant seventh.  A more complete table of modifier usage
is found at @ref{Common chord modifiers}.

@c @table @code
@multitable @columnfractions .2 .4 .3

@item
@b{Modifier}
@tab
@b{Action}
@tab
@b{Example}

@item
None
@tab
The default action; produces a major triad.
@tab
@lilypond[line-width=4\cm, noragged-right]
\chordmode {
  \override Staff.TimeSignature #'stencil = ##f
  c1
}
@end lilypond

@item
m, m7
@tab
The minor chord.  This modifier lowers the 3rd.
@tab
@lilypond[line-width=4\cm, noragged-right]
\chordmode {
  \override Staff.TimeSignature #'stencil = ##f
  c1:m c:m7
}
@end lilypond


@item
dim, dim7
@tab
The diminished chord.  This modifier lowers the 3rd, 5th and (if
present) the 7th step.
@tab
@lilypond[line-width=4\cm, noragged-right]
\chordmode {
  \override Staff.TimeSignature #'stencil = ##f
  c1:dim c:dim7
}
@end lilypond

@item
aug
@tab
The augmented chord.  This modifier raises the 5th step.
@tab
@lilypond[line-width=4\cm, noragged-right]
\chordmode {
  \override Staff.TimeSignature #'stencil = ##f
  c1:aug
}
@end lilypond

@item
maj, maj7
@tab
The major 7th chord.  This modifier adds a raised 7th step.  The
@code{7} following @code{maj} is optional.  Do NOT use this modifier
to create a major triad.
@tab
@lilypond[line-width=4\cm, noragged-right]
\chordmode {
  \override Staff.TimeSignature #'stencil = ##f
  c1:maj c:maj7
}
@end lilypond

@end multitable


@seealso
Notation Reference:
@ref{Common chord modifiers},
@ref{Extended and altered chords}.

Snippets:
@rlsr{Chords}.

<<<<<<< HEAD
=======
@knownissues
Only one quality modifier should be used per chord, typically on the 
highest step present in the chord.  Chords with more than quality
modifier will be parsed without an error or warning, but the results
are unpredictable.  Chords that cannot be achieved with a single
quality modifier should be altered by individual pitches, as described
in @ref{Extended and altered chords}.

>>>>>>> 9c1421a4

@node Extended and altered chords
@unnumberedsubsubsec Extended and altered chords

@cindex extended chords
@cindex altered chords

Chord structures of arbitrary complexity can be created in chord
mode.  The modifier string can be used to extend a chord, add or
remove chord steps, raise or lower chord steps, and add a bass note
or create an inversion.

The first number following the @code{:} is taken to be the extent
of the chord.  The chord is constructed by sequentially adding
thirds to the root until the specified number has been reached.
Note that the seventh step added as part of an extended chord will be the
minor or flatted seventh, not the major seventh.
If the extent is not a third (e.g., 6), thirds are added up to the
highest third below the extent, and then the step of the extent is
added.  The largest possible value for the extent is 13.  Any
larger value is interpreted as 13.

@lilypond[quote,ragged-right,fragment,verbatim,relative=1]
\chordmode {
  c1:2 c:3 c:4 c:5
  c1:6 c:7 c:8 c:9
  c1:10 c:11 c:12 c:13
  c1:14
}
@end lilypond

@noindent
Note that both @code{c:5} and @code{c} produce a C major triad.

Since an unaltered 11 does not sound good when combined with an
unaltered 13, the 11 is removed from a @code{:13} chord (unless it
is added explicitly).

@lilypond[quote,ragged-right,fragment,verbatim,relative=1]
\chordmode {
  c1:13 c:13.11 c:m13
}
@end lilypond

@cindex additions, in chords

Individual steps can be added to a chord.  Additions follow the
extent and are prefixed by a dot (@code{.}).  The basic seventh
step added to a chord is the minor or flatted seventh, rather than
the major seventh.

@lilypond[quote,verbatim,fragment,relative=1]
\chordmode {
  c1:5.6 c:3.7.8 c:3.6.13
}
@end lilypond

Added steps can be as high as desired.

@lilypond[quote,verbatim,fragment,relative=1]
\chordmode {
  c4:5.15 c:5.20 c:5.25 c:5.30
}
@end lilypond

@cindex chord steps, altering

Added chord steps can be altered by suffixing a @code{-} or @code{+}
sign to the number.  To alter a step that is automatically included
as part of the basic chord structure, add it as an altered step.

@lilypond[quote,verbatim,fragment,relative=1]
\chordmode {
  c1:7+ c:5+.3- c:3-.5-.7-
}
@end lilypond

@cindex removals, in chords

@funindex ^

Following any steps to be added, a series of steps to be removed
is introduced in a modifier string with a prefix of @code{^}.
If more than one step is to be removed, the steps to be
removed are separated by @code{.} following the
initial @code{^}.

@lilypond[quote,verbatim,fragment,relative=1]
\chordmode {
  c1^3 c:7^5 c:9^3 c:9^3.5 c:13.11^3.7
}
@end lilypond

@funindex sus

The modifier @code{sus} can be added to the modifier string to
create suspended chords.  This removes the 3rd step from the chord.
Append either @code{2} or @code{4} to add the 2nd or 4th step to the
chord.  @code{sus} is equivalent to @code{^3}; @code{sus4} is
equivalent to @code{.4^3}.

@lilypond[quote,ragged-right,fragment,verbatim]
\chordmode {
  c1:sus c:sus2 c:sus4 c:5.4^3
}
@end lilypond

@funindex /
@cindex chord inversions
@cindex bass note, for chords

Inversions (putting a pitch other than the root on the bottom of the
chord) and added bass notes can be specified by appending
@code{/}@var{pitch} to the chord.

@lilypond[quote,ragged-right,fragment,verbatim, relative=2]
\chordmode {
  c1 c/g c/f
}
@end lilypond

@funindex /+

A bass note that is part of the chord can be added, instead of
moved as part of an inversion, by using @code{/+}@var{pitch}.

@lilypond[quote,ragged-right,fragment,verbatim]
\chordmode {
  c1 c/g c/+g
}
@end lilypond

Chord modifiers that can be used to produce a variety of
standard chords are shown in
@ref{Common chord modifiers}.


@seealso
Notation Reference:
@ref{Common chord modifiers}.

Snippets:
@rlsr{Chords}


@knownissues

Each step can only be present in a chord once.  The following
simply produces the augmented chord, since @code{5+} is
interpreted last.

@lilypond[quote,ragged-right,verbatim,fragment]
\chordmode { c1:5.5-.5+ }
@end lilypond

Only the second inversion can be created by adding a bass
note.  The first inversion requires changing the root of
the chord.

@lilypond[quote,ragged-right,verbatim,fragment]
\chordmode {
  c'1: c':/g e:6-3-^5 e:m6-^5
}
@end lilypond

@node Displaying chords
@subsection Displaying chords

Chords can be displayed by name, in addition to the standard display
as notes on a staff.

@menu
* Printing chord names::
* Customizing chord names::
@end menu

@node Printing chord names
@unnumberedsubsubsec Printing chord names

@cindex printing chord names
@cindex chord names
@cindex chords

Chord names are printed in the @code{ChordNames} context:

@lilypond[verbatim,quote,relative=1,ragged-right]
\new ChordNames {
  \chordmode {
    c2 f4. g8
  }
}
@end lilypond

Chords can be entered as simultaneous notes or through the use of
chord mode.  The displayed chord name will be the same, regardless
of the mode of entry, unless there are inversions or added bass notes:

@lilypond[verbatim,quote,relative=1]
<<
  \new ChordNames {
    <c e g>2  <f bes c>
    <f c' e g>1
    \chordmode {
      c2 f:sus4 c1:/f
    }
  }
  {
    <c e g>2  <f bes c>
    <f, c' e g>1
    \chordmode {
      c2 f:sus4 c1:/f
    }
  }
>>
@end lilypond

@funindex{\chords}

@code{\chords @{ ... @}} is a shortcut notation for
@code{\new ChordNames @{ \chordmode @{ ... @} @}}.

@lilypond[verbatim,quote,ragged-right, relative=1]
\chords {
  c2 f4.:m g8:maj7
}
@end lilypond

@lilypond[verbatim,quote,ragged-right, relative=1]
\new ChordNames {
  \chordmode {
    c2 f4.:m g8:maj7
  }
}
@end lilypond

@snippets

@lilypondfile[verbatim,lilyquote,ragged-right,texidoc,doctitle]
{showing-chords-at-changes.ly}

@c @lilypondfile[verbatim,lilyquote,ragged-right,texidoc,doctitle]
@c {adding-bar-lines-to-chordnames-context.ly}

@lilypondfile[verbatim,lilyquote,ragged-right,texidoc,doctitle]
{simple-lead-sheet.ly}


@seealso
Music Glossary:
@rglos{chord}.

Notation Reference:
@ref{Writing music in parallel}.

Snippets:
@rlsr{Chords}.

Internals Reference:
@rinternals{ChordNames},
@rinternals{ChordName},
@rinternals{Chord_name_engraver},
@rinternals{Volta_engraver},
@rinternals{Bar_engraver}.


@knownissues

Chords containing inversions or altered bass notes are not named
properly if entered using simultaneous music.


@node Customizing chord names
@unnumberedsubsubsec Customizing chord names

@cindex customizing chord names

There is no unique system for naming chords.  Different musical
traditions use different names for the same set of chords.  There
are also different symbols displayed for a given chord name.   The
names and symbols displayed for chord names are customizable.

@cindex jazz chords
@cindex chords, jazz

The basic chord name layout is a system for Jazz music, proposed
by Klaus Ignatzek (see @ref{Literature list}).  The chord naming
system can be modified as described below.  An alternate jazz
chord system has been developed using these modifications.
The Ignatzek and alternate
Jazz notation are shown on the chart in @ref{Chord
name chart}.

@c TODO --  Change this so we don't have a non-verbatim example.
@c  Make short example in docs, then move longer example to
@c  appendix, where the length of the snippet won't matter.

In addition to the different naming systems, different note names
are used for the root in different languages.  The predefined
variables @code{\germanChords}, @code{\semiGermanChords},
@code{\italianChords} and @code{\frenchChords} set these variables.
The effect is demonstrated here:

@lilypondfile[ragged-right]{chord-names-languages.ly}

If none of the existing settings give the desired output, the chord
name display can be tuned through the following properties.

@table @code

@funindex chordRootNamer

@item chordRootNamer

The chord name is usually printed as a letter for the root with an
optional alteration.  The transformation from pitch to letter is
done by this function.  Special note names (for example, the German
@q{H} for a B-chord) can be produced by storing a new function in
this property.

@funindex majorSevenSymbol

@item majorSevenSymbol

This property contains the markup object used to follow the output
of @code{chordRootNamer} to identify a major 7 chord. Predefined
options are @code{whiteTriangleMarkup} and
@code{blackTriangleMarkup}.

@funindex chordNoteNamer

@item chordNoteNamer

When the chord name contains additional pitches other than the root
(e.g., an added bass note), this function is used to print the
additional pitch.  By default the pitch is printed using
@code{chordRootNamer}. The @code{chordNoteNamer} property can be set
to a specialized function to change this behavior.  For example, the
bass note can be printed in lower case.

@funindex chordNameSeparator

@item chordNameSeparator

Different parts of a chord name are normally separated by a slash.
By setting @code{chordNameSeparator}, you can use any desired markup
for a separator.

@funindex chordNameExceptions

@item chordNameExceptions

This property is a list of pairs.  The first item in each pair
is a set of pitches used to identify the steps present in the chord.
The second item is a markup that will follow the @code{chordRootNamer}
output to create the chord name.

@funindex chordPrefixSpacer
@item chordPrefixSpacer

The @q{m} for minor chords is usually printed immediately to the
right of the root of the chord.  A spacer can be placed between
the root and @q{m} by setting @code{chordPrefixSpacer}.
The spacer is not used when the root is altered.

@end table


@predefined
@funindex major seven symbols
@code{\whiteTriangleMarkup},
@code{\blackTriangleMarkup},
@funindex \germanChords
@code{\germanChords},
@funindex \semiGermanChords
@code{\semiGermanChords},
@funindex \italianChords
@code{\italianChords},
@funindex \frenchChords
@code{\frenchChords}.
@endpredefined


@snippets

@cindex exceptions, chord names.
@lilypondfile[verbatim,lilyquote,texidoc,doctitle]
{chord-name-exceptions.ly}

@c TODO - tweak snippet to use \blackTriangleMarkup as well
@lilypondfile[verbatim,lilyquote,texidoc,doctitle]
{chord-name-major7.ly}

@lilypondfile[verbatim,lilyquote,texidoc,doctitle]
{adding-bar-lines-to-chordnames-context.ly}

@lilypondfile[verbatim,lilyquote,texidoc,doctitle]
{volta-below-chords.ly}

@lilypondfile[verbatim,lilyquote,texidoc,doctitle]
{changing-chord-separator.ly}


@seealso
Notation Reference:
@ref{Chord name chart},
@ref{Common chord modifiers}.

Installed Files:
@file{scm/@/chords@/-ignatzek@/.scm},
@file{scm/@/chord@/-entry@/.scm},
@file{ly/@/chord@/-modifier@/-init@/.ly}.

Snippets:
@rlsr{Chords}.

@c Internals Reference:
@c @r internals{}.


@knownissues

Chord names are determined from both the pitches that are present
in the chord and the information on the chord structure that may
have been entered in @code{\chordmode}.  If the simultaneous pitches
method of entering chords is used, undesired names result from
inversions or bass notes.

@lilypond[quote,ragged-right,verbatim]
myChords = \relative c' {
  \chordmode { c1 c/g c/f }
  <c e g>1 <g c e> <f c' e g>
}
<<
  \new ChordNames { \myChords }
  \new Staff { \myChords }
>>
@end lilypond


@node Figured bass
@subsection Figured bass

@lilypondfile[quote]{figured-bass-headword.ly}

Figured bass notation can be displayed.

@menu
* Introduction to figured bass::
* Entering figured bass::
* Displaying figured bass::
@end menu

@node Introduction to figured bass
@unnumberedsubsubsec Introduction to figured bass

@cindex Basso continuo
@cindex Thorough bass
@cindex Figured bass
@cindex Bass, thorough
@cindex Bass, figured

@c TODO: musicological blurb about FB


LilyPond has support for figured bass, also called thorough bass
or basso continuo:

@lilypond[quote,ragged-right,verbatim,fragment]
<<
  \new Voice { \clef bass dis4 c d ais g fis}
  \new FiguredBass {
    \figuremode {
      < 6 >4 < 7\+ >8 < 6+ [_!] >
      < 6 >4 <6 5 [3+] >
      < _ >4 < 6 5/>4
    }
  }
>>
@end lilypond

The support for figured bass consists of two parts: there is an
input mode, introduced by @code{\figuremode}, that accepts
entry of bass figures, and there is a context named
@code{FiguredBass} that takes care of displaying
@code{BassFigure} objects.  Figured bass can also be displayed
in @code{Staff} contexts.

@code{\figures@{ ... @}} is a shortcut notation for
@code{\new FiguredBass @{ \figuremode @{ ... @} @}}.


Although the support for figured bass may superficially resemble chord
support, it is much simpler.  @code{\figuremode} mode simply
stores the figures and the @code{FiguredBass} context prints them
as entered.  There is no conversion to pitches.

@ignore
Figures are created as markup texts.  Any of the standard markup
properties can be used to modify the display of figures.  For
example, the vertical spacing of the figures may be set with
@code{baseline-skip}.
@end ignore


@seealso
Music Glossary:
@rglos{figured bass}.

Snippets:
@rlsr{Chords}


@node Entering figured bass
@unnumberedsubsubsec Entering figured bass

@code{\figuremode} is used to switch the input mode to figure mode.
More information on different input modes can be
found at @ref{Input modes}.

In figure mode, a group of bass figures is delimited by
@code{<} and @code{>}.  The duration is entered after the @code{>}.

@lilypond[verbatim,quote,ragged-right,fragment]
\new FiguredBass {
  \figuremode {
    <6 4>2
  }
}
@end lilypond


Accidentals (including naturals) can be added to figures:

@lilypond[verbatim,quote,ragged-right,fragment]
\figures {
  <7! 6+ 4-> <5++> <3-->
}
@end lilypond

Augmented and diminished steps can be indicated:

@lilypond[verbatim,quote,ragged-right,fragment]
\figures {
  <6\+ 5/> <7/>
}
@end lilypond

A backward slash through a figure (typically used for raised
sixth steps) can be created:

@lilypond[verbatim,quote,ragged-right,fragment]
\figures {
  <6> <6\\>
}
@end lilypond

Vertical spaces and brackets can be be included in figures:

@lilypond[verbatim,quote,ragged-right,fragment]
\figures {
  <[12 _!] 8 [6  4]>
}
@end lilypond

Any text markup can be inserted as a figure:

@lilypond[verbatim,quote,ragged-right,fragment]
\figures {
  <\markup { \tiny \number 6 \super (1) } 5>
}
@end lilypond

@c NOTE: We need to include notes any time we use extenders to
@c avoid extraneous staff creation due to Staff.use... in
@c \bassFigureExtendersOn

Continuation lines can be used to indicate repeated figures:

@lilypond[verbatim,quote,ragged-right,fragment]
<<
  {
    \clef bass
    e4 d c b,
    e4 d c b,
  }
  \figures {
    \bassFigureExtendersOn
    <6 4>4 <6 3> <7 3> <7 3>
    \bassFigureExtendersOff
    <6 4>4 <6 3> <7 3> <7 3>
  }
>>
@end lilypond

@noindent
In this case, the extender lines replace existing figures,
unless the continuation lines have been explicitly terminated.

@lilypond[verbatim,quote,ragged-right,fragment]
<<
  \figures {
    \bassFigureExtendersOn
    <6 4>4 <6 4> <6\! 4\!> <6 4>
  }
  {
    \clef bass
    d4 d c c
  }
>>
@end lilypond

The table below summarizes the figure modifiers available.

@multitable @columnfractions .1 .5 .4

@item
@b{Modifier}
@tab
@b{Purpose}
@tab
@b{Example}

@item
+, -, !
@tab
Accidentals
@tab
@lilypond[line-width=4\cm]
\figures {
  <7! 6+ 4-> <5++> <3-->
}
@end lilypond

@item
\+, /
@tab
Augmented and diminished steps
@tab
@lilypond[line-width=4\cm]
\figures {
  <6\+ 5/> <7/>
}
@end lilypond

@item
\\
@tab
Raised sixth step
@tab
@lilypond[line-width=4\cm]
\figures {
  <6\\>
}
@end lilypond

@item
\!
@tab
End of continuation line
@tab
@lilypond[line-width=4\cm]
<<
  \figures {
    \bassFigureExtendersOn
    <6 4> <6 4> <6\! 4\!> <6 4>
  }
  {
    \clef bass
    d d c c
  }
>>
@end lilypond

@end multitable


@predefined
@cindex figured bass extender lines
@code{\bassFigureExtendersOn},
@code{\bassFigureExtendersOff}.
@endpredefined


@snippets
@lilypondfile[verbatim,lilyquote,texidoc,doctitle]
{changing-the-positions-of-figured-bass-alterations.ly}


@seealso
@c Music Glossary:
@c @rglos{}.
@c
@c Learning Manual:
@c @rlearning{}.
@c
@c Notation Reference:
@c @ref{}.
@c
@c Application Usage:
@c @rprogram{}.
@c
@c Installed Files:
@c @file{}.
@c
Snippets:
@rlsr{Chords}.

Internals Reference:
@rinternals{BassFigure},
@rinternals{BassFigureAlignment},
@rinternals{BassFigureLine},
@rinternals{BassFigureBracket},
@rinternals{BassFigureContinuation},
@rinternals{FiguredBass}.


@c @knownissues


@node Displaying figured bass
@unnumberedsubsubsec Displaying figured bass

Figured bass can be displayed using the @code{FiguredBass} context,
or in most staff contexts.

When displayed in a @code{FiguredBass} context, the vertical location
of the figures is independent of the notes on the staff.

@lilypond[verbatim,ragged-right,fragment,quote]
<<
  \relative c'' {
    c4 c'8 r8 c,4 c'
  }
  \new FiguredBass {
    \figuremode {
      <4>4 <10 6>8 s8
      <6 4>4 <6 4>
    }
  }
>>
@end lilypond

@noindent
In the example above, the @code{FiguredBass} context must be
explicitly instantiated to avoid creating a second (empty) staff.


Figured bass can also be added to @code{Staff} contexts
directly.  In this case, the vertical position of the
figures is adjusted automatically.

@lilypond[verbatim,ragged-right,fragment,quote]
<<
  \new Staff = myStaff
  \figuremode {
    <4>4 <10 6>8 s8
    <6 4>4 <6 4>
  }
  %% Put notes on same Staff as figures
  \context Staff = myStaff
  {
    \clef bass
    c4 c'8 r8 c4 c'
  }
>>
@end lilypond


When added in a @code{Staff} context, figured bass can be displayed above
or below the staff.

@lilypond[verbatim,ragged-right,fragment,quote]
<<
  \new Staff = myStaff
  \figuremode {
    <4>4 <10 6>8 s8
    \bassFigureStaffAlignmentDown
    <6 4>4 <6 4>
  }
  %% Put notes on same Staff as figures
  \context Staff = myStaff
  {
    \clef bass
    c4 c'8 r8 c4 c'
  }
>>
@end lilypond


@predefined
@cindex figured bass alignment
@code{\bassFigureStaffAlignmentDown},
@code{\bassFigureStaffAlignmentUp},
@code{\bassFigureStaffAlignmentNeutral}.
@endpredefined


@c @snippets


@seealso
@c Music Glossary:
@c @rglos{}.
@c
@c Learning Manual:
@c @rlearning{}.
@c
@c Notation Reference:
@c @ref{}.
@c
@c Application Usage:
@c @rprogram{}.
@c
@c Installed Files:
@c @file{}.
@c
Snippets:
@rlsr{Chords}.

Internals Reference:
@rinternals{BassFigure},
@rinternals{BassFigureAlignment},
@rinternals{BassFigureLine},
@rinternals{BassFigureBracket},
@rinternals{BassFigureContinuation},
@rinternals{FiguredBass}.


@knownissues

To ensure that continuation lines work properly, it is
safest to use the same rhythm in the figure line as in
the bass line.

@lilypond[verbatim,ragged-right,fragment,quote]
<<
  {
    \clef bass
    \repeat unfold 4 { f16. g32 } f8. es16 d8 es
  }
  \figures {
    \bassFigureExtendersOn
    % The extenders are correct here, with the same rhythm as the bass
    \repeat unfold 4 { <6 4->16. <6 4->32 }
    <5>8. r16 <6>8 <6\! 5->
  }
>>
<<
  {
    \clef bass
    \repeat unfold 4 { f16. g32 } f8. es16 d8 es
  }
  \figures {
    \bassFigureExtendersOn
    % The extenders are incorrect here, even though the timing is the same
    <6 4->4 <6 4->4
    <5>8. r16 <6>8 <6\! 5->
  }
>>
@end lilypond

When using extender lines, adjacent figures with the same number in
a different figure location can cause the figure positions to invert.

@lilypond[verbatim,ragged-right,fragment,quote,relative=1]
<<
 { fis4 g g, e' }
  \figures {
    \bassFigureExtendersOn
    <6 5>4 <5\! 4> < 5 _!> <6>
  }
>>
@end lilypond

To avoid this problem, simply turn on extenders after the figure that
begins the extender line and turn them off at the end of the extender line.

@lilypond[verbatim,ragged-right,fragment,quote,relative=1]
<<
 { fis4 g g, e' }
  \figures {
    <6 5>4 <5 4>
    \bassFigureExtendersOn
    < 5 _!>4 <6>
    \bassFigureExtendersOff
  }
>>
@end lilypond
<|MERGE_RESOLUTION|>--- conflicted
+++ resolved
@@ -230,8 +230,6 @@
 Snippets:
 @rlsr{Chords}.
 
-<<<<<<< HEAD
-=======
 @knownissues
 Only one quality modifier should be used per chord, typically on the 
 highest step present in the chord.  Chords with more than quality
@@ -240,7 +238,6 @@
 quality modifier should be altered by individual pitches, as described
 in @ref{Extended and altered chords}.
 
->>>>>>> 9c1421a4
 
 @node Extended and altered chords
 @unnumberedsubsubsec Extended and altered chords
