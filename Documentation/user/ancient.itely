@c -*- coding: utf-8; mode: texinfo; -*-
@c vim: foldmethod=marker
@ignore
    Translation of GIT committish: FILL-IN-HEAD-COMMITTISH

    When revising a translation, copy the HEAD committish of the
    version that you are working on.  See TRANSLATION for details.
@end ignore

@c \version "2.12.0"

@node Ancient notation
@section Ancient notation

@lilypondfile[quote]{ancient-headword.ly}

@cindex Vaticana, Editio
@cindex Medicaea, Editio
@cindex hufnagel
@cindex Petrucci
@cindex mensural


@menu
* Overview of the supported styles::
* Ancient notation---common features::
* Typesetting mensural music::
* Typesetting Gregorian chant::
* Working with ancient music---scenarios and solutions::
@end menu


Support for ancient notation includes features for mensural
notation and Gregorian chant notation.  These features can be
accessed either by modifying style properties of graphical objects
such as note heads and rests, or by using one of the pre-defined
contexts for mensural or Gregorian notation.

Many graphical objects, such as note heads and flags, accidentals,
time signatures, and rests, provide a @code{style} property, which
can be changed to emulate several different styles of ancient
notation.  See

@itemize
@item @ref{Mensural note heads},
@item @ref{Mensural accidentals and key signatures},
@item @ref{Mensural rests},
@item @ref{Mensural clefs},
@item @ref{Gregorian clefs},
@item @ref{Mensural flags},
@item @ref{Mensural time signatures}.
@end itemize

Some notational concepts are introduced specifically for ancient
notation,

@itemize
@item @ref{Custodes},
@item @ref{Divisiones},
@item @ref{Ligatures}.
@end itemize

@c {{{1 Overview of the supported styles
@node Overview of the supported styles
@subsection Overview of the supported styles


Three styles are available for typesetting Gregorian chant:

@itemize
@item @emph{Editio Vaticana} is a complete style for
Gregorian chant, following the appearance of the Solesmes
editions, the official chant books of the Vatican since 1904.
Lilypond has support for all the notational signs used in this
style, including ligatures, @emph{custodes}, and special signs
such as the quilisma and the oriscus.

@cindex Solesmes
@cindex Vaticana, Editio

@item The @emph{Editio Medicaea} style offers certain features
used in the Medicaea (or Ratisbona) editions which were used prior
to the Solesmes editions.  The most significant differences from
the @emph{Vaticana} style are the clefs, which have
downward-slanted strokes, and the noteheads, which are square and
regular.

@cindex Ratisbona, Editio
@cindex Medicaea, Editio

@item The @emph{Hufnagel} (@qq{horseshoe nail}) or @emph{Gothic}
style mimics the writing style in chant manuscripts from Germany
and Central Europe during the middle ages.  It is named after the
basic note shape (the @emph{virga}), which looks like a small
nail.
@cindex hufnagel
@end itemize

Three styles emulate the appearance of late-medieval and
renaissance manuscripts and prints of mensural music:

@itemize
@item The @emph{Mensural} style most closely resembles the
writing style used in late-medieval and early renaissance
manuscripts, with its small and narrow, diamond-shaped noteheads
and its rests which approach a hand-drawn style.

@cindex mensural

@item The @emph{Neomensural} style is a modernized and
stylized version of the former: the noteheads are broader and the
rests are made up of straight lines.  This style is particularly
suited, e.g., for incipits of transcribed pieces of mensural
music.

@cindex neomensural

@item The @emph{Petrucci} style is named after Ottaviano Petrucci
(1466-1539), the first printer to use movable type for music (in
his @emph{Harmonice musices odhecaton}, 1501).  The style uses
larger note heads than the other mensural styles.

@cindex Petrucci

@end itemize

@emph{Baroque} and @emph{Classical} are not complete styles
but differ from the default style only in some details: certain
noteheads (Baroque) and the quarter rest (Classical).

Only the mensural style has alternatives for all aspects of the
notation.  Thus, there are no rests or flags in the Gregorian
styles, since these signs are not used in plainchant notation, and
the Petrucci style has no flags or accidentals of its own.

Each element of the notation can be changed independently of the
others, so that one can use mensural flags, petrucci noteheads,
classical rests and vaticana clefs in the same piece, if one
wishes.

@c {{{1 Ancient notation, general
@node Ancient notation---common features
@subsection Ancient notation---common features

@menu
* Pre-defined contexts::
* Ligatures::
* Custodes::
* Figured bass support::
@end menu

@c {{{2 Pre-defined contexts
@node Pre-defined contexts
@unnumberedsubsubsec Pre-defined contexts

For Gregorian chant and mensural notation, there are pre-defined
voice and staff contexts available, which set all the various
notation signs to values suitable for these styles.  If one is
satisfied with these defaults, one can proceed directly with note
entry without worrying about the details on how to customize a
context.  See one of the  pre-defined contexts
@code{VaticanaVoice}, @code{VaticanaStaff}, @code{MensuralVoice},
and @code{MensuralStaff}.  See further

@itemize
@item @ref{Gregorian chant contexts},
@item @ref{Mensural contexts}.
@end itemize


@c {{{2 Ligatures
@node Ligatures
@unnumberedsubsubsec Ligatures

@cindex Ligatures

@c TODO: Should double check if I recalled things correctly when I wrote
@c down the following paragraph by heart.

A ligature is a graphical symbol that represents at least two
distinct notes.  Ligatures originally appeared in the manuscripts
of Gregorian chant notation to denote ascending or descending
sequences of notes on the same syllable.  They are also used in
mensural notation.

Ligatures are entered by @emph{enclosing} them in @code{\[} and
@code{\]}.  Some ligature styles may need additional input syntax
specific for this particular type of ligature.  By default, the
@rinternals{LigatureBracket} engraver just puts a square bracket
above the ligature.

@lilypond[quote,ragged-right,verbatim]
\transpose c c' {
  \[ g c a f d' \]
  a g f
  \[ e f a g \]
}
@end lilypond

Two other ligature styles are available: the Vaticana for
Gregorian chant, and the Mensural for mensural music (only white
mensural ligatures are supported for mensural music, and with
certain limitations).  To use any of these styles, the default
@code{Ligature_bracket_engraver} has to be replaced with one of the
specialized ligature engravers in the @rinternals{Voice} context,
as explained in @ref{White mensural ligatures} and @ref{Gregorian
square neume ligatures}.


@seealso
@c TODO: nothing here yet ...


@knownissues

Ligatures need special spacing that has not yet been implemented.  As
a result, there is too much space between ligatures most of the time,
and line breaking often is unsatisfactory.  Also, lyrics do not
correctly align with ligatures.

Accidentals must not be printed within a ligature, but instead need to
be collected and printed in front of it.

The syntax still uses the deprecated infix style @code{\[ music expr
\]}.  For consistency reasons, it will eventually be changed to
postfix style @code{note\[ ... note\]}.

@c Alternatively, the file
@c @file{gregorian@/-init@/.ly} can be included; it provides a scheme
@c function
@c @example
@c \ligature @var{music expr}
@c @end example
@c with the same effect and is believed to be stable.

@c TODO: this does not seem to work at the moment.
@c -- eo



@c {{{2 Custodes
@node Custodes
@unnumberedsubsubsec Custodes

@cindex custos
@cindex custodes

A @emph{custos} (plural: @emph{custodes}; Latin word for @qq{guard}) is a
symbol that appears at the end of a staff.  It anticipates the pitch
of the first note of the following line, thus helping the performer
to manage line breaks during performance.

Custodes were frequently used in music notation until the
seventeenth century.  Nowadays, they have survived only in a few
particular forms of musical notation such as contemporary editions
of Gregorian chant like the @emph{Editio Vaticana}.  There are
different custos glyphs used in different flavors of notational
style.

For typesetting custodes, just put a @rinternals{Custos_engraver} into the
@rinternals{Staff} context when declaring the @code{\layout} block,
and change the style of the custos with an @code{\override} if
desired, as shown in the following example:

@lilypond[quote,ragged-right]
\score {
  \relative c'' {
    a1
    \break
    g
  }
  \layout {
    \context {
      \Staff
      \consists Custos_engraver
      \override Custos #'style = #'mensural
    }
  }
}
@end lilypond

The custos glyph is selected by the @code{style} property.  The styles
supported are @code{vaticana}, @code{medicaea}, @code{hufnagel}, and
@code{mensural}.  They are demonstrated in the following fragment

@lilypond[quote,ragged-right,fragment]
\new Lyrics \lyricmode {
  \markup { \column {
    \typewriter "vaticana"
    \line { " " \musicglyph #"custodes.vaticana.u0" }
  } }
  \markup { \column {
    \typewriter "medicaea"
    \line { " " \musicglyph #"custodes.medicaea.u0" }
  }}
  \markup { \column {
    \typewriter "hufnagel"
    \line { " " \musicglyph #"custodes.hufnagel.u0" }
  }}
  \markup { \column {
    \typewriter "mensural"
    \line { " " \musicglyph #"custodes.mensural.u0" }
  }}
}
@end lilypond


@seealso
Internals Reference: @rinternals{Custos}.

Examples:
@rlsr{Ancient notation}.


@c {{{2 Figured bass support
@node Figured bass support
@unnumberedsubsubsec Figured bass support

There is limited support for figured bass notation from the
Baroque period; see @ref{Figured bass}.


@c {{{1 Typesetting mensural music
@node Typesetting mensural music
@subsection Typesetting mensural music

@menu
* Mensural contexts::
* Mensural clefs::
* Mensural time signatures::
* Mensural note heads::
* Mensural flags::
* Mensural rests::
* Mensural accidentals and key signatures::
* Annotational accidentals (musica ficta)::
* White mensural ligatures::
@end menu



@c {{{2Mensural contexts
@node Mensural contexts
@unnumberedsubsubsec Mensural contexts

@cindex MensuralVoiceContext
@cindex MensuralStaffContext

The predefined @code{MensuralVoice} and @code{MensuralStaff}
contexts can be used to engrave a piece in mensural style.  These
contexts initialize all relevant context properties and grob
properties to proper values, so you can immediately go ahead
entering the chant, as the following excerpt demonstrates:

@lilypond[quote,ragged-right,verbatim]
\score {
  <<
    \new MensuralVoice = "discantus" \transpose c c' {
      \override Score.BarNumber #'transparent = ##t {
        c'1\melisma bes a g\melismaEnd
        f\breve
        \[ f1\melisma a c'\breve d'\melismaEnd \]
        c'\longa
        c'\breve\melisma a1 g1\melismaEnd
        fis\longa^\signumcongruentiae
      }
    }
    \new Lyrics \lyricsto "discantus" {
      San -- ctus, San -- ctus, San -- ctus
    }
  >>
}
@end lilypond


@seealso
TODO: nothing here yet ...


@c {{{2 Mensural clefs
@node Mensural clefs
@unnumberedsubsubsec Mensural clefs

@cindex clefs

The following table shows all mensural clefs that are supported via
the @code{\clef} command.  Some of the clefs use the same glyph,
but differ only with respect to the line they are printed on.  In
such cases, a trailing number in the name is used to enumerate
these clefs, numbered from the lowest to the highest line.  Still,
you can manually force a clef glyph to be typeset on an arbitrary
line, as described in @ref{Clef}.  The note printed to the right
side of each clef in the example column denotes the @code{c'} with
respect to that clef.

Petrucci used C clefs with differently balanced left-side vertical
beams, depending on which staff line it is printed.

@multitable @columnfractions .4 .4 .2
@item
@b{Description}
@tab
@b{Supported Clefs}
@tab
@b{Example}

@item
mensural C clef
@tab
@code{mensural-c1}, @code{mensural-c2},@*
@code{mensural-c3}, @code{mensural-c4}
@tab
@lilypond[fragment,relative=1,notime]
  \clef "mensural-c2"
  \override NoteHead #'style = #'mensural
  c
@end lilypond

@item
mensural F clef
@tab
@code{mensural-f}
@tab
@lilypond[fragment,relative=1,notime]
  \clef "mensural-f"
  \override NoteHead #'style = #'mensural
  c
@end lilypond

@item
mensural G clef
@tab
@code{mensural-g}
@tab
@lilypond[fragment,relative=1,notime]
  \clef "mensural-g"
  \override NoteHead #'style = #'mensural
  c
@end lilypond

@item
neomensural C clef
@tab
@code{neomensural-c1}, @code{neomensural-c2},@*
@code{neomensural-c3}, @code{neomensural-c4}
@tab
@lilypond[fragment,relative=1,notime]
  \clef "neomensural-c2" c
@end lilypond

@item
petrucci style C clefs, for use on different staff lines
(the example shows the 2nd staff line C clef)
@tab
@code{petrucci-c1}, @code{petrucci-c2},@*
@code{petrucci-c3}, @code{petrucci-c4},@*
@code{petrucci-c5}
@tab
@lilypond[fragment,relative=1,notime]
  \clef "petrucci-c2"
  \override NoteHead #'style = #'mensural
  c
@end lilypond

@item
petrucci style F clef
@tab
@code{petrucci-f}
@tab
@lilypond[fragment,relative=1,notime]
  \clef "petrucci-f"
  \override NoteHead #'style = #'mensural
  c
@end lilypond

@item
petrucci style G clef
@tab
@code{petrucci-g}
@tab
@lilypond[fragment,relative=1,notime]
  \clef "petrucci-g"
  \override NoteHead #'style = #'mensural
  c
@end lilypond
@end multitable


@seealso
Notation Reference: see @ref{Clef}.


@knownissues

The mensural g clef is mapped to the Petrucci g clef.


@c {{{2Mensural time signatures
@node Mensural time signatures
@unnumberedsubsubsec Mensural time signatures

@cindex mensuration sign
@cindex time signatures

There is limited support for mensuration signs (which are similar to, but
not exactly the same as time signatures).  The glyphs are hard-wired to
particular time fractions.  In other words, to get a particular mensuration
sign with the @code{\time n/m} command, @code{n} and @code{m} have to be
chosen according to the following table

@lilypond[quote,ragged-right]
\layout {
  indent = 0.0
  \context {
    \Staff
    \remove Staff_symbol_engraver
    \remove Clef_engraver
    \remove Time_signature_engraver
  }
}
{
  \set Score.timing = ##f
  \set Score.barAlways = ##t
  s_\markup { "\\time 4/4" }^\markup { "       " \musicglyph
#"timesig.neomensural44" }
  s
  s_\markup { "\\time 2/2" }^\markup { "       " \musicglyph
#"timesig.neomensural22" }
  s
  s_\markup { "\\time 6/4" }^\markup { "       " \musicglyph
#"timesig.neomensural64" }
  s
  s_\markup { "\\time 6/8" }^\markup { "       " \musicglyph
#"timesig.neomensural68" }
  \break
  s_\markup { "\\time 3/2" }^\markup { "       " \musicglyph
#"timesig.neomensural32" }
  s
  s_\markup { "\\time 3/4" }^\markup { "       " \musicglyph
#"timesig.neomensural34" }
  s
  s_\markup { "\\time 9/4" }^\markup { "       " \musicglyph
#"timesig.neomensural94" }
  s
  s_\markup { "\\time 9/8" }^\markup { "       " \musicglyph
#"timesig.neomensural98" }
  \break
  s_\markup { "\\time 4/8" }^\markup { "       " \musicglyph
#"timesig.neomensural48" }
  s
  s_\markup { "\\time 2/4" }^\markup { "       " \musicglyph
#"timesig.neomensural24" }
}
@end lilypond

Use the @code{style} property of grob @rinternals{TimeSignature}
to select ancient time signatures.  Supported styles are
@code{neomensural} and @code{mensural}.  The above table uses the
@code{neomensural} style.  The following examples show the
differences in style:

@lilypond[ragged-right,fragment,relative=1,quote]
{
  \textLengthOn

  \time 2/2
  c1^\markup { \hspace #-2.0 \typewriter default }

  \override Staff.TimeSignature #'style = #'numbered
  \time 2/2
  c1^\markup { \hspace #-2.0 \typewriter numbered }

  \override Staff.TimeSignature #'style = #'mensural
  \time 2/2
  c1^\markup { \hspace #-2.0 \typewriter mensural }

  \override Staff.TimeSignature #'style = #'neomensural
  \time 2/2
  c1^\markup { \hspace #-2.0 \typewriter neomensural }
  \override Staff.TimeSignature #'style = #'single-digit
  \time 2/2
  c1^\markup { \hspace #-2.0 \typewriter single-digit }
}
@end lilypond


@seealso
Notation Reference: @ref{Time signature}, gives a general introduction to
the use of time signatures.


@knownissues

Ratios of note durations do not change with the time signature.  For
example, the ratio of 1 breve = 3 semibreves (@emph{tempus perfectum}) must
be made by hand, by setting

@example
breveTP = #(ly:make-duration -1 0 3 2)
@dots{}
@{ c\breveTP f1 @}
@end example

@noindent
This sets @code{breveTP} to 3/2 times 2 = 3 times a whole note.

The @code{mensural68alt} and @code{neomensural68alt} symbols
(alternate symbols for 6/8) are not addressable with @code{\time}.
Use @code{\markup @{\musicglyph #"timesig.mensural68alt" @}} instead.


@c {{{2Mensural note heads
@node Mensural note heads
@unnumberedsubsubsec Mensural note heads

@cindex note heads, ancient

For ancient notation, a note head style other than the @code{default} style
may be chosen.  This is accomplished by setting the @code{style} property of
the @rinternals{NoteHead} object to @code{baroque}, @code{neomensural},
@code{mensural} or @code{petrucci}.

The @code{baroque} style differs from the @code{default} style by:

@itemize
@item Providing a @code{maxima} notehead, and
@item Using a square shape for @code{\breve} note heads.
@end itemize

The @code{neomensural}, @code{mensural}, and @code{petrucci} styles differ from
the @code{baroque} style by:

@itemize
@item Using rhomboidal heads for semibreves and all smaller durations, and
@item Centering the stems on the note heads.
@end itemize


The following example demonstrates the @code{petrucci} style:

@c Renaissance music doesn't use bar lines ...  but they do help to
@c separate the notes for easier identification.

@lilypond[quote,fragment,ragged-right,verbatim]
\set Score.skipBars = ##t
\autoBeamOff
\override NoteHead #'style = #'petrucci
a'\maxima a'\longa a'\breve a'1 a'2 a'4 a'8 a'16 a'

@end lilypond


@seealso
@ref{Note head styles} gives an overview of all available note head styles.


@c {{{2Mensural flags
@node Mensural flags
@unnumberedsubsubsec Mensural flags

@cindex flags

Use the @code{flag-style} property of grob @rinternals{Stem} to
select ancient flags.  Besides the @code{default} flag style,
only the @code{mensural} style is supported.

@lilypond[quote,fragment,ragged-right,verbatim]
\override Stem #'flag-style = #'mensural
\override Stem #'thickness = #1.0
\override NoteHead #'style = #'mensural
\autoBeamOff
c'8 d'8 e'8 f'8 c'16 d'16 e'16 f'16 c'32 d'32 e'32 f'32 s8
c''8 d''8 e''8 f''8 c''16 d''16 e''16 f''16 c''32 d''32 e''32 f''32
@end lilypond

Note that the innermost flare of each mensural flag always is
vertically aligned with a staff line.

There is no particular flag style for neo-mensural or Petrucci notation.
@c Hence,
@c when typesetting the incipit of a transcribed piece of mensural
@c music, the default flag style should be used.
There are no flags in Gregorian chant notation.


@seealso
TODO: nothing here yet ...


@knownissues

The attachment of ancient flags to stems is slightly off.
@c due to a change in early 2.3.x.

Vertically aligning each flag with a staff line assumes that stems
always end either exactly on or exactly in the middle between two
staff lines.  This may not always be true when using advanced layout
features of classical notation (which however are typically out of
scope for mensural notation).

@c {{{2Mensural rests
@node Mensural rests
@unnumberedsubsubsec Mensural rests

@cindex rests, ancient

Use the @code{style} property of grob @rinternals{Rest} to select
ancient rests.   Supported styles are @code{classical},
@code{neomensural}, and @code{mensural}.  @code{classical} differs
from the @code{default} style only in that the quarter rest looks
like a horizontally mirrored 8th rest.  The @code{mensural} and
the @code{neomensural} styles mimic the appearance of rests in
manuscripts and prints up to the 16th century.

The following example demonstrates the @code{mensural} and
@code{neomensural} styles:

@lilypond[quote,fragment,ragged-right,verbatim]
\set Score.skipBars = ##t
\override Rest #'style = #'classical
r\longa^"classical" r\breve r1 r2 r4 r8 r16 s \break
\override Rest #'style = #'mensural
r\longa^"mensural" r\breve r1 r2 r4 r8 r16 s \break
\override Rest #'style = #'neomensural
r\longa^"neomensural" r\breve r1 r2 r4 r8 r16
@end lilypond

There are no 32th and 64th rests specifically for the mensural or
neo-mensural style.  Instead, the rests from the default style will be
taken.

<<<<<<< HEAD
See @rlsr{Pitches,rests} for a chart of all rests.
=======
See @rlsr{Ancient notation} for a chart of all rests.
>>>>>>> 9c1421a4

@seealso
Notation Reference: @ref{Rests}, gives a general introduction into the use of
rests.


@c {{{2Mensural accidentals and key signatures
@node Mensural accidentals and key signatures
@unnumberedsubsubsec Mensural accidentals and key signatures

@cindex accidentals
@cindex key signature

The @code{mensural} style provides a sharp and a flat sign
different from the default style.  If called for, the natural sign
will be taken from the @code{vaticana} style.

@lilypond[quote,ragged-right,staffsize=26]
\score {
{
  \textLengthOn
  s^\markup {
    \column {
      "mensural"
      \line { " " \musicglyph #"accidentals.mensural-1"
        " " \musicglyph #"accidentals.mensural1" }
    }
  }
}
\layout {
  interscoreline = 1
  \context { \Score \remove "Bar_number_engraver" }
  \context { \Staff
      \remove "Clef_engraver"
      \remove "Key_engraver"
      \remove "Time_signature_engraver"
      \remove "Staff_symbol_engraver"
      \override VerticalAxisGroup #'minimum-Y-extent = ##f
    }
  }
}
@end lilypond

The style for accidentals and key signatures is controlled by the
@code{glyph-name-alist} property of the  grobs @rinternals{Accidental} and
@rinternals{KeySignature}, respectively; e.g.:

@code{\override Staff.Accidental #'glyph-name-alist =
#alteration-mensural-glyph-name-alist}


@seealso
Notation Reference: @ref{Pitches}, @ref{Accidentals}, and
@ref{Automatic accidentals} give a general introduction of the use of
accidentals.  @ref{Key signature} gives a general introduction of
the use of key signatures.

Internals Reference: @rinternals{KeySignature}.


@c {{{2 Annotational accidentals (musica ficta)
@node Annotational accidentals (musica ficta)
@unnumberedsubsubsec Annotational accidentals (@emph{musica ficta})

In European music from before about 1600, singers were expected to
chromatically alter notes at their own initiative according to
certain rules.  This is called @notation{musica ficta}.  In modern
transcriptions, these accidentals are usually printed over the
note.

@cindex Accidental, musica ficta
@cindex Musica ficta

Support for such suggested accidentals is included, and can be
switched on by setting @code{suggestAccidentals} to true.

@funindex suggestAccidentals

@lilypond[verbatim,fragment,relative=1]
fis gis
\set suggestAccidentals = ##t
ais bis
@end lilypond

This will treat @emph{every} subsequent accidental as @emph{musica
ficta} until it is unset with @code{\set suggestAccidentals =
##f}.  A more practical way is to use @code{\once \set
suggestAccidentals = ##t}, which can even be defined as a
convenient shorthand:

@lilypond[quote,verbatim]
ficta = { \once \set suggestAccidentals = ##t }
\score { \relative c''
  \new MensuralVoice  {
	\once \set suggestAccidentals = ##t
  bes4 a2 g2 \ficta fis8 \ficta e! fis2 g1
  }
}
@end lilypond


@seealso
Internals Reference: @rinternals{Accidental_engraver} engraver and
the @rinternals{AccidentalSuggestion} object.


@c {{{2White mensural ligatures
@node White mensural ligatures
@unnumberedsubsubsec White mensural ligatures

@cindex Mensural ligatures
@cindex White mensural ligatures

There is limited support for white mensural ligatures.

To engrave white mensural ligatures, in the layout block, replace
the @rinternals{Ligature_bracket_engraver} with the
@rinternals{Mensural_ligature_engraver} in the @rinternals{Voice}
context:

@example
\layout @{
  \context @{
    \Voice
    \remove Ligature_bracket_engraver
    \consists Mensural_ligature_engraver
  @}
@}
@end example

There is no additional input language to describe the shape of a
white mensural ligature.  The shape is rather determined solely from
the pitch and duration of the enclosed notes.  While this approach may
take a new user a while to get accustomed to, it has the great advantage
that the full musical information of the ligature is known internally.
This is not only required for correct MIDI output, but also allows for
automatic transcription of the ligatures.

For example,

@c @example
@c \set Score.timing = ##f
@c \set Score.defaultBarType = "empty"
@c \override NoteHead #'style = #'neomensural
@c \override Staff.TimeSignature #'style = #'neomensural
@c \clef "petrucci-g"
@c \[ c'\maxima g \]
@c \[ d\longa c\breve f e d \]
@c \[ c'\maxima d'\longa \]
@c \[ e'1 a g\breve \]
@c @end example
@lilypond[quote,ragged-right,verbatim]
\score {
  \transpose c c' {
    \set Score.timing = ##f
    \set Score.defaultBarType = "empty"
    \override NoteHead #'style = #'neomensural
    \override Staff.TimeSignature #'style = #'neomensural
    \clef "petrucci-g"
    \[ c'\maxima g \]
    \[ d\longa c\breve f e d \]
    \[ c'\maxima d'\longa \]
    \[ e'1 a g\breve \]
  }
  \layout {
    \context {
      \Voice
      \remove Ligature_bracket_engraver
      \consists Mensural_ligature_engraver
    }
  }
}
@end lilypond

Without replacing @rinternals{Ligature_bracket_engraver} with
@rinternals{Mensural_ligature_engraver}, the same music transcribes
to the following

@lilypond[quote,ragged-right]
\transpose c c' {
  \set Score.timing = ##f
  \set Score.defaultBarType = "empty"
  \override NoteHead #'style = #'neomensural
  \override Staff.TimeSignature #'style = #'neomensural
  \clef "petrucci-g"
  \[ c'\maxima g \]
  \[ d\longa c\breve f e d \]
  \[ c'\maxima d'\longa \]
  \[ e'1 a g\breve \]
}
@end lilypond


@seealso
TODO: nothing here yet ...


@knownissues

Horizontal spacing of ligatures is poor.


@c {{{1 Typesetting Gregorian chant
@node Typesetting Gregorian chant
@subsection Typesetting Gregorian chant

@menu
* Gregorian chant contexts::
* Gregorian clefs::
* Gregorian accidentals and key signatures::
* Divisiones::
* Gregorian articulation signs::
* Augmentum dots (@emph{morae})::
* Gregorian square neume ligatures::
@end menu

When typesetting a piece in Gregorian chant notation, the
@rinternals{Vaticana_ligature_engraver} automatically selects the
proper note heads, so there is no need to explicitly set the note
head style.  Still, the note head style can be set, e.g., to
@code{vaticana_punctum} to produce punctum neumes.  Similarly, the
@rinternals{Mensural_ligature_engraver} automatically assembles
mensural ligatures.  See @ref{Ligatures}, for how ligature
engravers work.


@c {{{2Gregorian chant contexts
@node Gregorian chant contexts
@unnumberedsubsubsec Gregorian chant contexts

@cindex VaticanaVoiceContext
@cindex VaticanaStaffContext

The predefined @code{VaticanaVoiceContext} and
@code{VaticanaStaffContext} can be used to engrave a piece of
Gregorian chant in the style of the Editio Vaticana.  These contexts
initialize all relevant context properties and grob properties to
proper values, so you can immediately go ahead entering the chant, as
the following excerpt demonstrates:

@lilypond[quote,ragged-right,verbatim]
\include "gregorian.ly"
\score {
  <<
    \new VaticanaVoice = "cantus" {
      \[ c'\melisma c' \flexa a \]
      \[ a \flexa \deminutum g\melismaEnd \]
      f \divisioMinima
      \[ f\melisma \pes a c' c' \pes d'\melismaEnd \]
      c' \divisioMinima \break
      \[ c'\melisma c' \flexa a \]
      \[ a \flexa \deminutum g\melismaEnd \] f \divisioMinima
    }
    \new Lyrics \lyricsto "cantus" {
      San- ctus, San- ctus, San- ctus
    }
  >>
}
@end lilypond


@seealso
TODO: nothing here yet ...


@c {{{2 Gregorian clefs
@node Gregorian clefs
@unnumberedsubsubsec Gregorian clefs

@cindex clefs

The following table shows all Gregorian clefs that are supported via
the @code{\clef} command.  Some of the clefs use the same glyph,
but differ only with respect to the line they are printed on.  In
such cases, a trailing number in the name is used to enumerate
these clefs, numbered from the lowest to the highest line.  Still,
you can manually force a clef glyph to be typeset on an arbitrary
line, as described in @ref{Clef}.  The note printed to the right
side of each clef in the example column denotes the @code{c'} with
respect to that clef.

@multitable @columnfractions .4 .4 .2
@item
@b{Description}
@tab
@b{Supported Clefs}
@tab
@b{Example}

@item
Editio Vaticana style do clef
@tab
@code{vaticana-do1}, @code{vaticana-do2},@*
@code{vaticana-do3}
@tab
@lilypond[fragment,relative=1,notime]
  \override Staff.StaffSymbol #'line-count = #4
  \override Staff.StaffSymbol #'color = #red
  \override Staff.LedgerLineSpanner #'color = #red
  \override Voice.Stem #'transparent = ##t
  \override NoteHead #'style = #'vaticana.punctum
  \clef "vaticana-do2"
  c
@end lilypond

@item
Editio Vaticana style fa clef
@tab
@code{vaticana-fa1}, @code{vaticana-fa2}
@tab
@lilypond[fragment,relative=1,notime]
  \override Staff.StaffSymbol #'line-count = #4
  \override Staff.StaffSymbol #'color = #red
  \override Staff.LedgerLineSpanner #'color = #red
  \override Voice.Stem #'transparent = ##t
  \override NoteHead #'style = #'vaticana.punctum
  \clef "vaticana-fa2"
  c
@end lilypond

@item
Editio Medicaea style do clef
@tab
@code{medicaea-do1}, @code{medicaea-do2},@*
@code{medicaea-do3}
@tab
@lilypond[fragment,relative=1,notime]
  \override Staff.StaffSymbol #'line-count = #4
  \override Staff.StaffSymbol #'color = #red
  \override Staff.LedgerLineSpanner #'color = #red
  \override Voice.Stem #'transparent = ##t
  \override NoteHead #'style = #'medicaea.punctum
  \clef "medicaea-do2"
  c
@end lilypond

@item
Editio Medicaea style fa clef
@tab
@code{medicaea-fa1}, @code{medicaea-fa2}
@tab
@lilypond[fragment,relative=1,notime]
  \override Staff.StaffSymbol #'line-count = #4
  \override Staff.StaffSymbol #'color = #red
  \override Staff.LedgerLineSpanner #'color = #red
  \override Voice.Stem #'transparent = ##t
  \override NoteHead #'style = #'medicaea.punctum
  \clef "medicaea-fa2"
  c
@end lilypond

@item
hufnagel style do clef
@tab
@code{hufnagel-do1}, @code{hufnagel-do2},@*
@code{hufnagel-do3}
@tab
@lilypond[fragment,relative=1,notime]
  \override Staff.StaffSymbol #'line-count = #4
  \override Staff.StaffSymbol #'color = #red
  \override Staff.LedgerLineSpanner #'color = #red
  \override Voice.Stem #'transparent = ##t
  \override NoteHead #'style = #'hufnagel.punctum
  \clef "hufnagel-do2"
  c
@end lilypond

@item
hufnagel style fa clef
@tab
@code{hufnagel-fa1}, @code{hufnagel-fa2}
@tab
@lilypond[fragment,relative=1,notime]
  \override Staff.StaffSymbol #'line-count = #4
  \override Staff.StaffSymbol #'color = #red
  \override Staff.LedgerLineSpanner #'color = #red
  \override Voice.Stem #'transparent = ##t
  \override NoteHead #'style = #'hufnagel.punctum
  \clef "hufnagel-fa2"
  c
@end lilypond

@item
hufnagel style combined do/fa clef
@tab
@code{hufnagel-do-fa}
@tab
@lilypond[fragment,relative=1,notime]
  \override Staff.StaffSymbol #'color = #red
  \override Staff.LedgerLineSpanner #'color = #red
  \override Voice.Stem #'transparent = ##t
  \override NoteHead #'style = #'hufnagel.punctum
  \clef "hufnagel-do-fa"
  c
@end lilypond
@end multitable


@seealso
Notation Reference: see @ref{Clef}.


@c {{{2 Gregorian accidentals and key signatures
@node Gregorian accidentals and key signatures
@unnumberedsubsubsec Gregorian accidentals and key signatures

@cindex accidentals
@cindex key signature

Accidentals for the three different Gregorian styles are available:

@lilypond[quote,ragged-right,staffsize=26]
\score {
{
  \textLengthOn
  s^\markup {
    \column {
      "vaticana"
      \line { " " \musicglyph #"accidentals.vaticana-1"
        " " \musicglyph #"accidentals.vaticana0" }
    }
    \column {
      "medicaea"
      \line { " " \musicglyph #"accidentals.medicaea-1" }
    }
    \column {
      "hufnagel"
      \line { " " \musicglyph #"accidentals.hufnagel-1" }
    }
  }
}
\layout {
  interscoreline = 1
  \context { \Score \remove "Bar_number_engraver" }
  \context { \Staff
      \remove "Clef_engraver"
      \remove "Key_engraver"
      \remove "Time_signature_engraver"
      \remove "Staff_symbol_engraver"
      \override VerticalAxisGroup #'minimum-Y-extent = ##f
    }
  }
}
@end lilypond

As shown, not all accidentals are supported by each style.  When
trying to access an unsupported accidental, LilyPond will switch to a
different style.

@c @lilypondfile[verbatim,lilyquote,texidoc,doctitle]
@c {ancient-accidentals.ly}

The style for accidentals and key signatures is controlled by the
@code{glyph-name-alist} property of the  grobs @rinternals{Accidental} and
@rinternals{KeySignature}, respectively; e.g.:

@code{\override Staff.Accidental #'glyph-name-alist =
#alteration-mensural-glyph-name-alist}


@seealso
Notation Reference: @ref{Pitches}, @ref{Accidentals}, and
@ref{Automatic accidentals} give a general introduction of the use of
accidentals.  @ref{Key signature} gives a general introduction of
the use of key signatures.

Internals Reference: @rinternals{KeySignature}.


@c {{{2Divisiones
@node Divisiones
@unnumberedsubsubsec Divisiones

@cindex divisio
@cindex divisiones
@cindex finalis

There are no rests in Gregorian chant notation; instead, it uses
@ref{Divisiones}.

A @emph{divisio} (plural: @emph{divisiones}; Latin word for
@q{division}) is a staff context symbol that is used to indicate
the phrase and section structure of Gregorian music.  The musical meaning of
@emph{divisio minima}, @emph{divisio maior}, and @emph{divisio maxima}
can be characterized as short, medium, and long pause, somewhat like
the breathmarks from @ref{Breath marks}.  The @emph{finalis} sign not
only marks the end of a chant, but is also frequently used within a
single antiphonal/responsorial chant to mark the end of each section.

To use divisiones, include the file @file{gregorian@/.ly}.  It
contains definitions that you can apply by just inserting
@code{\divisioMinima}, @code{\divisioMaior}, @code{\divisioMaxima},
and @code{\finalis} at proper places in the input.  Some editions use
@emph{virgula} or @emph{caesura} instead of divisio minima.
Therefore, @file{gregorian@/.ly} also defines @code{\virgula} and
@code{\caesura}

@lilypondfile[quote,ragged-right]{divisiones.ly}


@predefined
@funindex \virgula
@code{\virgula},
@funindex \caesura
@code{\caesura},
@funindex \divisioMinima
@code{\divisioMinima},
@funindex \divisioMaior
@code{\divisioMaior},
@funindex \divisioMaxima
@code{\divisioMaxima},
@funindex \finalis
@code{\finalis}.
@endpredefined


@c {{{2Gregorian articulations
@node Gregorian articulation signs
@unnumberedsubsubsec Gregorian articulation signs

@cindex articulations

In addition to the standard articulation signs described in
section @ref{Articulations and ornamentations}, articulation signs
specifically designed for use with notation in @emph{Editio
Vaticana} style are provided.

@lilypond[quote,ragged-right,verbatim]
\include "gregorian.ly"
\score {
  \new VaticanaVoice {
    \override TextScript #'font-family = #'typewriter
    \override TextScript #'font-shape = #'upright
    \override Script #'padding = #-0.1
    a\ictus_"ictus " \break
    a\circulus_"circulus " \break
    a\semicirculus_"semicirculus " \break
    a\accentus_"accentus " \break
    \[ a_"episema" \episemInitium \pes b \flexa a b \episemFinis \flexa a \]
  }
}
@end lilypond


@seealso
TODO: nothing here yet ...


@knownissues

Some articulations are vertically placed too closely to the
corresponding note heads.

The episema line is not displayed in many cases.  If it is displayed,
the right end of the episema line is often too far to the right.


@c {{{2Augmentum dots (@emph{morae})
@node Augmentum dots (@emph{morae})
@unnumberedsubsubsec Augmentum dots (@emph{morae})

Augmentum dots, also called @emph{morae}, are added with the music
function @code{\augmentum}.  Note that @code{\augmentum} is
implemented as a unary music function rather than as head prefix.  It
applies to the immediately following music expression only.  That is,
@code{\augmentum \virga c} will have no visible effect.  Instead, say
@code{\virga \augmentum c} or @code{\augmentum @{\virga c@}}.  Also
note that you can say @code{\augmentum @{a g@}} as a shortcut for
@code{\augmentum a \augmentum g}.

@lilypond[quote,ragged-right,verbatim]
\include "gregorian.ly"
\score {
  \new VaticanaVoice {
    \[ \augmentum a \flexa \augmentum g \]
    \augmentum g
  }
}
@end lilypond


@seealso
Notation Reference: @ref{Breath marks}.

Internals Reference: @rinternals{BreathingSign}.

Examples: @rlsr{Ancient notation}.


@c {{{2Gregorian square neumes ligatures
@node Gregorian square neume ligatures
@unnumberedsubsubsec Gregorian square neume ligatures

@cindex Square neumes ligatures
@cindex Gregorian square neumes ligatures

There is limited support for Gregorian square neumes notation
(following the style of the Editio Vaticana).  Core ligatures can
already be typeset, but essential issues for serious typesetting are
still lacking, such as (among others) horizontal alignment of multiple
ligatures, lyrics alignment, and proper handling of accidentals.

The support for Gregorian neumes is enabled by @code{\include}ing
"gregorian.ly" at the beginning of the file.  This makes available
a number of extra commands to produce the neume symbols used in
plainchant notation.



Note heads can be @emph{modified} and/or @emph{joined}.

@itemize
@item The shape of
the note head can be modified by @emph{prefixing} the note name
with any of the following commands:
@funindex \virga
@code{\virga},
@funindex \stropha
@code{\stropha},
@funindex \inclinatum
@code{\inclinatum},
@funindex \auctum
@code{\auctum},
@funindex \descendens
@code{\descendens},
@funindex \ascendens
@code{\ascendens},
@funindex \oriscus
@code{\oriscus},
@funindex \quilisma
@code{\quilisma},
@funindex \deminutum
@code{\deminutum},
@funindex \cavum
@code{\cavum},
@funindex \linea
@code{\linea}.

@item Ligatures, properly speaking (i.e. notes joined together), are
produced by placing one of the joining commands @code{\pes} or
@code{\flexa}, for upwards and downwards movement, respectively,
@emph{between} the notes to be joined.
@end itemize

A note name without any qualifiers will produce a @emph{punctum}.
All other neumes, including the single-note neumes with a
different shape such as the @emph{virga}, are in principle
considered as ligatures and should therefore be placed
between @code{\[...\]}.
@c Regarding the @emph{punctum}, @code{b} and @code{\[ b \]} are
@c equivalent.

@noindent
Single-note neumes:

@itemize
@item The @emph{punctum} is the basic note shape (in the
@emph{Vaticana} style: a square with some curvation for
typographical finesse).  In addition to the regular
@emph{punctum}, there is also the oblique @emph{punctum
inclinatum}, produced with the prefix @code{\inclinatum}.  The
regular @emph{punctum} can be modified with @code{\cavum}, which
produces a hollow note, and @code{\linea}, which draws vertical
lines on either side of the note.

@item The @emph{virga} has a descending stem on the right side.  It is
produced by the modifier @code{\virga}.
@end itemize

@noindent
Ligatures

Unlike most other neumes notation systems, the typographical
appearance of ligatures is not directly dictated by the input
commands, but follows certain conventions dependent on musical
meaning.  For example, a three-note ligature with the musical shape
low-high-low, such as @code{\[ a \pes b \flexa g \]}, produces a
Torculus consisting of three Punctum heads, while the shape
high-low-high, such as @code{\[ a \flexa g \pes b \]}, produces a
Porrectus with a curved flexa shape and only a single Punctum
head.  There is no command to explicitly typeset the curved flexa
shape; the decision of when to typeset a curved flexa shape is
based on the musical input.  The idea of this approach is to
separate the musical aspects of the input from the notation style
of the output.  This way, the same input can be reused to typeset
the same music in a different style of Gregorian chant notation.

@noindent
Liquescent neumes

Another main category of notes in Gregorian chant is the so-called
liquescent neumes.  They are used under certain circumstances at
the end of a syllable which ends in a @q{liquescent} letter, i.e.
the sounding consonants that can hold a tone (the nasals, l, r, v,
j, and their diphtong equivalents).  Thus, the liquescent neumes
are never used alone (although some of them can be produced), and
they always fall at the end of a ligature.

Liquescent neumes are represented graphically in two different,
more or less interchangeable ways: with a smaller note or by
@q{twisting} the main note upwards or downwards.  The first is
produced by making a regular @code{pes} or @code{flexa} and
modifying the shape of the second note: @code{\[ a \pes \deminutum
b \] }, the second by modifying the shape of a single-note neume
with @code{\auctum} and one of the direction markers
@code{\descendens} or @code{\ascendens}, e.g. @code{ \[ \auctum
\descendens a \] }.

@noindent
Special signs

A third category of signs is made up of a small number of signs
with a special meaning (which, incidentally, in most cases is only
vaguely known): the @emph{quilisma}, the @emph{oriscus}, and the
@emph{strophicus}.  These are all produced by prefixing a note name
with the corresponding modifier, @code{\quilisma},
@code{\oriscus}, or @code{\stropha}.

Virtually, within the ligature delimiters @code{\[} and @code{\]},
any number of heads may be accumulated to form a single ligature,
and head prefixes like @code{\pes}, @code{\flexa}, @code{\virga},
@code{\inclinatum}, etc. may be mixed in as desired.  The use of
the set of rules that underlies the construction of the ligatures
in the above table is accordingly extrapolated.  This way,
infinitely many different ligatures can be created.

Note that the use of these signs in the music itself follows
certain rules, which are not checked by Lilypond.  E.g., the
@emph{quilisma} is always the middle note of an ascending
ligature, and usually falls on a half-tone step, but it is
perfectly possible, although incorrect, to make a single-note
quilisma.

In addition to the note signs, gregorian.ly also defines the
commands @code{\versus}, @code{\responsum}, @code{\ij},
@code{\iij}, @code{\IJ}, and @code{\IIJ}, that will produce the
corresponding characters, e.g. for use in lyrics, as section
markers, etc.  These commands use special unicode characters and
will only work if a font is used which supports them.


@c neume table

The following table shows a limited, but still representative pool
of Gregorian ligatures, together with the code fragments that
produce the ligatures.  The table is based on the extended neumes
table of the 2nd volume of the Antiphonale Romanum (@emph{Liber
Hymnarius}), published 1983 by the monks of Solesmes.  The first
column gives the name of the ligature, with the main form in
boldface and the liquescent forms in italics.  The third column
shows the code fragment that produces this ligature, using
@code{g}, @code{a}, and @code{b} as example pitches.


@b{Single-note neums}

@multitable @columnfractions .4 .2 .4

@item
@b{Basic} and @emph{Liquescent} forms
@tab
@b{Output}
@tab
@b{Lilypond@*
code}

@c TODO: \layout block is identical in all of the below examples.
@c Therefore, it should somehow be included rather than duplicated all
@c the time.  --jr

@c why not make variables in ly/engraver-init.ly? --hwn

@c Because it's just used to typeset plain notes without
@c a staff for demonstration purposes rather than something
@c special of Gregorian chant notation.  --jr


@item
@b{Punctum}
@tab
@lilypond[staffsize=26,line-width=1.5\cm]
\include "gregorian.ly"
\score {
  \transpose c c' {
    % Punctum
    \[ b \]
  }
\layout { \neumeDemoLayout }}
@end lilypond
@tab
@code{\[ b \]}

@item
@tab
@lilypond[staffsize=26,line-width=1.5\cm]
\include "gregorian.ly"
\score {
  \transpose c c' {
    % Punctum
    \[ \cavum b \]
  }
\layout { \neumeDemoLayout }}
@end lilypond
@tab
@code{\[ \cavum b \]}

@item
@tab
@lilypond[staffsize=26,line-width=1.5\cm]
\include "gregorian.ly"
\score {
  \transpose c c' {
    % Punctum
    \[ \linea b \]
  }
\layout { \neumeDemoLayout }}
@end lilypond
@tab
@code{\[ \linea b \]}

@item
@emph{Punctum Auctum Ascendens}
@tab
@lilypond[staffsize=26,line-width=2.5\cm]
\include "gregorian.ly"
\score {
  \transpose c c' {
    % Punctum Auctum Ascendens
    \[ \auctum \ascendens b \]
  }
\layout { \neumeDemoLayout }}
@end lilypond
@tab
@code{\[ \auctum \ascendens b \]}

@item
@emph{Punctum Auctum Descendens}
@tab
@lilypond[staffsize=26,line-width=2.5\cm]
\include "gregorian.ly"
\score {
  \transpose c c' {
    % Punctum Auctum Descendens
    \[ \auctum \descendens b \]
  }
\layout { \neumeDemoLayout }}
@end lilypond
@tab
@code{\[ \auctum \descendens b \]}

@item
@b{Punctum inclinatum}
@tab
@lilypond[staffsize=26,line-width=1.5\cm]
\include "gregorian.ly"
\score {
  \transpose c c' {
    % Punctum Inclinatum
    \[ \inclinatum b \]
  }
\layout { \neumeDemoLayout }}
@end lilypond
@tab
@code{\[ \inclinatum b \]}

@item
@emph{Punctum Inclinatum Auctum}
@tab
@lilypond[staffsize=26,line-width=2.5\cm]
\include "gregorian.ly"
\score {
  \transpose c c' {
    % Punctum Inclinatum Auctum
    \[ \inclinatum \auctum b \]
  }
\layout { \neumeDemoLayout }}
@end lilypond
@tab
@code{\[ \inclinatum \auctum b \]}

@item
@emph{Punctum Inclinatum Parvum}
@tab
@lilypond[staffsize=26,line-width=1.0\cm]
\include "gregorian.ly"
\score {
  \transpose c c' {
    % Punctum Inclinatum Parvum
    \[ \inclinatum \deminutum b \]
  }
\layout { \neumeDemoLayout }}
@end lilypond
@tab
@code{\[ \inclinatum \deminutum b \]}

@item
@b{Virga}
@tab
@lilypond[staffsize=26,line-width=1.0\cm]
\include "gregorian.ly"
\score {
  \transpose c c' {
    % Virga
    \[ \virga b \]
  }
\layout { \neumeDemoLayout }}
@end lilypond
@tab

@end multitable

@noindent
@b{Two-note ligatures}

@multitable @columnfractions .4 .2 .4

@item
@b{Clivis vel Flexa}
@tab
@lilypond[staffsize=26,line-width=1.0\cm]
\include "gregorian.ly"
\score {
  \transpose c c' {
    % Clivis vel Flexa
    \[ b \flexa g \]
  }
\layout { \neumeDemoLayout }}
@end lilypond
@tab
@code{\[ b \flexa g \]}


@item
@emph{Clivis Aucta Descendens}
@tab
@lilypond[staffsize=26,line-width=2.0\cm]
\include "gregorian.ly"
\score {
  \transpose c c' {
    % Clivis Aucta Descendens
    \[ b \flexa \auctum \descendens g \]
  }
\layout { \neumeDemoLayout }}
@end lilypond
@tab
@code{\[ b \flexa \auctum \descendens g \]}

@item
@emph{Clivis Aucta Ascendens}
@tab
@lilypond[staffsize=26,line-width=2.0\cm]
\include "gregorian.ly"
\score {
  \transpose c c' {
    % Clivis Aucta Ascendens
    \[ b \flexa \auctum \ascendens g \]
  }
\layout { \neumeDemoLayout }}
@end lilypond
@tab
@code{\[ b \flexa \auctum \ascendens g \]}

@item
@emph{Cephalicus}
@tab
@lilypond[staffsize=26,line-width=2.0\cm]
\include "gregorian.ly"
\score {
  \transpose c c' {
    % Cephalicus
    \[ b \flexa \deminutum g \]
  }
\layout { \neumeDemoLayout }}
@end lilypond
@tab
@code{\[ b \flexa \deminutum g \]}

@item
@b{Podatus/Pes}
@tab
@lilypond[staffsize=26,line-width=1.0\cm]
\include "gregorian.ly"
\score {
  \transpose c c' {
    % Podatus vel Pes
    \[ g \pes b \]
  }
\layout { \neumeDemoLayout }}
@end lilypond
@tab
@code{\[ g \pes b \]}

@item
@emph{Pes Auctus Descendens}
@tab
@lilypond[staffsize=26,line-width=1.0\cm]
\include "gregorian.ly"
\score {
  \transpose c c' {
	% Pes Auctus Descendens
    \[ g \pes \auctum \descendens b \]
  }
\layout { \neumeDemoLayout }}
@end lilypond
@tab
@code{\[ g \pes \auctum \descendens b \]}

@item
@emph{Pes Auctus Ascendens}
@tab
@lilypond[staffsize=26,line-width=1.0\cm]
\include "gregorian.ly"
\score {
  \transpose c c' {
    % Pes Auctus Ascendens
    \[ g \pes \auctum \ascendens b \]
  }
\layout { \neumeDemoLayout }}
@end lilypond
@tab
@code{\[ g \pes \auctum \ascendens b \]}

@item
@emph{Epiphonus}
@tab
@lilypond[staffsize=26,line-width=1.0\cm]
\include "gregorian.ly"
\score {
  \transpose c c' {
	% Epiphonus
    \[ g \pes \deminutum b \]
  }
\layout { \neumeDemoLayout }}
@end lilypond
@tab
@code{\[ g \pes \deminutum b \]}

@item
@emph{Pes Initio Debilis}
@tab
@lilypond[staffsize=26,line-width=1.0\cm]
\include "gregorian.ly"
\score {
  \transpose c c' {
    % Pes Initio Debilis
    \[ \deminutum g \pes b \]
  }
\layout { \neumeDemoLayout }}
@end lilypond
@tab
@code{\[ \deminutum g \pes b \]}

@item
@emph{Pes Auctus Descendens Initio Debilis}
@tab
@lilypond[staffsize=26,line-width=1.0\cm]
\include "gregorian.ly"
\score {
  \transpose c c' {
    % Pes Auctus Descendens Initio Debilis
    \[ \deminutum g \pes \auctum \descendens b \]
  }
\layout { \neumeDemoLayout }}
@end lilypond
@tab
@code{\[ \deminutum g \pes \auctum \descendens b \]}

@end multitable

@noindent
@b{Multi-note ligatures}

@multitable @columnfractions .4 .2 .4

@item
@b{Torculus}
@tab
@lilypond[staffsize=26,line-width=1.0\cm]
\include "gregorian.ly"
\score {
  \transpose c c' {
    % Torculus
    \[ a \pes b \flexa g \]
  }
\layout { \neumeDemoLayout }}
@end lilypond
@tab
@code{\[ a \pes b \flexa g \]}

@item
@emph{Torculus Auctus Descendens}
@tab
@lilypond[staffsize=26,line-width=1.0\cm]
\include "gregorian.ly"
\score {
  \transpose c c' {
	% Torculus Auctus Descendens
    \[ a \pes b \flexa \auctum \descendens g \]
  }
\layout { \neumeDemoLayout }}
@end lilypond
@tab
@code{\[ a \pes b \flexa \auctum \descendens g \]}

@item
@emph{Torculus Deminutus}
@tab
@lilypond[staffsize=26,line-width=1.0\cm]
\include "gregorian.ly"
\score {
  \transpose c c' {
	% Torculus Deminutus
    \[ a \pes b \flexa \deminutum g \]
  }
\layout { \neumeDemoLayout }}
@end lilypond
@tab
@code{\[ a \pes b \flexa \deminutum g \]}

@item
@emph{Torculus Initio Debilis}
@tab
@lilypond[staffsize=26,line-width=1.0\cm]
\include "gregorian.ly"
\score {
  \transpose c c' {
	% Torculus Initio Debilis
    \[ \deminutum a \pes b \flexa g \]
  }
\layout { \neumeDemoLayout }}
@end lilypond
@tab
@code{\[ \deminutum a \pes b \flexa g \]}

@item
@emph{Torculus Auctus Descendens Initio Debilis}
@tab
@lilypond[staffsize=26,line-width=1.0\cm]
\include "gregorian.ly"
\score {
  \transpose c c' {
	% Torculus Auctus Descendens Initio Debilis
    \[ \deminutum a \pes b \flexa \auctum \descendens g \]
  }
\layout { \neumeDemoLayout }}
@end lilypond
@tab
@code{\[ \deminutum a \pes b \flexa \auctum \descendens g \]}

@item
@emph{Torculus Deminutus Initio Debilis}
@tab
@lilypond[staffsize=26,line-width=1.0\cm]
\include "gregorian.ly"
\score {
  \transpose c c' {
	% Torculus Deminutus Initio Debilis
    \[ \deminutum a \pes b \flexa \deminutum g \]
  }
\layout { \neumeDemoLayout }}
@end lilypond
@tab
@code{\[ \deminutum a \pes b \flexa \deminutum g \]}

@item
@b{Porrectus}
@tab
@lilypond[staffsize=26,line-width=1.0\cm]
\include "gregorian.ly"
\score {
  \transpose c c' {
    % Porrectus
    \[ a \flexa g \pes b \]
  }
\layout { \neumeDemoLayout }}
@end lilypond
@tab
@code{\[ a \flexa g \pes b \]}

@item
@emph{Porrectus Auctus Descendens}
@tab
@lilypond[staffsize=26,line-width=1.0\cm]
\include "gregorian.ly"
\score {
  \transpose c c' {
	% Porrectus Auctus Descendens
    \[ a \flexa g \pes \auctum \descendens b \]
  }
\layout { \neumeDemoLayout }}
@end lilypond
@tab
@code{\[ a \flexa g \pes \auctum \descendens b \]}

@item
@emph{Porrectus Deminutus}
@tab
@lilypond[staffsize=26,line-width=1.0\cm]
\include "gregorian.ly"
\score {
  \transpose c c' {
	% Porrectus Deminutus
    \[ a \flexa g \pes \deminutum b \]
  }
\layout { \neumeDemoLayout }}
@end lilypond
@tab
@code{\[ a \flexa g \pes \deminutum b \]}

@item
@b{Climacus}
@tab
@lilypond[staffsize=26,line-width=1.0\cm]
\include "gregorian.ly"
\score {
  \transpose c c' {
    % Climacus
    \[ \virga b \inclinatum a \inclinatum g \]
  }
\layout { \neumeDemoLayout }}
@end lilypond
@tab
@code{\[ \virga b \inclinatum a \inclinatum g \]}

@item
@emph{Climacus Auctus}
@tab
@lilypond[staffsize=26,line-width=1.0\cm]
\include "gregorian.ly"
\score {
  \transpose c c' {
	% Climacus Auctus
    \[ \virga b \inclinatum a \inclinatum \auctum g \]
  }
\layout { \neumeDemoLayout }}
@end lilypond
@tab
@code{\[ \virga b \inclinatum a \inclinatum \auctum g \]}

@item
@emph{Climacus Deminutus}
@tab
@lilypond[staffsize=26,line-width=1.0\cm]
\include "gregorian.ly"
\score {
  \transpose c c' {
	% Climacus Deminutus
    \[ \virga b \inclinatum a \inclinatum \deminutum g \]
  }
\layout { \neumeDemoLayout }}
@end lilypond
@tab
@code{\[ \virga b \inclinatum a \inclinatum \deminutum g \]}

@item
@b{Scandicus}
@tab
@lilypond[staffsize=26,line-width=1.0\cm]
\include "gregorian.ly"
\score {
  \transpose c c' {
    % Scandicus
    \[ g \pes a \virga b \]
  }
\layout { \neumeDemoLayout }}
@end lilypond
@tab
@code{\[ g \pes a \virga b \]}

@item
@emph{Scandicus Auctus Descendens}
@tab
@lilypond[staffsize=26,line-width=1.0\cm]
\include "gregorian.ly"
\score {
  \transpose c c' {
	% Scandicus Auctus Descendens
    \[ g \pes a \pes \auctum \descendens b \]
  }
\layout { \neumeDemoLayout }}
@end lilypond
@tab
@code{\[ g \pes a \pes \auctum \descendens b \]}

@item
@emph{Scandicus Deminutus}
@tab
@lilypond[staffsize=26,line-width=1.0\cm]
\include "gregorian.ly"
\score {
  \transpose c c' {
	% Scandicus Deminutus
    \[ g \pes a \pes \deminutum b \]
  }
\layout { \neumeDemoLayout }}
@end lilypond
@tab
@code{\[ g \pes a \pes \deminutum b \]}

@end multitable

@noindent
@b{Special Signs}

@multitable @columnfractions .4 .2 .4

@item
@b{Quilisma}
@tab
@lilypond[staffsize=26,line-width=1.0\cm]
\include "gregorian.ly"
\score {
  \transpose c c' {
    % Quilisma
    \[ g \pes \quilisma a \pes b \]
  }
\layout { \neumeDemoLayout }}
@end lilypond
@tab
@code{\[ g \pes \quilisma a \pes b \]}

@item
@emph{Quilisma Pes Auctus Descendens}
@tab
@lilypond[staffsize=26,line-width=1.0\cm]
\include "gregorian.ly"
\score {
  \transpose c c' {
    % Quilisma Pes Auctus Descendens
    \[ g \quilisma a \pes \auctum \descendens b \]
  }
\layout { \neumeDemoLayout }}
@end lilypond
@tab
@code{\[ \quilisma g \pes \auctum \descendens b \]}

@item
@b{Oriscus}
@tab
@lilypond[staffsize=26,line-width=1.0\cm]
\include "gregorian.ly"
\score {
  \transpose c c' {
    % Oriscus
    \[ \oriscus b \]
  }
\layout { \neumeDemoLayout }}
@end lilypond
@tab
@code{\[ \oriscus b \]}

@item
@emph{Pes Quassus}
@tab
@lilypond[staffsize=26,line-width=1.0\cm]
\include "gregorian.ly"
\score {
  \transpose c c' {
    % Pes Quassus
    \[ \oriscus g \pes \virga b \]
  }
\layout { \neumeDemoLayout }}
@end lilypond
@tab
@code{\[ \oriscus g \pes \virga b \]}

@item
@emph{Pes Quassus Auctus Descendens}
@tab
@lilypond[staffsize=26,line-width=1.0\cm]
\include "gregorian.ly"
\score {
  \transpose c c' {
    % Pes Quassus Auctus Descendens
    \[ \oriscus g \pes \auctum \descendens b \]
  }
\layout { \neumeDemoLayout }}
@end lilypond
@tab
@code{\[ \oriscus g \pes \auctum \descendens b \]}

@item
@b{Salicus}
@tab
@lilypond[staffsize=26,line-width=1.0\cm]
\include "gregorian.ly"
\score {
  \transpose c c' {
    % Salicus
    \[ g \oriscus a \pes \virga b \]
  }
\layout { \neumeDemoLayout }}
@end lilypond
@tab
@code{\[ g \oriscus a \pes \virga b \]}

@item
@emph{Salicus Auctus Descendens}
@tab
@lilypond[staffsize=26,line-width=1.0\cm]
\include "gregorian.ly"
\score {
  \transpose c c' {
    % Salicus Auctus Descendens
    \[ g \oriscus a \pes \auctum \descendens b \]
  }
\layout { \neumeDemoLayout }}
@end lilypond
@tab
@code{\[ g \oriscus a \pes \auctum \descendens b \]}

@item
@b{(Apo)stropha}
@tab
@lilypond[staffsize=26,line-width=1.0\cm]
\include "gregorian.ly"
\score {
  \transpose c c' {
    % Stropha
    \[ \stropha b \]
  }
\layout { \neumeDemoLayout }}
@end lilypond
@tab
@code{\[ \stropha b \]}

@item
@emph{Stropha Aucta}
@tab
@lilypond[staffsize=26,line-width=1.0\cm]
\include "gregorian.ly"
\score {
  \transpose c c' {
    % Stropha Aucta
    \[ \stropha \auctum b \]
  }
\layout { \neumeDemoLayout }}
@end lilypond
@tab
@code{\[ \stropha \auctum b \]}

@item
@b{Bistropha}
@tab
@lilypond[staffsize=26,line-width=1.0\cm]
\include "gregorian.ly"
\score {
  \transpose c c' {
    % Bistropha
    \[ \stropha b \stropha b \]
  }
\layout { \neumeDemoLayout }}
@end lilypond
@tab
@code{\[ \stropha b \stropha b \]}

@item
@b{Tristropha}
@tab
@lilypond[staffsize=26,line-width=1.0\cm]
\include "gregorian.ly"
\score {
  \transpose c c' {
    % Tristropha
    \[ \stropha b \stropha b \stropha b \]
  }
\layout { \neumeDemoLayout }}
@end lilypond
@tab
@code{\[ \stropha b \stropha b \stropha b \]}

@item
@emph{Trigonus}
@tab
@lilypond[staffsize=26,line-width=1.0\cm]
\include "gregorian.ly"
\score {
  \transpose c c' {
    % Trigonus
    \[ \stropha b \stropha b \stropha a \]
  }
  \layout { \neumeDemoLayout }
}
@end lilypond
@tab
@code{\[ \stropha b \stropha b \stropha a \]}

@end multitable


@predefined
The following head prefixes are supported:
@funindex \virga
@code{\virga},
@funindex \stropha
@code{\stropha},
@funindex \inclinatum
@code{\inclinatum},
@funindex \auctum
@code{\auctum},
@funindex \descendens
@code{\descendens},
@funindex \ascendens
@code{\ascendens},
@funindex \oriscus
@code{\oriscus},
@funindex \quilisma
@code{\quilisma},
@funindex \deminutum
@code{\deminutum},
@funindex \cavum
@code{\cavum},
@funindex \linea
@code{\linea}.
@endpredefined

Head prefixes can be accumulated, though restrictions apply.  For
example, either @code{\descendens} or @code{\ascendens} can be applied
to a head, but not both to the same head.

@funindex \pes
@funindex \flexa
Two adjacent heads can be tied together with the @code{\pes} and
@code{\flexa} infix commands for a rising and falling line of melody,
respectively.

@funindex \augmentum
Use the unary music function @code{\augmentum} to add augmentum dots.


@seealso
TODO: nothing here yet ...


@knownissues

When an @code{\augmentum} dot appears at the end of the last staff
within a ligature, it is sometimes vertically placed wrong.  As a
workaround, add an additional skip note (e.g. @code{s8}) as last note
of the staff.

@code{\augmentum} should be implemented as a head prefix rather than a
unary music function, such that @code{\augmentum} can be intermixed
with head prefixes in arbitrary order.



@c Working with ancient music: scenarios and solutions::  {{{1
@node Working with ancient music---scenarios and solutions
@subsection Working with ancient music---scenarios and solutions

@menu
* Incipits::
* Mensurstriche layout::
* Transcribing Gregorian chant::
* Ancient and modern from one source::
* Editorial markings::
@end menu

Working with ancient music frequently involves particular tasks
which differ considerably from the modern notation for which
Lilypond is designed.  In the rest of this section, a number of
typical scenarios are outlined, with suggestions of solutions.
These involve:

@itemize
@item how to make incipits (i.e. prefatory material to indicate
what the original has looked like) to modern transcriptions of
mensural music;
@item how to achieve the @emph{Mensurstriche} layout frequently
used for modern transcriptions of polyphonic music;
@item how to transcribe Gregorian chant in modern notation;
@item how to generate both ancient and modern notation from the
same source.
@end itemize

@c {{{2Incipits
@node Incipits
@unnumberedsubsubsec Incipits

@c TODO Add text
@c clefs, mensuration signs etc from lsr and -user
@c use snippet Transcription-of-ancient-music-with-incipit
TBC


@seealso
@c ... and reference to other sections ...


@c {{{2Mensurstriche layout
@node Mensurstriche layout
@unnumberedsubsubsec Mensurstriche layout

@emph{Mensurstriche} (@q{mensuration lines}) is the accepted term
for bar lines that are drawn between the staves of a system but
not through the staves themselves.  It is a common way to preserve
the rhythmic appearance of the original, i.e. not having to break
syncopated notes at bar lines, while still providing the
orientation aids that bar lines give.


@lilypondfile[verbatim,lilyquote,texidoc]
{mensurstriche-layout-bar-lines-between-the-staves.ly}

@c This simple setup will take care of the
@c TODO Add text about lyrics to the lowest line, to be placed
@c outside the StaffGroup.
@c from lsr and -user
@c TBC


@seealso
@c ... and reference to other sections ...


@c {{{2Transcribing Gregorian chant
@node Transcribing Gregorian chant
@unnumberedsubsubsec Transcribing Gregorian chant

Gregorian chant can be transcribed into modern notation with a
number of simple tweaks.

@b{Stems}.  Stems can be left out altogether by @code{\remove}-ing
the @code{Stem_engraver} from the Voice context:

@example
\layout @{
  ...
  \context @{
    \Voice
      \remove "Stem_engraver"
  @}
@}
@end example

However, in some transcription styles, stems are used
occasionally, for example to indicate the transition from a
single-tone recitative to a fixed melodic gesture.  In these cases,
one can use either @code{\override Stem #'transparent = ##t} or
@code{\override Stem #'length = #0} instead, and restore the stem
when needed with the corresponding @code{\once \override Stem
#'transparent = ##f} (see example below).

@b{Timing.} For unmetered chant, there are several alternatives.

The Time_signature_engraver can be removed from the Staff context
without any negative side effects.  The alternative, to make it
transparent, will leave an empty space in the score, since the
invisible signature will still take up space.

In many cases, @code{\set Score.timing = ##f} will give good
results.  Another alternative is to use \@code{\CadenzaOn} and
@code{\CadenzaOff}.

To remove the barlines, the radical approach is to @code{\remove}
the Bar_engraver from the Staff context.  Again, one may want to
use @code{\override BarLine #'transparent = ##t} instead, if an
occasional barline is wanted.

A common type of transcription is recitativic chant where the
repeated notes are indicated with a single breve.  The text to
the recitation tone can  be dealt with in two different ways:
either set as a single, left-aligned syllable:

@lilypond[verbatim,ragged-right]
\include "gregorian.ly"
chant = \relative c' {
  \clef "G_8"
  c\breve c4 b4 a c2 c4  \divisioMaior
  c\breve c4 c f, f \finalis
}

verba = \lyricmode {
  \once \override LyricText #'self-alignment-X = #-1
  "Noctem quietam et" fi -- nem per -- fec -- tum
  \once \override LyricText #'self-alignment-X = #-1
  "concedat nobis Dominus" om -- ni -- po -- tens.
}
\score {
  \new Staff <<
  \new Voice = "melody" \chant
  \new Lyrics = "one" \lyricsto melody \verba
  >>
  \layout {
    \context {
      \Staff
      \remove "Time_signature_engraver"
      \remove "Bar_engraver"
      \override Stem #'transparent = ##t
    }
  }
}
@end lilypond

This works fine, as long as the text doesn't span a line break.  If
that is the case, an alternative is to add hidden notes to the
score, here in combination with changing stem visibility:


@lilypond[verbatim,ragged-right]
\include "gregorian.ly"
chant = \relative c' {
  \clef "G_8"
  \set Score.timing = ##f
  c\breve \override NoteHead #'transparent = ##t  c c c c c
  \revert NoteHead #'transparent
  \override Stem #'transparent = ##f \stemUp c4 b4 a
  \override Stem #'transparent = ##t c2 c4  \divisioMaior
  c\breve \override NoteHead #'transparent = ##t c c c c c c c
  \revert NoteHead #'transparent c4 c f, f \finalis
}

verba = \lyricmode {
  No -- ctem qui -- e -- tam et fi -- nem per -- fec -- tum
  con -- ce -- dat no -- bis Do -- mi -- nus om -- ni -- po -- tens.
}

\score {
  \new Staff <<
    \new Voice = "melody" \chant
    \new Lyrics \lyricsto "melody" \verba
  >>
  \layout {
    \context {
      \Staff
      \remove "Time_signature_engraver"
      \override BarLine #'transparent = ##t
      \override Stem #'transparent = ##t
    }
  }
}
@end lilypond

Another common situation is transcription of neumatic or
melismatic chants, i.e. chants with a varying number of notes
to each syllable.  In this case, one would want to set the
syllable groups clearly apart, usually also the subdivisions of a
longer melisma.  One way to achieve this is to use a fixed
@code{\time}, e.g. 1/4, and let each syllable or note group fill
one of these measures, with the help of tuplets or shorter
durations.  If the barlines and all other rhythmical indications
are made transparent, and the space around the barlines is
increased, this will give a fairly good representation in modern
notation of the original.

To avoid that syllables of different width (such as @qq{-ri} and
@qq{-rum}) spread the syllable note groups unevenly apart, the
@code{#'X-extent} property of the @code{LyricText} object may be
set to a fixed value.  Another, more cumbersome way would be to
add the syllables as @code{\markup} elements.  If further
adjustments are necessary, this can be easily done with
@code{s} @q{notes}.

@lilypond[verbatim,quote]
spiritus = \relative c' {
  \time 1/4
  \override Lyrics.LyricText #'X-extent  = #'(0 . 3)
  d4 \times 2/3 { f8 a g } g a a4 g f8 e
  d4 f8 g g8 d f g a g f4 g8 a a4  s
  \times 2/3 { g8 f d } e f g a g4
}

spirLyr = \lyricmode {
  Spi -- ri -- _ _ tus  _ Do -- mi -- ni  _ re -- ple -- _ vit _
  or -- _ bem _  ter -- ra -- _ rum, al -- _ _ le -- _ lu
  -- _ ia.
}
\score {
  \new Staff <<
    \new Voice = "chant" \spiritus
    \new Lyrics = "one" \lyricsto "chant" \spirLyr
  >>
  \layout {
    \context {
      \Staff
      \remove "Time_signature_engraver"
      \override BarLine #'X-extent = #'(-1 . 1)
      \override Stem #'transparent = ##t
      \override Beam #'transparent = ##t
      \override BarLine #'transparent = ##t
      \override TupletNumber #'transparent = ##t
    }
  }
}
@end lilypond

@c extract from 1.6.1.1

@seealso
@c ... and reference to other sections ...

@c {{{2Ancient and modern from one source
@node Ancient and modern from one source
@unnumberedsubsubsec Ancient and modern from one source

@c TODO Add text
@c Here among others the snippets about reducing note length
TBC

@seealso
@c ... and reference to other sections ...

@c {{{2Editorial markings
@node Editorial markings
@unnumberedsubsubsec Editorial markings

@c {{{2Baroque rhythmic notation
@c @node Baroque rhythmic notation
@c @unnumberedsubsubsec Baroque rhythmic notation

@c TODO Add text
@c try Till Rettig
@c Add example of white noteheads:
@c In the french baroque some composers used white noteheads in slow pieces,
@c mainly in 3/2-time.  A quarter looks there like a eighth with a white
@c notehead.  (Franz-Rudolf Kuhnen)

@c TODO Add example of this:
@c I was referring to e.g. notated a8. a16, which should, if I
@c remember correctly, be interpreted more like a8.. a32 (in the french
@c style).  The editor might want to show that rythmic figure above the
@c staff as an hint to performers.  (Karl Hammer)


TBC


@seealso
@c ... and reference to other sections ...
<|MERGE_RESOLUTION|>--- conflicted
+++ resolved
@@ -728,11 +728,7 @@
 neo-mensural style.  Instead, the rests from the default style will be
 taken.
 
-<<<<<<< HEAD
-See @rlsr{Pitches,rests} for a chart of all rests.
-=======
 See @rlsr{Ancient notation} for a chart of all rests.
->>>>>>> 9c1421a4
 
 @seealso
 Notation Reference: @ref{Rests}, gives a general introduction into the use of
