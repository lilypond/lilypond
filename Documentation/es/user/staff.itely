--- conflicted
+++ resolved
@@ -37,10 +37,6 @@
 * Nested staff groups::
 @end menu
 
-<<<<<<< HEAD
-@node System start delimiters
-@unnumberedsubsubsec System start delimiters
-=======
 
 @node Instantiating new staves
 @unnumberedsubsubsec Instantiating new staves
@@ -141,9 +137,9 @@
 @rinternals{VaticanaStaff},
 @rinternals{StaffSymbol}.
 
+
 @node Grouping staves
 @unnumberedsubsubsec Grouping staves
->>>>>>> df085c04
 
 @cindex comienzo del sistema
 @cindex pentagramas, varios
