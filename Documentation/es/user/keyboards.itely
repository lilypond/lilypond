--- conflicted
+++ resolved
@@ -1,11 +1,7 @@
 @c -*- coding: utf-8; mode: texinfo; documentlanguage: es -*-
 @c This file is part of lilypond.tely
 @ignore
-<<<<<<< HEAD
-    Translation of GIT committish: d5bd12a5775832e81000fb901ad65283a152eaa4
-=======
     Translation of GIT committish: 4f8c7b381812949e6f765f641fba9108b52af56b
->>>>>>> 9c1421a4
 
     When revising a translation, copy the HEAD committish of the
     version that you are working on.  See TRANSLATION for details.
@@ -108,13 +104,10 @@
 
 @end itemize
 
-<<<<<<< HEAD
-=======
 @c @snippets
 @c @lilypondfile[verbatim,lilyquote,texidoc,doctitle]
 @c {forcing-visibility-of-systems-with-multi-bar-rests-when-using-\RemoveEmptyStaffContext.ly}
 @c http://lsr.dsi.unimi.it/LSR/Item?u=1&id=312
->>>>>>> 9c1421a4
 
 @seealso
 Manual de aprendizaje:
@@ -601,33 +594,6 @@
 @node Harp
 @subsection Harp
 
-<<<<<<< HEAD
-@menu
-* Harp notation::
-* Harp pedals::
-@end menu
-
-@node Harp notation
-@unnumberedsubsubsec Harp notation
-
-Continuará...
-
-@ignore
-Some possibilities:
-- glissandi
-- tremolo (for bisbigliando)
-- natural harmonics
-- directional arpeggio and non-arpeggio
-- workaroung for keeping both staves visible in an orchestral
-  score,
-http://lists.gnu.org/archive/html/lilypond-user/2007-08/msg00386.html
-and http://lsr.dsi.unimi.it/LSR/Item?u=1&id=312
-
-An LSR snippet could be used to demonstrate the main items; in the
-case of glissandi, it would be desirable to have a demonstration
-of different styles.
-@end ignore
-=======
 Esta sección trata sobre asuntos de notación específicos del arpa.
 
 @menu
@@ -663,7 +629,6 @@
 @ref{Glissando},
 @ref{Arpeggio},
 @ref{Harmonics}.
->>>>>>> 9c1421a4
 
 @node Harp pedals
 @unnumberedsubsubsec Harp pedals
@@ -705,9 +670,5 @@
 
 @seealso
 Referencia de la notación:
-<<<<<<< HEAD
-@ruser{Text scripts}.
-=======
 @ref{Text scripts},
-@ref{Instrument Specific Markup}.
->>>>>>> 9c1421a4
+@ref{Instrument Specific Markup}.