--- conflicted
+++ resolved
@@ -6,13 +6,8 @@
     version that you are working on.  See TRANSLATION for details.
 @end ignore
 @setfilename lilypond.info
-<<<<<<< HEAD
-@settitle GNU LilyPond
-@documentencoding UTF-8
-=======
 @settitle Manual del usuario de GNU LilyPond
 @documentencoding utf-8
->>>>>>> ee72e74c
 @documentlanguage es
 
 @iftex
