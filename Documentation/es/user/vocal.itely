@c -*- coding: utf-8; mode: texinfo; documentlanguage: es -*-
@c This file is part of lilypond.tely
@ignore
    Translation of GIT committish: 4d04795de53fd9253ccfd7a67742467b6d1e1c63

    When revising a translation, copy the HEAD committish of the
    version that you are working on.  See TRANSLATION for details.
@end ignore

@c \version "2.11.61"


@node Vocal music
@section Vocal music

@c TODO: inspirational headword

Esta sección explica cómo tipografiar música vocal, y cómo asegurarse
de que la letra se alinea con las notas de su melodía correspondiente.

@menu
* Common notation for vocal music::
* Entering lyrics::
* Aligning lyrics to a melody::
* Specific uses of lyrics::
* Stanzas::
@end menu


@node Common notation for vocal music
@subsection Common notation for vocal music

Esta sección trata sobre asuntos relacinados con la música vocal en
general y con ciertos estilos concretos de música vocal.


@menu
* References for vocal music and lyrics::
* Opera::
* Song books::
* Spoken music::
* Chants::
* Ancient vocal music::
@end menu


@node References for vocal music and lyrics
@unnumberedsubsubsec References for vocal music and lyrics

@c TODO: split this section in two parts? -vv

Pueden surgir varias cuestiones al tipografiar música vocal.  Algunas
se discuten en esta sección, pero otras están tratadas en otros
lugares del manual:

@itemize
@item
Casi todos los estilos de música vocal utilizan texto escrito como
letra.  Hay una introducción a esta notación en @rlearning{Setting
simple songs}.

@item
La música vocal probablemente requiere el uso del modo de marcado o
@code{markup}, ya sea para la letra o para otros elementos de texto
(nombres de los personajes, etc.).  Esta sintaxis está descrita en
@ref{Text markup introduction}.

@item
Las hojas guía de acordes o @emph{Lead sheets} se pueden imprimir
combinando partes vocales y el @q{modo de acordes}; esta sintaxis se
explica en @ref{Chord notation}.

@item
Los @q{ambitus} o indicaciones de tesitura vocal se pueden añadir al
principio de los pentagramas vocales, como se explica en
@ref{Ambitus}.

@item
Las partes vocales se pueden imprimir utilizando las claves
tradicionales, como se muestra en @ref{Clef}.

@item
Está contemplada la música vocal en estilo de notación antiguo, como
se explica en @ref{Ancient notation}.
@end itemize


@node Opera
@unnumberedsubsubsec Opera

@c TODO
Continuará...

@c add characters names snippet -vv

@node Song books
@unnumberedsubsubsec Song books

@c TODO
Continuaará...

@snippets
@lilypondfile[verbatim,lilyquote,ragged-right,texidoc,doctitle]
{simple-lead-sheet.ly}


@seealso
Referencia de la notación:
@ref{Chord notation}.


@node Spoken music
@unnumberedsubsubsec Spoken music

@cindex parlato
@cindex Sprechgesang

@c TODO Add @refs

Los efectos como el @q{parlato} o el @q{Sprechgesang} requieren de los
intérpretes que hablen sin altura determinada pero con su ritmo; su
notación se realiza mediante cabezas de nota en forma de aspas, como
se muestra en @ref{Special note heads}.

@c TODO add "marking-notes-on-spoken-parts" snippet -vv
@c add "showing the rhythm of a melody" snip
@c add "one staff-line notation"
@c add "improvisation" ref
@c add "lyrics independents of notes" ref


@node Chants
@unnumberedsubsubsec Chants

@c TODO Add text from lsr and -user
Continuará...


@node Ancient vocal music
@unnumberedsubsubsec Ancient vocal music

@c TODO
Continuará...

@c Add "Printing both the ancient and the modern clef in vocal music" snippet,
@c and "Transcription of Ancient music with incipit" snippet. -vv


@seealso
Referencia de la notación:
@ref{Ancient notation}.


@node Entering lyrics
@subsection Entering lyrics

@c TODO add one sentence here. -vv

@menu
* Lyrics explained::
* Setting simple songs::
* Working with lyrics and variables::
@end menu


@node Lyrics explained
@unnumberedsubsubsec Lyrics explained

@cindex letra
@funindex \lyricmode
@cindex puntuación
@cindex espacios, en la letra
@cindex comillas, en la letra

@c FIXME: this section is to be rewritten.
Dado que los archivos de entrada de LilyPond son de texto, existe al
menos un asunto que tener en cuenta al trabajar con música vocal: los
textos de las canciones se deben interpretar como texto, no como
notas.  Por ejemplo, la entrada@tie{}@code{d} debe interpretarse como
una sílaba de una sola letra, no como la nota@tie{}Re.  Por tanto se
hace necesario utilizar un modo especial para la letra, ya sea
explícitamente o mediante el uso de métodos abreviados.

La letra de las canciones se introduce en un modo de entrada especial
que se inicia mediante la palabra clave @code{\lyricmode}, o bien
mediante @code{\addlyrics} ó @code{\lyricsto}.  En este modo puede
introducir la letra, con puntuación y acentos, y el carácter @code{d}
no se analiza como una nota, sino más bien como una sílaba de una sola
letra.  Las sílabas se introducen como las notas, pero con texto en
lugar de alturas de nota.  Por ejemplo,

@example
\lyricmode @{ Cam-4 pa-4 ni- ta del- lu- gar2 @}
@end example

Existen dos métodos principales para especificar la colocación
horizontal de las sílabas, bien especificando la duración de cada
sílaba de forma explícita, como en el ejemplo anterior, o bien
alineando automáticamente la letra a la melodía o a cualquier otra
voz, usando @code{\addlyrics} o @code{\lyricsto}.
@c  TODO: broken
@c For more details see @ref{The Lyrics context}.

Una palabra o sílaba de la letra comienza con un carácter alfabético,
y termina con cualquier espacio o dígito.  Los caracteres que siguen
pueden ser cualesquiera excepto un dígito o un espacio.

Cualquier carácter excepto un dígito o un espacio en blanco se
considera parte de una sílaba; esto tiene una importante consecuencia,
y es que una palabra puede terminar en @code{@}}, lo que con
frecuencia conduce al siguiente error:

@example
\lyricmode @{ la- la@}
@end example

En este ejemplo, el símbolo @code{@}} se encuentra incluido dentro de
la sílaba final, por tanto la llave de apertura no se compensa con la
correspondiente llave de cierre y el archivo de entrada probablemente
no se podrá procesar.


@funindex \property dentro de \lyricmode

@noindent
De forma similar, un punto que sigue a una secuencia alfabética queda
incluido dentro de la cadena resultante.  Como consecuencia, se deben
insertar espacios antes y después de los comandos de propiedades:
@emph{no} escriba

@example
\override Score.LyricText #'font-shape = #'italic
@end example

@noindent
sino lo siguiente:

@example
\override Score . LyricText #'font-shape = #'italic
@end example

@funindex _
@cindex espacios, en la letra
@cindex comillas, en la letra
@cindex ligaduras, en la letra

Para asignar más de una sílaba a una única nota, puede rodearlas por
comillas o usar un carácter @code{_} (guión bajo), para obtener
espacios entre las sílabas, o usar el símbolo de tilde curva
(@code{~}) para obtener una ligadura entre sílabas de la letra.

@lilypond[quote,ragged-right,fragment,verbatim]
\time 3/4
\relative c' { c2 e4 g2 e4 }
\addlyrics { gran- de_a- mi- go }
\addlyrics { pu- "ro y ho-" nes- to }
\addlyrics { pu- ro~y~ho- nes- to }
@end lilypond

La ligadura de texto se construye con el carácter Unicode U+203F, por
tanto debe asegurarse de que tiene instalada una tipografía (como
DejaVuLGC) que incluya este glifo.


Para escribir letra con caracteres de una lengua no inglesa, o que
tenga caracteres acentuados o especiales (como el símbolo del corazón
o comillas inclinadas), introduzca simplemente los caracteres
directamente en el archivo de entrada y guárdelo con una codificación
utf-8.  Consulte @ref{Text encoding}, para ver más información.

@c FIXME: quotes.

@lilypond[quote,ragged-right,fragment,verbatim]
\relative c' { e4 f e d e f e2 }
\addlyrics { He said: “Let my peo ple go”. }
@end lilypond

Para utilizar comillas normales en la letra, escriba una barra
invertida antes de las comillas.  Por ejemplo,

@lilypond[quote,ragged-right,fragment,verbatim]
\relative c' { \time 3/4 e4 e4. e8 d4 e d c2. }
\addlyrics { "\"I" am so lone- "ly\"" said she }
@end lilypond

La definición completa del comienzo de una palabra en el modo Lyrics
(letra) es algo más compleja.

Una palabra en el modo Lyrics comienza por: un carácter alfabético,
@code{_}, @code{?}, @code{!}, @code{:}, @code{'}, los caracteres de
control desde @code{^A} hasta @code{^F}, desde @code{^Q} hasta
@code{^W}, @code{^Y}, @code{^^}, cualquier carácter de 8 bits con
código ASCII por encima del 127, o una combinación de dos caracteres
consistente en la combinación de una barra invertida seguida por
@code{`}, @code{'}, @code{"} ó @code{^}.

Para definir identificadores que contengan letra, se debe usar la
función @code{lyricmode}.

@example
verseOne = \lyricmode @{ Joy to the world the Lord is come @}
\score @{
  <<
    \new Voice = "one" \relative c'' @{
      \autoBeamOff
      \time 2/4
      c4 b8. a16 g4. f8 e4 d c2
    @}
    \addlyrics @{ \verseOne @}
  >>
@}
@end example


@seealso
<<<<<<< HEAD
Referencia de funcionamiento interno: @rinternals{LyricText},
@rinternals{LyricSpace}.
=======

Referencia de la notación:
@ref{Fonts}.
>>>>>>> fe893098

Referencia de funcionamiento interno:
@rinternals{LyricText},
@rinternals{LyricSpace}.

@c FIXME: this title has to be changed (possible confusion with LM) -vv
@node Setting simple songs
@unnumberedsubsubsec Setting simple songs

@cindex \addlyrics

La manera más fácil de poner letra a una melodía es añadir

@example
\addlyrics @{ @var{la letra} @}
@end example

@noindent
a la melodía.  He aquí un ejemplo:

@lilypond[ragged-right,verbatim,fragment,quote]
\time 3/4
\relative c' { c2 e4 g2. }
\addlyrics { play the game }
@end lilypond

Se pueden añadir más versos mediante la adición de más secciones
@code{\addlyrics}

@lilypond[ragged-right,verbatim,fragment,quote]
\time 3/4
\relative c' { c2 e4 g2. }
\addlyrics { play the game }
\addlyrics { speel het spel }
\addlyrics { joue le jeu }
@end lilypond

La instrucción @code{\addlyrics} no puede manejar situaciones de
polifonía.  Para estos casos tendrá que usar @code{\lyricsto} y
@code{\lyricmode}, tal y como se explicará en @ref{Lyrics explained}.


@node Working with lyrics and variables
@unnumberedsubsubsec Working with lyrics and variables

@cindex letra, identificadores de

Para definir identificadores que contengan texto, se debe usar la
función @code{\lyricmode}.  Si embargo no tendrá que escribir las
duraciones, si añade @code{\addlyrics} o @code{\lyricsto} en el
momento de invocar el identificador.

@example
verseOne = \lyricmode @{ Joy to the world the Lord is come @}
\score @{
 <<
   \new Voice = "one" \relative c'' @{
     \autoBeamOff
     \time 2/4
     c4 b8. a16 g4. f8 e4 d c2
   @}
   \addlyrics @{ \verseOne @}
 >>
@}
@end example

Para arreglos distintos o más complejos, la mejor forma es preparar
previamente la jerarquía de pautas y textos, p.ej.:
@example
\new ChoirStaff <<
  \new Voice = "soprano" @{ @emph{música} @}
  \new Lyrics = "textoSoprano" @{ s1 @}
  \new Lyrics = "textoTenor" @{ s1 @}
  \new Voice = "tenor" @{ @emph{música} @}
>>
@end example

y después combinar las melodías y líneas de texto correspondientes:

@example
\context Lyrics = textoSoprano \lyricsto "soprano"
@emph{el texto}
@end example

@noindent

El código de entrada definitivo sería algo como

@example
<<\new ChoirStaff << @emph{prepare la música} >>
 \lyricsto "soprano" @emph{etc}
 \lyricsto "alto" @emph{etc}
@emph{etc}
>>
@end example


@seealso
@c TODO: document \new Staff << Voice \lyricsto >> bug
Referencia de funcionamiento interno:
@rinternals{LyricCombineMusic},
@rinternals{Lyrics}.



@node Aligning lyrics to a melody
@subsection Aligning lyrics to a melody

@funindex \lyricmode
@funindex \addlyrics
@funindex \lyricsto

La alineación del texto con las melodías se puede hacer
automáticamente, pero si especificamos las duraciones de las sílabas
también puede hacerse de forma manual.  La alineación y el
tipografiado de la letra se preparan con la ayuda de saltos o
@i{skips}, guiones y líneas extensoras.

La letra se imprime a través de su interpretación dentro del contexto
llamado @rinternals{Lyrics}.

@example
\new Lyrics \lyricmode @dots{}
@end example

Existen dos métodos principales para especificar la colocación
horizontal de las sílabas:

@itemize
@item
alineando automáticamente el texto a una melodía o a otra voz,
utilizando @code{\addlyrics} o @code{\lyricsto}.

@item
o especificando la duración de cada sílaba explícitamente, utilizando
@code{\lyricmode}
@end itemize

@menu
* Automatic syllable durations::
* Manual syllable durations::
* Multiple syllables to one note::
* Multiple notes to one syllable::
* Skipping notes::
* Extenders and hyphens::
* Lyrics and repeats::
@end menu

@node Automatic syllable durations
@unnumberedsubsubsec Automatic syllable durations

@cindex duraciones automáticas de las sílabas
@cindex letra y melodías

La letra se puede alinear automáticamente bajo una melodía dada.  Esto
se consigue combinando la melodía y el texto con la expresión
@code{\lyricsto}

@example
\new Lyrics \lyricsto @var{nombre} @dots{}
@end example

Esto alinea la letra a las notas del contexto de @rinternals{Voice}
llamado @var{nombre}, que debe existir previamente.  Por ello la
@code{Voice} normalmente se especifica en primer lugar, y después se
especifica la letra con @code{\lyricsto}.  La instrucción
@code{\lyricsto} cambia automáticamente al modo @code{\lyricmode}, por
lo que la palabra clave @code{\lyricmode} se puede omitir.

El ejemplo siguiente utiliza comandos diferentes para introducir la
letra.

@lilypond[quote,fragment,ragged-right,verbatim]
<<
  \new Voice = "one" \relative c'' {
    \autoBeamOff
    \time 2/4
    c4 b8. a16 g4. f8 e4 d c2
  }

% not recommended: left aligns syllables
  \new Lyrics \lyricmode { Joy4 to8. the16 world!4. the8 Lord4 is come.2 }

% wrong: durations needed
  \new Lyrics \lyricmode { Joy to the earth! the Sa -- viour reigns. }

%correct
  \new Lyrics \lyricsto "one" { No more let sins and sor -- rows grow. }
>>
@end lilypond

El segundo verso no está bien alineado porque las duraciones
no se han especificado.  Una solución para eso sería usar @code{\lyricsto}.

El comando @code{\addlyrics} es realmente tan sólo una forma cómoda de
escribir una estructura de LilyPond más complicada que establece la
letra.

@example
@{ MÚSICA @}
\addlyrics @{ LETRA @}
@end example

@noindent
es lo mismo que

@example
\new Voice = "blabla" @{ MÚSICA @}
\new Lyrics \lyricsto "blabla" @{ LETRA @}
@end example

@node Manual syllable durations
@unnumberedsubsubsec Manual syllable durations

El texto también se puede introducir sin @code{\addlyrics} ni
@code{\lyricsto}.  En este caso, las sílabas se escriben como notas
(pero con las alturas sustituidas por texto) y la duración de cada
sílaba se debe escribir explícitamente.  Por ejemplo:

@example
play2 the4 game2.
sink2 or4 swim2.
@end example

La alineación respecto de una melodía se puede especificar con la
propiedad @code{associatedVoice},

@example
\set associatedVoice = #"lala"
@end example

@noindent
El valor de la propiedad (aquí: @code{"lala"}) ha de ser el nombre de
un contexto de @rinternals{Voice}.  Sin este ajuste, las líneas de
extensión no se formatearán correctamente.

Presentamos a continuación un ejemplo que muestra el uso de las
duraciones manuales de las sílabas del texto:

@lilypond[relative=1,ragged-right,verbatim,fragment,quote]
<< \new Voice = "melody" {
    \time 3/4
    c2 e4 g2.
 }
 \new Lyrics \lyricmode {
   \set associatedVoice = #"melody"
   play2 the4 game2.
 } >>
@end lilypond


<<<<<<< HEAD
@seealso
Referencia de funcionamiento interno: @rinternals{Lyrics}.
=======
Referencia de funcionamiento interno:
@rinternals{Lyrics}.
>>>>>>> fe893098


@node Multiple syllables to one note
@unnumberedsubsubsec Multiple syllables to one note

@funindex _
@cindex ligaduras, en el texto

Para asignar más de una sílaba a una sola nota, puede encerrarlas
entre comillas o utilizar un guión bajo (@code{_}), para dejar
espacios entre las sílabas, o usar el símbolo de tilde curva
(@code{~}) para obtener una ligadura en el texto@footnote{Las
ligaduras de texto están hechas con el carácter de Unicode U+203F, por
tanto debe asegurarse de tener instalada una tipografía (como
DejaVuLGC) que incluya este glifo.}.

@lilypond[quote,ragged-right,fragment,verbatim]
\time 3/4
\relative c' { c2 e4 g2 e4 }
\addlyrics { gran- de_a- mi- go }
\addlyrics { pu- "ro y ho-" nes- to }
\addlyrics { pu- ro~y~ho- nes- to }
@end lilypond


@seealso
Referencia de funcionamiento interno: @rinternals{LyricCombineMusic}.

@c Here come the section which used to be "Melismata"
@c the new title might be more self-explanatory


@node Multiple notes to one syllable
@unnumberedsubsubsec Multiple notes to one syllable

@cindex melisma
@cindex melismata
@cindex fraseo, en la letra

A veces, y sobre todo en la música medieval, varias notas se cantan
sobre una sílaba única; tales vocalizaciones reciben el nombre de
melismas, o melismata.

@c this method seems to be the simplest; therefore
@c it might be better to present it first - vv

Podemos definir los melismas completamente dentro de la letra,
escribiendo un guión bajo @code{_} por cada nota que se quiere añadir
al melisma.

@c FIXME: clarify: __ is used to crate a lyric extender,
@c _ is used to add a note to a melisma, so both __ and _ are needed.

@c verbose! --FV
@c duplicated: TODO fix
Además, podemos hacer que se imprima una línea extensora para indicar
el melisma en la partitura, escribiendo un doble guión bajo junto a la
primera sílaba del melisma. Este ejemplo presenta los tres elementos
que se usan con este fin (todos ellos circundados por espacios):
guiones dobles para separar las sílabas de una palabra, guiones bajos
para añadir notas al melisma, y un doble guión bajo para poner una
línea extensora.

@c wrong: extender line only on last syllable of a word. Change example
@lilypond[relative=1,verbatim,fragment,quote]
{ \set melismaBusyProperties = #'()
 c d( e) f f( e) e e  }
\addlyrics
 { Ky -- _ _ ri __ _ _ _  e }
@end lilypond

En este caso también podemos tener ligaduras de unión y de expresión
en la melodía, si establecemos @code{melismaBusyProperties}, como se
hizo en el ejemplo anterior.

Sin embargo la instrucción @code{\lyricsto} también puede detectar los
melismas automáticamente: sólo pone una sílaba debajo de un grupo de
notas unidas mediante ligadura de unión o de expresión.  Si quiere
forzar que un grupo de notas sin ligadura sea un melisma, inserte
@code{\melisma} después de la primera nota del grupo, y
@code{\melismaEnd} después de la última, p.ej.:

@lilypond[quote,relative=2,ragged-right,fragment,verbatim]
<<
  \new Voice = "lala" {
    \time 3/4
    f4 g8
    \melisma
    f e f
    \melismaEnd
    e2
  }
  \new Lyrics \lyricsto "lala" {
    la di __ daah
  }
>>
@end lilypond

Además, las notas se consideran un melisma si están unidas manualmente
mediante una barra, y el barrado automático (véase @ref{Setting
automatic beam behavior}) está desactivado.

@c FIXME: this now links to LM -vv

@cindex SATB
@cindex coral, partitura

Hay un ejemplo completo de una disposición de partitura SATB en la
sección @rlearning{Vocal ensembles}.


@predefined
@funindex \melisma
@code{\melisma},
@funindex \melismaEnd
@code{\melismaEnd}.
@endpredefined


<<<<<<< HEAD
@seealso
@comment  Referencia de funcionamiento interno:
@comment  @rinternals{Melisma_translator}.
=======
@c @lsr{vocal,lyric@/-combine.ly}.
>>>>>>> fe893098


@knownissues

Los melismas no se detectan automáticamente, y las líneas de extensión
se deben insertar a mano.

@node Skipping notes
@unnumberedsubsubsec Skipping notes

Se puede conseguir que una línea de letra progrese más lentamente que
la melodía, mediante la inserción de desplazamientos o @code{\skip}s
en la letra.  Por cada @code{\skip}, el texto se retrasa en una nota.
La instrucción @code{\skip} debe ir seguida de una duración válida,
pero esta duración se ignora cuando se usa @code{\skip} en las letras.

Por ejemplo,

@lilypond[verbatim,ragged-right,quote]
\relative c' { c c g' }
\addlyrics {
  twin -- \skip 4
  kle
}
@end lilypond


@node Extenders and hyphens
@unnumberedsubsubsec Extenders and hyphens

@cindex melisma
@cindex extensora, línea
@cindex línea de extensión

@c leave this as samp. -gp
Los melismas se indican mediante una línea horizontal centrada entre
una sílaba y la siguiente.  Esta línea recibe el nombre de línea de
extensión, y se escribe como @samp{ __ } (fíjese en los espacios antes
y después de los dos guiones bajos).

@warning{Los melismas se indican en la partitura con líneas
extensoras, que se escriben con un doble guión bajo; pero también se
pueden introducir melismas cortos mediante saltos de notas
individuales, que se escriben como caracteres de guión bajo sueltos;
de forma predeterminada éstos no producen la impresión de una línea de
extensión.}

@cindex guiones

@c leave this as samp. -gp
Los guiones centrados se escriben como @samp{ -- } entre sílabas de
una misma palabra (fíjese en los espacios antes y después de los dos
guiones).  El guión quedará centrado entre las sílabas, y su longitud
se ajustará en función del espacio que exista entre ellas.

En la música grabada de modo muy apretado, se pueden quitar los
guiones.  Se puede controlar si esto ocurre o no, mediante la
@code{minimum-distance} (distancia mínima entre las dos sílabas) y la
@code{minimum-length} (umbral por debajo del cual se suprimen los
guiones).


<<<<<<< HEAD
@seealso
Referencia de funcionamiento interno: @rinternals{LyricExtender},
=======
Referencia de funcionamiento interno:
@rinternals{LyricExtender},
>>>>>>> fe893098
@rinternals{LyricHyphen}


@node Lyrics and repeats
@unnumberedsubsubsec Lyrics and repeats

@c TODO New section.  Add text
Continuará...

@node Specific uses of lyrics
@subsection Specific uses of lyrics

@c FIXME This whole section is to be reorganized. -vv

A menudo se aplican a una melodía distintos versos de una canción de
formas ligeramente distintas.  Tales variantes pueden aún captarse
mediante @code{\lyricsto}.

@menu
* Divisi lyrics::
* Lyrics independent of notes::
* Spacing out syllables::
* Centering lyrics between staves::
@end menu


@node Divisi lyrics
@unnumberedsubsubsec Divisi lyrics

Puede presentar letras alternativas (o divisi) nombrando contextos de
voz y aplicando la letra a los mencionados contextos específicos.

@lilypond[verbatim,ragged-right,quote]
\score{ <<
  \new Voice = "melody" {
    \relative c' {
      c4
      <<
        { \voiceOne c8 e }
        \new Voice = "splitpart" { \voiceTwo c4 }
      >>
      \oneVoice c4 c | c
    }
  }
  \new Lyrics \lyricsto "melody" { we shall not o- ver- come }
  \new Lyrics \lyricsto "splitpart" { will }
>> }
@end lilypond


Puede usar este truco para presentar las distintas letras de una
sección que se repite.

@lilypond[verbatim,ragged-right,quote]
\score{ <<
  \new Voice = "melody" \relative c' {
    c2 e | g e | c1 |
    \new Voice = "verse" \repeat volta 2 {c4 d e f | g1 | }
    a2 b | c1}
  \new Lyrics = "mainlyrics" \lyricsto melody \lyricmode {
    do mi sol mi do
    la si do }
  \context Lyrics = "mainlyrics" \lyricsto verse \lyricmode {
   do re mi fa sol }
  \new Lyrics = "repeatlyrics" \lyricsto verse \lyricmode {
   dodo rere mimi fafa solsol }
>>
}
@end lilypond


@node Lyrics independent of notes
@unnumberedsubsubsec Lyrics independent of notes

En cierta música vocal compleja, podría ser deseable colocar la letra
de forma totalmente independiente de las notas.  La música que se
define dentro de @code{lyricrhythm} desaparece dentro del contexto
@code{Devnull}, pero los valores rítmicos aún se pueden utilizar para
colocar la letra.

@lilypond[quote,verbatim,ragged-right]
voice = {
  c''2
  \tag #'music { c''2 }
  \tag #'lyricrhythm { c''4. c''8 }
  d''1
}

lyr = \lyricmode { I like my cat! }

<<
  \new Staff \keepWithTag #'music \voice
  \new Devnull="nowhere" \keepWithTag #'lyricrhythm \voice
  \new Lyrics \lyricsto "nowhere" \lyr
  \new Staff { c'8 c' c' c' c' c' c' c'
  c' c' c' c' c' c' c' c' }
>>
@end lilypond

Sólo se recomienda este método si la música que está en el contexto
@code{Devnull} no contiene melismas.  Los melismas están definidos por
el contexto @code{Voice}.  La conexión de la letra a un contexto
@code{Devnull} hace que se pierdan los enlaces entre la voz y las
sílabas, y también la información relativa a los melismas.  Por tanto,
si enlazamos la letra a un contexto @code{Devnull}, los melismas
implícitos se ignoran.

@c Conclusion: do not use devnull for lyrics -FV

@c this clarifies http://code.google.com/p/lilypond/issues/detail?id=248

@node Spacing out syllables
@unnumberedsubsubsec Spacing out syllables

@cindex Espaciado de la letra
@cindex Letra, aumentar el espaciado

Para aumentar el espaciado entre las sílabas de la letra, establezca
la propiedad minimum-distance de LyricSpace.

@lilypond[relative,verbatim,fragment,quote,ragged-right]
{
  c c c c
  \override Lyrics.LyricSpace #'minimum-distance = #1.0
  c c c c
}
\addlyrics {
  longtext longtext longtext longtext
  longtext longtext longtext longtext
}
@end lilypond

Para que este cambio sea válido para la letra de la partitura
completa, establezca la propiedad dentro del @q{layout} o disposición.

@lilypond[verbatim,quote,ragged-right]
\score {
  \relative c' {
  c c c c
  c c c c
  }
  \addlyrics {
  longtext longtext longtext longtext
  longtext longtext longtext longtext
  }
  \layout {
    \context {
      \Lyrics
      \override LyricSpace #'minimum-distance = #1.0
    }
  }
}
@end lilypond

@c @snippets
@c This snippet has been renamed to "lyrics-alignment.ly"
@c update as soon as lsr/is updated -vv
@c @lilypondfile[verbatim,lilyquote,ragged-right,texidoc,doctitle]
@c {lyrics-alignment.ly}

@c TODO: move to LSR -vv
@snippets

La comprobación que asegura que las inscripciones de texto y la letra
de las canciones se mantienen dentro de los márgenes, es una tarea
computacional relativamente costosa.  Para acelerar el procesado,
LilyPond no hace tales cálculos de forma predeterminada; para
habilitarlos, utilice

@example
\override Score.PaperColumn #'keep-inside-line = ##t
@end example

Para hacer también que las sílabas de la letra eviten las barras de compás, use

@example
\layout @{
  \context @{
    \Lyrics
      \consists "Bar_engraver"
      \consists "Separating_line_group_engraver"
      \override BarLine #'transparent = ##t
  @}
@}
@end example

@c TODO Create and add lsr example of lyricMelismaAlignment
@c It's used like this to center-align all lyric syllables,
@c even when notes are tied. -td

@ignore
\layout
{
     \context { \Score lyricMelismaAlignment = #0 }
}
@end ignore


@node Centering lyrics between staves
@unnumberedsubsubsec Centering lyrics between staves

@c TODO Add text from -user
Continuará...


@node Stanzas
@subsection Stanzas

@menu
* Adding stanza numbers::
* Adding dynamics marks to stanzas::
* Adding singers' names to stanzas::
* Stanzas with different rhythms::
* Printing stanzas at the end::
* Printing stanzas at the end in multiple columns::
@end menu


@node Adding stanza numbers
@unnumberedsubsubsec Adding stanza numbers

@cindex verso, número de

Los números de los versos se pueden añadir estableciendo
@code{stanza}, p.ej.,

@lilypond[quote,ragged-right,verbatim,relative=2,fragment]
\new Voice {
  \time 3/4 g2 e4 a2 f4 g2.
} \addlyrics {
  \set stanza = "1. "
  Hi, my name is Bert.
} \addlyrics {
  \set stanza = "2. "
  Oh, ché -- ri, je t'aime
}
@end lilypond

@noindent
Estos números aparecerán inmediatamente antes de la primera sílaba.

@c TODO Create and add snippet to show how two lines of a
@c stanza can be grouped together, along these lines:
@c (might need improving a bit) -td

@ignore
leftbrace = \markup { \override #'(font-encoding . fetaBraces) \lookup
#"brace105" }

stanzaOneOne = {
  \set stanza = \markup { "1. " \leftbrace }
  \lyricmode { Child, you're mine and I love you.
    Lend thine ear to what I say.

  }
}

stanzaOneThree =  {
%  \set stanza = \markup { "   "}
  \lyricmode { Child, I have no great -- er joy
    Than to have you walk in truth.

  }
}

\new Voice {
  \repeat volta 2 { c'8 c' c' c' c' c' c'4
                    c'8 c' c' c' c' c' c'4   }
}  \addlyrics { \stanzaOneOne }
   \addlyrics { \stanzaOneThree }

@end ignore

@node Adding dynamics marks to stanzas
@unnumberedsubsubsec Adding dynamics marks to stanzas

Los versos que difieren en su sonoridad se pueden especificar
escribiendo una indicación dinámica antes de cada verso.  En LilyPond,
todo lo que aparece delante de un verso está dentro del objeto
@code{StanzaNumber}; las indicaciones dinámicas no son diferentes.
Por razones técnicas, tendrá que establecer el valor de la sección
stanza (verso) fuera de @code{\lyricmode}:

@lilypond[quote,ragged-right,verbatim]
text = {
  \set stanza = \markup { \dynamic "ff" "1. " }
  \lyricmode {
    Big bang
  }
}

<<
  \new Voice = "tune" {
    \time 3/4
    g'4 c'2
  }
\new Lyrics \lyricsto "tune" \text
>>
@end lilypond


@node Adding singers' names to stanzas
@unnumberedsubsubsec Adding singers' names to stanzas

@cindex cantante, nombre del
@cindex nombre del cantante

También se pueden poner los nombres de los cantantes.  Se imprimen al
comienzo de la línea, igual que los nombres de instrumento.  Se crean
estableciendo un valor para @code{vocalName}.  Se puede definir una
versión abreviada como @code{shortVocalName}.

@lilypond[fragment,ragged-right,quote,verbatim,relative=2]
\new Voice {
  \time 3/4 g2 e4 a2 f4 g2.
} \addlyrics {
  \set vocalName = "Bert "
  Hi, my name is Bert.
} \addlyrics {
  \set vocalName = "Ernie "
  Oh, ché -- ri, je t'aime
}
@end lilypond


@node Stanzas with different rhythms
@unnumberedsubsubsec Stanzas with different rhythms

@subsubheading Ignoring melismata

Existe la posibilidad de que el texto tenga un melisma en un verso,
pero varias sílabas en otro.  Una solución es hacer que la voz más
rápida ignore el melisma.  Esto se consigue estableciendo
@code{ignoreMelismata} en el contexto Lyrics.

@c  TODO: breaks compile
@c seems to be fixed, does not break compile anymore --FV
@lilypond[verbatim,ragged-right,quote]
<<
  \relative c' \new Voice = "lahlah" {
    \set Staff.autoBeaming = ##f
    c4
    \slurDotted
    f8.[( g16])
    a4
  }
  \new Lyrics \lyricsto "lahlah" {
    more slow -- ly
  }
  \new Lyrics \lyricsto "lahlah" {
    go
    \set ignoreMelismata = ##t
    fas -- ter
    \unset ignoreMelismata
    still
  }
>>
@end lilypond


@subsubheading Switching to an alternative melody

Son posibles variaciones más complejas en la disposición del texto.
Se puede cambiar la melodía para una línea de la letra durante el
texto.  Esto se hace estableciendo la propiedad
@code{associatedVoice}.  En el ejemplo

@lilypond[ragged-right,quote]
<<
  \relative c' \new Voice = "lahlah" {
    \set Staff.autoBeaming = ##f
    c4
    <<
      \new Voice = "alternative" {
        \voiceOne
        \times 2/3 {
          % show associations clearly.
          \override NoteColumn #'force-hshift = #-3
          f8 f g
        }
      }
      {
        \voiceTwo
        f8.[ g16]
        \oneVoice
      } >>
    a8( b) c
  }
  \new Lyrics \lyricsto "lahlah" {
    Ju -- ras -- sic Park
  }
  \new Lyrics \lyricsto "lahlah" {
    % Tricky: need to set associatedVoice
    % one syllable too soon!
    \set associatedVoice = alternative % applies to "ran"
    Ty --
    ran --
    no --
    \set associatedVoice = lahlah % applies to "rus"
    sau -- rus Rex
  } >>
@end lilypond

@noindent
el texto del primer verso se aplica a una melodía llamada @q{lahlah},

@example
\new Lyrics \lyricsto "lahlah" @{
  Ju -- ras -- sic Park
@}
@end example


El segundo verso se aplica en principio al contexto de @code{lahlah},
pero para la sílaba @q{ran}, cambia a una melodía diferente.  Esto se
consigue con
@example
\set associatedVoice = alternative
@end example

@noindent
Aquí, @code{alternative} es el nombre del contexto de @code{Voice} que
contiene el tresillo.

@c FIXME: make this easier to understand -vv
La instrucción debe ir una sílaba antes de la cuenta, antes de @q{Ty}
en este caso.  En otras palabras, el cambio en la voz asociada
associatedVoice se produce un paso más tarde de lo que se espera.
Esto es así por razones técnicas, y no es un fallo del programa.

@example
\new Lyrics \lyricsto "lahlah" @{
  \set associatedVoice = alternative % se aplica al "ran"
  Ty --
  ran --
  no --
  \set associatedVoice = lahlah % se aplica al "rus"
  sau -- rus Rex
@}
@end example

@noindent
La disposición se vuelve a cambiar a la situación inicial mediante la
asignación de @code{lahlah} a @code{associatedVoice}.


@node Printing stanzas at the end
@unnumberedsubsubsec Printing stanzas at the end

En ocasiones es conveniente tener un verso ajustado a la música, y el
resto añadido en forma de estrofa al final de la pieza.  Esto se puede
conseguir escribiendo los versos adicionales dentro de una sección
@code{\markup} fuera del bloque score principal de la partitura.
Tenga en cuenta que existen dos formas distintas de forzar los saltos
de línea al utilizar @code{\markup}.

@lilypond[ragged-right,verbatim,quote]
melody = \relative c' {
e d c d | e e e e |
d d e d | c1 |
}

text = \lyricmode {
\set stanza = "1." Ma- ry had a lit- tle lamb,
its fleece was white as snow.
}

\score{ <<
  \new Voice = "one" { \melody }
  \new Lyrics \lyricsto "one" \text
>>
  \layout { }
}
\markup { \column{
  \line{ Verse 2. }
  \line{ All the children laughed and played }
  \line{ To see a lamb at school. }
  }
}
\markup{
  \wordwrap-string #"
  Verse 3.

  Mary took it home again,

  It was against the rule."
}
@end lilypond


@node Printing stanzas at the end in multiple columns
@unnumberedsubsubsec Printing stanzas at the end in multiple columns

Cuando una pieza tiene muchos versos, a menudo se imprimen en varias
columnas a lo largo de toda la página. Con frecuencia un número de
verso fuera del margen precede a cada verso. El ejemplo siguiente
muestra cómo producir dicha salida en Lilypond.

@lilypond[ragged-right,quote,verbatim]
melody = \relative c' {
  c c c c | d d d d
}

text = \lyricmode {
  \set stanza = "1." This is verse one.
  It has two lines.
}

\score{ <<
    \new Voice = "one" { \melody }
    \new Lyrics \lyricsto "one" \text
   >>
  \layout { }
}

\markup {
  \fill-line {
    \hspace #0.1 % moves the column off the left margin;
        % can be removed if space on the page is tight
     \column {
      \line { \bold "2."
        \column {
          "This is verse two."
          "It has two lines."
        }
      }
      \hspace #0.1 % adds vertical spacing between verses
      \line { \bold "3."
        \column {
          "This is verse three."
          "It has two lines."
        }
      }
    }
    \hspace #0.1  % adds horizontal spacing between columns;
        % if they are still too close, add more " " pairs
        % until the result looks good
     \column {
      \line { \bold "4."
        \column {
          "This is verse four."
          "It has two lines."
        }
      }
      \hspace #0.1 % adds vertical spacing between verses
      \line { \bold "5."
        \column {
          "This is verse five."
          "It has two lines."
        }
      }
    }
  \hspace #0.1 % gives some extra space on the right margin;
      % can be removed if page space is tight
  }
}
@end lilypond


@seealso
Referencia de funcionamiento interno:
@rinternals{LyricText},
@rinternals{StanzaNumber}.<|MERGE_RESOLUTION|>--- conflicted
+++ resolved
@@ -293,6 +293,8 @@
 código ASCII por encima del 127, o una combinación de dos caracteres
 consistente en la combinación de una barra invertida seguida por
 @code{`}, @code{'}, @code{"} ó @code{^}.
+
+@c " to balance double quotes for not-so-bright context-sensitive editors
 
 Para definir identificadores que contengan letra, se debe usar la
 función @code{lyricmode}.
@@ -313,18 +315,13 @@
 
 
 @seealso
-<<<<<<< HEAD
-Referencia de funcionamiento interno: @rinternals{LyricText},
-@rinternals{LyricSpace}.
-=======
-
 Referencia de la notación:
 @ref{Fonts}.
->>>>>>> fe893098
 
 Referencia de funcionamiento interno:
 @rinternals{LyricText},
 @rinternals{LyricSpace}.
+
 
 @c FIXME: this title has to be changed (possible confusion with LM) -vv
 @node Setting simple songs
@@ -572,13 +569,9 @@
 @end lilypond
 
 
-<<<<<<< HEAD
 @seealso
-Referencia de funcionamiento interno: @rinternals{Lyrics}.
-=======
 Referencia de funcionamiento interno:
 @rinternals{Lyrics}.
->>>>>>> fe893098
 
 
 @node Multiple syllables to one note
@@ -698,13 +691,8 @@
 @endpredefined
 
 
-<<<<<<< HEAD
 @seealso
-@comment  Referencia de funcionamiento interno:
-@comment  @rinternals{Melisma_translator}.
-=======
 @c @lsr{vocal,lyric@/-combine.ly}.
->>>>>>> fe893098
 
 
 @knownissues
@@ -767,14 +755,10 @@
 guiones).
 
 
-<<<<<<< HEAD
 @seealso
-Referencia de funcionamiento interno: @rinternals{LyricExtender},
-=======
 Referencia de funcionamiento interno:
 @rinternals{LyricExtender},
->>>>>>> fe893098
-@rinternals{LyricHyphen}
+@rinternals{LyricHyphen}.
 
 
 @node Lyrics and repeats
