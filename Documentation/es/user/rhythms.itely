--- conflicted
+++ resolved
@@ -1,10 +1,6 @@
 @c -*- coding: utf-8; mode: texinfo; documentlanguage: es -*-
 @ignore
-<<<<<<< HEAD
-    Translation of GIT committish: 17d84cfa9ddb152b05d1e17ab72109fb4eefa684
-=======
     Translation of GIT committish: d12be863e1a7243f95d327002906c497f4741e33
->>>>>>> 9c1421a4
 
     When revising a translation, copy the HEAD committish of the
     version that you are working on.  See TRANSLATION for details.
