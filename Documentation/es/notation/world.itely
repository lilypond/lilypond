@c -*- coding: utf-8; mode: texinfo; documentlanguage: es -*-

@ignore
    Translation of GIT committish: 14afb1ede443ad0ed187558424be2b78eaeeda41

    When revising a translation, copy the HEAD committish of the
    version that you are working on.  For details, see the Contributors'
    Guide, node Updating translation committishes..
@end ignore

@c \version "2.13.36"

@node Músicas del mundo
@section Músicas del mundo
@translationof World music

El propósito de esta sección es remarcar los problemas de notación que
son de relevancia a las tradiciones musicales distintas a la
occidental.

@menu
* Sistemas de notación y afinación no occidentales::
* Música árabe::
* Música clásica de Turquía::
@end menu


<<<<<<< HEAD
@node Sistemas de notación y afinación no occidentales
@subsection Sistemas de notación y afinación no occidentales
@translationof Non-Western notation and tuning systems
=======
@node Nombres de las notas y alteraciones no occidentales
@subsection Nombres de las notas y alteraciones no occidentales
@translationof Common notation for non-Western music
>>>>>>> 25941488

@c TODO: adapt & expand. -vv

Muchas músicas no occidentales (y algunas folclóricas y tradicionales
occidentales) emplean sistemas de afinación alternativos o extendidos
que no encajan directamente dentro de la notación clásica estándar.

En algunos casos aún se usa la notación estándar estando implícitas
las diferencias de afinación.  Por ejemplo, la notación de la música
árabe se hace con alteraciones estándar de semitono y de cuarto de
tono, estando las modificaciones de altura exactas determinadas por el
contexto.  Otras necesitan notaciones ampliadas o específicas.

@notation{La música clásica turca}, o música otomana, emplea formas
melódicas conocidas como @notation{makamlar}, cuyos intervalos están
basados en divisiones del tono en novenos.  Desde el punto de vista de
la notación moderna, es conveniente utilizar las notas (do, re, mi,
...) de un pentagrama occidental estándar con alteraciones
accidentales específicas de la música turca.  Estas alteraciones están
definidas en @file{makam.ly} (para encontrar este archivo en su
sistema, consulte @rlearning{Otras fuentes de información}).  La tabla
siguiente relaciona sus nombres, el sufijo de la alteración que se
debe escribir detrás de las notas, y su alteración de altura como una
fracción del tono.

@c TODO: can we include the actual accidentals in this table?
@quotation
@multitable {@b{büyük mücenneb (sostenido)}} {@b{suffix}} {@b{alteración de altura}}
@headitem Nombre de la alteración
  @tab Sufijo @tab Alteración de altura

@item büyük mücenneb (sostenido)
  @tab -bm @tab +8/9
@item kücük mücenneb (sostenido)
  @tab -k @tab +5/9
@item bakiye (sostenido)
  @tab -b @tab +4/9
@item koma (sostenido)
  @tab -c @tab +1/9

@item koma (bemol)
  @tab -fc @tab -1/9
@item bakiye (bemol)
  @tab -fb @tab -4/9
@item kücük mücenneb (bemol)
  @tab -fk @tab -5/9
@item büyük mücenneb (bemol)
  @tab -fbm @tab -8/9
@end multitable
@end quotation

Para ver más información sobre la música clásica turca y los makamlar,
consulte @ref{Música clásica de Turquía}.


@snippets

@lilypondfile[verbatim,lilyquote,texidoc,doctitle]
{makam-example.ly}


@node Música árabe
@subsection Música árabe
@translationof Arabic music

Esta sección destaca asuntos relativos a la música árabe.

@menu
* Referencias para música árabe::
* Nombres de nota árabes::
* Armaduras de tonalidad árabes::
* Indicaciones de compás árabes::
* Ejemplo de música árabe::
* Lecturas adicionales sobre música árabe::
@end menu


@node Referencias para música árabe
@unnumberedsubsubsec Referencias para música árabe
@translationof References for Arabic music

@cindex árabe, música
@cindex medios, intervalos
@cindex maqam
@cindex maqams
@cindex makamlar

La música árabe ha sido principalmente una tradición oral hasta el
momento.  Cuando se transcribe la música, se suele hacer en la forma
de un esbozo sobre el que los intérpretes deben improvisar
ampliamente.  En una medida creciente, se está adoptando la notación
occidental con ciertas variantes para preservar y transmitir la música
árabe.

Algunos elementos de la notación musical occidental como la
transcripción de acordes o las particellas independientes, no se
necesitan para tipografiar las piezas árabes, más tradicionales.  Sin
embargo hay ciertos problemas, como la necesidad de indicar intervalos
que tienen una medida intermedia entre el semitono y el tono, además
de los intervalos mayores y menores de la música occidental.  También
existe la necesidad de agrupar e indicar los numerosos maqams (modos)
que forman parte de la música árabe.

Por lo general la notación musical árabe no trata de indicar con
precisión los elementos microtonales que se encuentran presentes en la
práctica musical.

Son de relevancia para la música árabe ciertos asuntos que se
encuentran cubiertos en otras partes del manual:

@itemize
@item Los nombres de las notas y sus alteraciones (entre ellos, cuartos de
tono) se pueden realizar como se estudia en @ref{Sistemas de notación y afinación no occidentales}.

@item Las armaduras adicionales también pueden realizarse como se describe
en @ref{Armadura de la tonalidad}.

@item Los compases complejos pueden requerir agrupaciones manuales de las
notas tal y como se describe en @ref{Barras manuales}.

@item Los @notation{takasim} o improvisaciones libres desde el punto de
vista rítmico se pueden escribir omitiendo las barras de compás como
aparece en @ref{Música sin compasear}.

@end itemize


@seealso
Referencia de la notación:
@ref{Sistemas de notación y afinación no occidentales},
@ref{Armadura de la tonalidad},
@ref{Barras manuales}.

Fragmentos de código:
@rlsr{World music}.


@node Nombres de nota árabes
@unnumberedsubsubsec Nombres de nota árabes
@translationof Arabic note names


@cindex Arabic note names

Los nombres árabes tradicionales de las notas pueden llegar a ser
bastante largos y no son adecuados para la escritura musical, y por
ello no se utilizan.  Los nombres ingleses de las notas no son muy
familiares dentro de la educación musical árabe, por lo que en su
lugar se utilizan los nombres italo-franco-españoles o del solfeo
(@code{do, re, mi, fa, sol, la, si}).  También se pueden utilizar los
modificadores (alteraciones), como se estudia en @ref{Sistemas de notación y afinación no occidentales}.

Por ejemplo, así es como puede ser la notación de la escala árabe
@notation{rast}:

@lilypond[quote,verbatim]
\include "arabic.ly"
\relative do' {
  do re misb fa sol la sisb do sisb la sol fa misb re do
}
@end lilypond


@cindex Arabic semi-flat symbol
@cindex Semi-flat symbol appearance

El símbolo del semi-bemol no coincide con el símbolo que se utiliza en
la notación árabe.  Se puede usar el símbolo @code{\dwn} definido en
@code{arabic.ly} precediendo a un bemol como vía alternativa si es
importante usar el símbolo árabe específico del semi-bemol.  El
aspecto del símbolo del semi-bemol dentro de la armadura no se puede
alterar mediante este método.


@lilypond[quote,verbatim]
\include "arabic.ly"
\relative do' {
  \set Staff.extraNatural = ##f
  dod dob dosd \dwn dob dobsb dodsd do do
}
@end lilypond


@seealso
Referencia de la notación:
@ref{Sistemas de notación y afinación no occidentales}.

Fragmentos de código:
@rlsr{World music}.


@node Armaduras de tonalidad árabes
@unnumberedsubsubsec Armaduras de tonalidad árabes
@translationof Arabic key signatures

@cindex Arabic key signatures

Además de las armaduras de tonalidad mayores y menores, están
definidas en @code{arabic.ly} las siguientes tonalidades:
@notation{bayati}, @notation{rast}, @notation{sikah}, @notation{iraq}
y @notation{kurd}.  Estas armaduras de tonalidad definen una pequeña
cantidad de grupos de maqam, en contraste con los numerosos maqams que
son de uso común.

En general, un maqam usa la armadura de su grupo o la de un grupo
vecino, y las alteraciones que difieren se van marcando a lo largo de
la música.

Por ejemplo, para indicar la armadura de una pieza en el maqam
muhayer:

@example
\key re \bayati
@end example

@noindent
Aquí, @var{re} es la altura predeterminada del maqam muhayer, y
@var{bayati} es el nombre del maqam básico dentro del grupo.

Al tiempo que la armadura indica el grupo, el título suele indicar el
maqam específico, y así en este ejemplo el nombra del maqam muhayer
debe aparecer en el título.

Se pueden indicar de la misma forma otros maqams dentro del mismo
grupo bayati, como aparece en la tabla a continuación: bayati,
hussaini, saba y ushaq.  Todos ellos son variantes del maqam básico y
más común dentro del grupo, que es bayati.  Normalmente se diferencian
del maqam básico en su tetracordo superior, o en ciertos detalles de
discurso que no cambian su naturaleza fundamental como parientes.

El otro maqam del grupo (Nawa) se relaciona con el bayati a través de
una modulación que se indica en la tabla entre paréntesis para
aquellos maqams que son modulaciones de su maqam básico.  Los maqams
árabes admiten sólo modulaciones limitadas, a causa de la naturaleza
de los instrumentos musicales árabes.  El Nawa se puede indicar de la
siguiente forma:

@example
\key sol \bayati
@end example

En la música árabe, el mismo término que se utiliza para indicar un
grupo de maqam, como bayati, es también un maqam que normalmente es el
más importante del grupo, y podemos verlo como el maqam básico.

A continuación presentamos una posibilidad de agrupación que asigna
los maqams más comunes a armaduras de tonalidad:

@multitable @columnfractions 0.1 0.1 0.1 0.6
@headitem grupo de maqam
  @tab tono
  @tab final
  @tab otros maqams del grupo (final)
@item ajam
  @tab major
  @tab sib
  @tab jaharka (fa)
@item bayati
  @tab bayati
  @tab re
  @tab hussaini, muhayer, saba, ushaq, nawa (sol)
@item hijaz
  @tab kurd
  @tab re
  @tab shahnaz, shad arban (sol), hijazkar (do)
@item iraq
  @tab iraq
  @tab sisb
  @tab -
@item kurd
  @tab kurd
  @tab re
  @tab hijazkar kurd (do)
@item nahawand
  @tab minor
  @tab do
  @tab busalik (re), farah faza (sol)
@item nakriz
  @tab minor
  @tab do
  @tab nawa athar, hisar (re)
@item rast
  @tab rast
  @tab do
  @tab mahur, yakah (sol)
@item sikah
  @tab sikah
  @tab misb
  @tab huzam
@end multitable

@snippets

@lilypondfile[verbatim,lilyquote,texidoc,doctitle]
{non-traditional-key-signatures.ly}


@seealso
Referencia de la notación:
@ref{Armadura de la tonalidad}.

Manual de aprendizaje:
@rlearning{Alteraciones accidentales y armaduras}.

Referencia de funcionamiento interno:
@rinternals{KeySignature}.

Fragmentos de código:
@rlsr{World music},
@rlsr{Pitches}.


@node Indicaciones de compás árabes
@unnumberedsubsubsec Indicaciones de compás árabes
@translationof Arabic time signatures

@cindex árabes, armaduras
@cindex Semai, forma
@cindex taqasim

Ciertas formas clásicas de música árabe y turca como el
@notation{Semai} utilizan compases poco comunes como el 10/8.  Ello
puede derivar en una agrupación automática de las notas muy distinta a
la de las partituras impresas existentes, donde las notas pueden no
estar agrupadas sobre el pulso, sino de una forma difícil de emular
ajustando el barrado automático.  Este comportamiento se puede
sobreescribir desactivando el barrado automático e indicándolo
manualmente.  Cuando no es problema la coincidencia con partituras
impresas existentes, aún podemos ajustar el comportamiento del barrado
y/o utilizar compases compuestos.

@snippets

@lilypondfile[verbatim,lilyquote,texidoc,doctitle]
{compound-time-signatures.ly}

@lilypondfile[verbatim,lilyquote,texidoc,doctitle]
{arabic-improvisation.ly}


@seealso
Referencia de la notación:
@ref{Barras manuales},
@ref{Barras automáticas},
@ref{Música sin compasear},
@ref{Alteraciones accidentales automáticas},
@ref{Establecer el comportamiento de las barras automáticas},
@ref{Indicación de compás}.

Fragmentos de código:
@rlsr{World music}.


@node Ejemplo de música árabe
@unnumberedsubsubsec Ejemplo de música árabe
@translationof Arabic music example

@cindex árabe, ejemplo de música
@cindex árabe, plantilla de música
@cindex plantilla música árabe

A continuación aparece una plantilla que emplea también el comienzo de
un Semai turco muy común en la educación musical árabe con el objeto
de ilustrar algunas de las peculiaridades de la notación árabe, como
los intervalos intermedios y los modos poco usuales que tratamos en
esta sección.

@lilypond[quote,verbatim]
\include "arabic.ly"
\score {
  \relative re' {
    \set Staff.extraNatural = ##f
    \set Staff.autoBeaming = ##f
    \key re \bayati
    \time 10/8

    re4 re'8 re16 [misb re do] sisb [la sisb do] re4 r8
    re16 [misb do re] sisb [do] la [sisb sol8] la [sisb] do [re] misb
    fa4 fa16 [misb] misb8. [re16] re8 [misb] re  [do] sisb
    do4 sisb8 misb16 [re do sisb] la [do sisb la] la4 r8
  }
  \header {
    title = "Semai Muhayer"
    composer = "Jamil Bek"
  }
}
@end lilypond


@seealso
Fragmentos de código:
@rlsr{World music}.


@node Lecturas adicionales sobre música árabe
@unnumberedsubsubsec Lecturas adicionales sobre música árabe
@translationof Further reading for Arabic music

@enumerate

@item
@emph{The music of the Arabs}, de Habib Hassan Touma [Amadeus Press, 1996],
contiene un tratado de los maqams y sus formas de agrupación.

También existen varios sitios web que explican los maqams, y algunos
de ellos ofrecen ejemplos de audio, como:

@itemize @bullet
@item
@uref{http://www.maqamworld.com/}
@item
@uref{http://www.turath.org/}
@end itemize

Existen ciertas variantes en los detalles sobre la forma en que se
agrupan los maqams, a pesar del relativo acuerdo existente acerca de
los criterios de agrupación de maqams en función de los tetracordos
inferiores comunes, o por medio de la modulación.

@item
No es completamente consistente, incluso a veces dentro del mismo
texto, la forma en que se deben especificar las armaduras para los
maqams concretos.  Sin embargo, es usual utilizar una armadura por
grupo, más que una armadura distinta para cada maqam concreto.

Varios métodos de los siguientes autores para el @dfn{Ud}, el laúd árabe,
contienen ejemplos de composiciones turcas y árabes, principalmente.

@itemize @bullet
@item
Charbel Rouhana
@item
George Farah
@item
Ibrahim Ali Darwish Al-masri
@end itemize
@end enumerate


@node Música clásica de Turquía
@subsection Música clásica de Turquía
@translationof Turkish classical music

Esta sección destaca los problemas de relevancia para la notación de
la música clásica de Turquía.

@menu
* Referencias para música clásica de Turquía::
* Nombres de las notas en turco::
@end menu


@node Referencias para música clásica de Turquía
@unnumberedsubsubsec Referencias para música clásica de Turquía
@translationof References for Turkish classical music

@cindex Turquía, música de
@cindex Otomana, música
@cindex coma, intervalos de
@cindex makam
@cindex makamlar

La música clásica de Turquía se desarrollo en el imperio Otomano
durante un período aproximadamente contemporáneo con la música clásica
de Europa, y se ha prolongado hasta los ss.XX y XXI como una viva y
característica tradición con sus propias formas composicionales,
teorías y estilos de interpretación.  Entre sus características más
sobresalientes está el uso de intervalos microtonales basados en
@q{comas} de 1/9 de tono, a partir de los que se construyen las formas
melódicas conocidas como @notation{makam} (en plural
@notation{makamlar}).

Ciertos asuntos de relevancia respecto a la música clásica de Turquía
se tratan en otras partes:

@itemize
@item Los nombres de las notas y las alteraciones se dan en
@ref{Sistemas de notación y afinación no occidentales}.

@end itemize


@node Nombres de las notas en turco
@unnumberedsubsubsec Nombres de las notas en turco
@translationof Turkish note names

@cindex Turquía, nombres de notas en
@cindex makam
@cindex makamlar

Las notas en la música clásica de Turquía tienen tradicionalmente
nombres únicos, y la base de las alturas sobre divisiones de 1/9 de
tono significan que los makamlar utilizan un conjunto de intervalos
completamente diferente de las escalas y modos occidentales:
@notation{koma} (1/9 de tono), @notation{eksik bakiye} (3/9),
@notation{bakiye} (4/9), @notation{kücük mücenneb} (5/9),
@notation{büyük mücenneb} (8/9), @notation{tanîni} (un tono) y
@notation{artık ikili} (12/9 ó 13/9 de tono).

Desde el punto de vista de la notación moderna, es conveniente
utilizar las notas occidentales (do, re, mi, ... ó c, d, e, ...) con
alteraciones especiales que elevan o bajan las notas en intervalos de
1/9, 4/9, 5/9 y 8/9 de tono.  Esetas alteraciones están definidas en
el archivo @file{makam.ly} (para encontrar este archivo en su sistema,
consulte @rlearning{Otras fuentes de información}). Se da una
descripción más detallada en @ref{Sistemas de notación y afinación no occidentales}.<|MERGE_RESOLUTION|>--- conflicted
+++ resolved
@@ -19,80 +19,85 @@
 occidental.
 
 @menu
-* Sistemas de notación y afinación no occidentales::
+* Notación común para músicas no occidentales::
 * Música árabe::
 * Música clásica de Turquía::
 @end menu
 
 
-<<<<<<< HEAD
-@node Sistemas de notación y afinación no occidentales
-@subsection Sistemas de notación y afinación no occidentales
-@translationof Non-Western notation and tuning systems
-=======
-@node Nombres de las notas y alteraciones no occidentales
-@subsection Nombres de las notas y alteraciones no occidentales
+@node Notación común para músicas no occidentales
+@subsection Notación común para músicas no occidentales
 @translationof Common notation for non-Western music
->>>>>>> 25941488
-
-@c TODO: adapt & expand. -vv
-
-Muchas músicas no occidentales (y algunas folclóricas y tradicionales
-occidentales) emplean sistemas de afinación alternativos o extendidos
-que no encajan directamente dentro de la notación clásica estándar.
-
-En algunos casos aún se usa la notación estándar estando implícitas
-las diferencias de afinación.  Por ejemplo, la notación de la música
-árabe se hace con alteraciones estándar de semitono y de cuarto de
-tono, estando las modificaciones de altura exactas determinadas por el
-contexto.  Otras necesitan notaciones ampliadas o específicas.
-
-@notation{La música clásica turca}, o música otomana, emplea formas
-melódicas conocidas como @notation{makamlar}, cuyos intervalos están
-basados en divisiones del tono en novenos.  Desde el punto de vista de
-la notación moderna, es conveniente utilizar las notas (do, re, mi,
-...) de un pentagrama occidental estándar con alteraciones
-accidentales específicas de la música turca.  Estas alteraciones están
-definidas en @file{makam.ly} (para encontrar este archivo en su
-sistema, consulte @rlearning{Otras fuentes de información}).  La tabla
-siguiente relaciona sus nombres, el sufijo de la alteración que se
-debe escribir detrás de las notas, y su alteración de altura como una
-fracción del tono.
-
-@c TODO: can we include the actual accidentals in this table?
-@quotation
-@multitable {@b{büyük mücenneb (sostenido)}} {@b{suffix}} {@b{alteración de altura}}
-@headitem Nombre de la alteración
-  @tab Sufijo @tab Alteración de altura
-
-@item büyük mücenneb (sostenido)
-  @tab -bm @tab +8/9
-@item kücük mücenneb (sostenido)
-  @tab -k @tab +5/9
-@item bakiye (sostenido)
-  @tab -b @tab +4/9
-@item koma (sostenido)
-  @tab -c @tab +1/9
-
-@item koma (bemol)
-  @tab -fc @tab -1/9
-@item bakiye (bemol)
-  @tab -fb @tab -4/9
-@item kücük mücenneb (bemol)
-  @tab -fk @tab -5/9
-@item büyük mücenneb (bemol)
-  @tab -fbm @tab -8/9
-@end multitable
-@end quotation
-
-Para ver más información sobre la música clásica turca y los makamlar,
-consulte @ref{Música clásica de Turquía}.
-
+
+Esta sección estudia la forma de introducir e imprimir partituras
+musicales que no pertenecen a la tradición clásica occidental, también
+conocida como @notation{Período de la práctica común}.
+
+@menu
+* Extensión de la notación y los sistemas de afinación::
+@end menu
+
+
+@node Extensión de la notación y los sistemas de afinación
+@unnumberedsubsubsec Extensión de la notación y los sistemas de afinación
+@translationof Extending notation and tuning systems
+
+La notación clásica estándar (también conocida como la notación del
+@notation{Período de la práctica común}) se usa normalmente en todo
+tipo de música, sin limitación a la música occidental @q{clásica}.
+Esta notación se estudia en @ref{Escritura de notas}, y los distintos
+nombres de las notas que se pueden utilizar están explicados en
+@ref{Nombres de las notas en otros idiomas}.
+
+Sin embargo, muchos tipos de música no occidental (y algunas clases de
+música folk occidental y tradicional) emplea sistemas de afiniación
+altenativos o extendidos que no encajan inmediatamente dentro de la
+notación clásica estándar.
+
+En algunos casos aún se usa la notación estándar, estando implícitas
+las diferencias de altura.  Por ejemplo, la notación de la
+@notation{música árabe} se realiza con alteraciones accidentales de
+semitono y de cuarto de tonoc, estando determinadas por el contexto
+las exactas alteraciones de altura.  Se usan por lo general los
+nombres de nota italianos, mientras que el archivo de inicio
+@file{arabic.ly} proporciona un conjunto adecuado de macros y
+definiciones que extienden la notación estándar.  Para ver más
+detalles, consulte @ref{Música árabe}.
+
+@cindex afinación no occidental
+
+Otros tipos de música requieren notaciones extendidas o singulares.
+La @notation{música clásica turca} o música otomana, por ejemplo,
+emplea formas melódicas conocidas como @notation{makamlar}, cuyos
+intervalos están basados en divisiones de 1/9 de tono.  Se siguen
+usando las notas del pentagrama occidental, pero con alteraciones
+accidentales exclusivas de la música turca, que están definidas en el
+archivo @file{makam.ly}.  Para ver más información sobre la música
+clásica turca y los makamlar, consulte @ref{Música clásica de
+Turquía}.
+
+PAra localizar los archivos de inicio como @file{arabic.ly} o
+@file{makam.ly} en su sistema, consulte @rlearning{Otras fuentes de
+información}.
 
 @snippets
 
 @lilypondfile[verbatim,lilyquote,texidoc,doctitle]
 {makam-example.ly}
+
+@seealso
+Glosario musical:
+@rglos{Common Practice Period},
+@rglos{makamlar}.
+
+Manual de aprendizaje:
+@rlearning{Otras fuentes de inforamción}.
+
+Referencia de la notación:
+@ref{Escritura de notas},
+@ref{Nombres de las notas en otros idiomas},
+@ref{Música árabe},
+@ref{Música clásica de Turquía}.
 
 
 @node Música árabe
@@ -146,7 +151,8 @@
 
 @itemize
 @item Los nombres de las notas y sus alteraciones (entre ellos, cuartos de
-tono) se pueden realizar como se estudia en @ref{Sistemas de notación y afinación no occidentales}.
+tono) se pueden realizar como se estudia en @ref{Notación común para
+músicas no occidentales}.
 
 @item Las armaduras adicionales también pueden realizarse como se describe
 en @ref{Armadura de la tonalidad}.
@@ -163,7 +169,7 @@
 
 @seealso
 Referencia de la notación:
-@ref{Sistemas de notación y afinación no occidentales},
+@ref{Notación común para músicas no occidentales},
 @ref{Armadura de la tonalidad},
 @ref{Barras manuales}.
 
@@ -183,8 +189,12 @@
 ello no se utilizan.  Los nombres ingleses de las notas no son muy
 familiares dentro de la educación musical árabe, por lo que en su
 lugar se utilizan los nombres italo-franco-españoles o del solfeo
-(@code{do, re, mi, fa, sol, la, si}).  También se pueden utilizar los
-modificadores (alteraciones), como se estudia en @ref{Sistemas de notación y afinación no occidentales}.
+(@code{do, re, mi, fa, sol, la, si}); también se pueden utilizar
+modificadores (alteraciones).  Los nombres italianos de las notas y
+las alteraciones accidentales están explicados en @ref{Nombres de las
+notas en otros idiomas}; el usao de la notación occidental estándar
+para realizar la notación de música no occidental se discute en
+@ref{Notación común para músicas no occidentales}.
 
 Por ejemplo, así es como puede ser la notación de la escala árabe
 @notation{rast}:
@@ -219,7 +229,8 @@
 
 @seealso
 Referencia de la notación:
-@ref{Sistemas de notación y afinación no occidentales}.
+@ref{Note names in other languages},
+@ref{Notación común para músicas no occidentales}.
 
 Fragmentos de código:
 @rlsr{World music}.
@@ -332,6 +343,14 @@
 
 
 @seealso
+Glosario musical:
+@rglos{maqam},
+@rglos{bayati},
+@rglos{rast},
+@rglos{sikah},
+@rglos{iraq},
+@rglos{kurd}.
+
 Referencia de la notación:
 @ref{Armadura de la tonalidad}.
 
@@ -359,11 +378,11 @@
 puede derivar en una agrupación automática de las notas muy distinta a
 la de las partituras impresas existentes, donde las notas pueden no
 estar agrupadas sobre el pulso, sino de una forma difícil de emular
-ajustando el barrado automático.  Este comportamiento se puede
-sobreescribir desactivando el barrado automático e indicándolo
-manualmente.  Cuando no es problema la coincidencia con partituras
-impresas existentes, aún podemos ajustar el comportamiento del barrado
-y/o utilizar compases compuestos.
+ajustando el barrado automático.  La alternativa sería desactivar el
+barrado automático y realizar un barrado manual de las notas.  Incluso
+si no es necesaria una correspondencia con música escrita ya
+existente, puede seguir siendo deseable ajustar el comportamiento del
+barrado automático y/o utilizar indicaciones de compás compuestas.
 
 @snippets
 
@@ -375,6 +394,10 @@
 
 
 @seealso
+Glosario musical:
+@rglos{semai},
+@rglos{taqasim}.
+
 Referencia de la notación:
 @ref{Barras manuales},
 @ref{Barras automáticas},
@@ -396,10 +419,10 @@
 @cindex plantilla música árabe
 
 A continuación aparece una plantilla que emplea también el comienzo de
-un Semai turco muy común en la educación musical árabe con el objeto
-de ilustrar algunas de las peculiaridades de la notación árabe, como
-los intervalos intermedios y los modos poco usuales que tratamos en
-esta sección.
+un @notation{Semai} turco muy común en la educación musical árabe con
+el objeto de ilustrar algunas de las peculiaridades de la notación
+árabe, como los intervalos intermedios y los modos poco usuales que
+tratamos en esta sección.
 
 @lilypond[quote,verbatim]
 \include "arabic.ly"
@@ -435,8 +458,8 @@
 @enumerate
 
 @item
-@emph{The music of the Arabs}, de Habib Hassan Touma [Amadeus Press, 1996],
-contiene un tratado de los maqams y sus formas de agrupación.
+@emph{The music of the Arabs}, de Habib Hassan Touma [Amadeus Press,
+1996], contiene un tratado de los maqams y sus formas de agrupación.
 
 También existen varios sitios web que explican los maqams, y algunos
 de ellos ofrecen ejemplos de audio, como:
@@ -459,8 +482,9 @@
 maqams concretos.  Sin embargo, es usual utilizar una armadura por
 grupo, más que una armadura distinta para cada maqam concreto.
 
-Varios métodos de los siguientes autores para el @dfn{Ud}, el laúd árabe,
-contienen ejemplos de composiciones turcas y árabes, principalmente.
+Varios métodos de los siguientes autores para el @dfn{Ud}, el laúd
+árabe, contienen ejemplos de composiciones turcas y árabes,
+principalmente.
 
 @itemize @bullet
 @item
@@ -510,8 +534,8 @@
 se tratan en otras partes:
 
 @itemize
-@item Los nombres de las notas y las alteraciones se dan en
-@ref{Sistemas de notación y afinación no occidentales}.
+@item Los nombres especiales de las notas y las alteraciones se dan en
+@ref{Notación común para músicas no occidentales}.
 
 @end itemize
 
@@ -537,6 +561,52 @@
 utilizar las notas occidentales (do, re, mi, ... ó c, d, e, ...) con
 alteraciones especiales que elevan o bajan las notas en intervalos de
 1/9, 4/9, 5/9 y 8/9 de tono.  Esetas alteraciones están definidas en
-el archivo @file{makam.ly} (para encontrar este archivo en su sistema,
-consulte @rlearning{Otras fuentes de información}). Se da una
-descripción más detallada en @ref{Sistemas de notación y afinación no occidentales}.+el archivo @file{makam.ly}.
+
+
+La tabla siguiente relaciona:
+@itemize
+@item
+el nombre de estas alteraciones accidentales especiales,
+@item
+el sufijo de la alteración que se debe escribir detrás de las notas, y
+@item
+su alteración en altura expresada como una fracción de un tono.
+@end itemize
+
+@quotation
+@multitable {@b{büyük mücenneb (sharp)}} {@b{suffix}} {@b{pitch alteration}}
+@headitem Nombre de la alteración
+  @tab sufijo @tab alteración de altura
+
+@item büyük mücenneb (sostenido)
+  @tab -bm @tab +8/9
+@item kücük mücenneb (sostenido)
+  @tab -k @tab +5/9
+@item bakiye (sostenido)
+  @tab -b @tab +4/9
+@item koma (sostenido)
+  @tab -c @tab +1/9
+
+@item koma (bemol)
+  @tab -fc @tab -1/9
+@item bakiye (bemol)
+  @tab -fb @tab -4/9
+@item kücük mücenneb (bemol)
+  @tab -fk @tab -5/9
+@item büyük mücenneb (bemol)
+  @tab -fbm @tab -8/9
+@end multitable
+@end quotation
+
+Para ver una explicación más general sobre la notación musical no
+occidental, consulte @ref{Notación común para músicas no
+occidentales}.
+
+@seealso
+Glosario musical:
+@rglos{makam},
+@rglos{makamlar}.
+
+Referencia de la notación:
+@ref{Notación común para músicas no occidentales}.