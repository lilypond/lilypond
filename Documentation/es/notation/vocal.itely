--- conflicted
+++ resolved
@@ -1747,13 +1747,8 @@
 @funindex NullVoice
 @cindex polifonía, letra compartida
 @cindex letra, compartida entre voces
-<<<<<<< HEAD
-@cindex \partCombine y letra
+@cindex @code{\partCombine} y letra
 @funindex \partCombine
-=======
-@cindex @code{\partcombine} and lyrics
-@funindex \partcombine
->>>>>>> 82fca049
 
 Cuando dos voces cuyas notas tienen distintas duraciones comparten
 la misma letra, la alineación de ésta a una de las voces puede dar
@@ -1877,22 +1872,11 @@
 por ejemplo en el caso de una repetición con letras
 diferentes:
 
-<<<<<<< HEAD
-@ignore
-leftbrace = \markup { \override #'(font-encoding . fetaBraces) \lookup
-"brace105" }
-
-stanzaOneOne = {
-  \set stanza = \markup { "1. " \leftbrace }
-  \lyricmode { Child, you're mine and I love you.
-    Lend thine ear to what I say.
-=======
 @lilypond[quote,ragged-right,verbatim]
 leftbrace = \markup {
   \override #'(font-encoding . fetaBraces)
   \lookup "brace80"
 }
->>>>>>> 82fca049
 
 stanzaOneOne = \lyricmode {
   \set stanza = \markup {
@@ -2182,11 +2166,7 @@
     \line { To see a lamb at school. }
   }
 }
-<<<<<<< HEAD
-\markup{
-=======
 \markup {
->>>>>>> 82fca049
   \wordwrap-string "
   Verse 3.
 
