--- conflicted
+++ resolved
@@ -349,8 +349,8 @@
 \autoChange d' \with { \clef alto } \with { \clef tenor } \music
 @end lilypond
 
-@cindex relativo, modo, @code{\autochange} y
-@cindex @code{\autochange} y el modo relativo
+@cindex relativo, modo, @code{\autoChange} y
+@cindex @code{\autoChange} y el modo relativo
 
 @funindex \relative
 
@@ -401,11 +401,7 @@
 @rinternals{AutoChangeMusic}.
 
 @knownissues
-<<<<<<< HEAD
-@cindex acordes, división entre pentagramas con \autoChange
-=======
-@cindex acorde, división entre pentagramas con @code{\autochange}
->>>>>>> 82fca049
+@cindex acorde, división entre pentagramas con @code{\autoChange}
 
 Los cambios de pentagrama pueden no acabar en lugares óptimos.
 Para conseguir una salida de alta calidad es mejor especificar
