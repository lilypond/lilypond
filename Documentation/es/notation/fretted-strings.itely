--- conflicted
+++ resolved
@@ -1,11 +1,7 @@
 @c -*- coding: utf-8; mode: texinfo; documentlanguage: es -*-
 
 @ignore
-<<<<<<< HEAD
-    Translation of GIT committish: 42f47af78202968f412a940f7ce9b3b1136fd236
-=======
     Translation of GIT committish: 5becf12f5ada67346f70ad8cfe68589466619305
->>>>>>> 553dac29
 
     When revising a translation, copy the HEAD committish of the
     version that you are working on.  For details, see the Contributors'
