@c -*- coding: utf-8; mode: texinfo; documentlanguage: es -*-

@ignore
<<<<<<< HEAD
    Translation of GIT committish: 2f2de8ba82a8032b9c48aa6d9defe5b29abf81be
=======
    Translation of GIT committish: 7465f4b1291f38bed8ee81e3922eb685f7e909ad
>>>>>>> 61f86cc6

    When revising a translation, copy the HEAD committish of the
    version that you are working on.  For details, see the Contributors'
    Guide, node Updating translation committishes..
@end ignore

@c \version "2.15.18"


@node Ejecutar LilyPond
@chapter Ejecutar LilyPond
@translationof Running LilyPond

Este capítulo detalla los aspectos técnicos de la ejecución de
LilyPond.

@menu
* Utilización normal::
* Utilización desde la línea de órdenes::
* Mensajes de error::
* Errores comunes::
@end menu


@node Utilización normal
@section Utilización normal
@translationof Normal usage

Casi todos los usuarios ejecutan LilyPond por medio de un interfaz
gráfico; consulte @rlearning{Primeros pasos} si no lo ha leído aún.


@node Utilización desde la línea de órdenes
@section Utilización desde la línea de órdenes
@translationof Command-line usage

Esta sección contiene información adicional sobre el uso de LilyPond
en la línea de órdenes.  Esta forma puede ser preferible para pasarle
al programa algunas opciones adicionales.  Además, existen algunos
programas complementarios @q{de apoyo} (como @code{midi2ly}) que sólo
están disponibles en la línea de órdenes.

Al hablar de la @q{línea de órdenes}, nos referimos a la consola del
sistema operativo.  Los usuarios de Windows posiblemente estén más
familiarizados con los términos @q{ventana de MS-DOS} o @q{línea de
comandos}; Los usuarios de MacOS@tie{}X puede que estén más
familiarizados con los términos @q{terminal} o @q{consola}.  Éstos
podrían requerir algunas configuraciones adicionales y deberían
consultar también el apartado @rweb{MacOS X}.

La descripción del uso de esta parte de los sistemas operativos se
sale del ámbito de este manual; le rogamos que consulte otros
documentos sobre este tema si no le resulta familiar la línea de
órdenes.

@menu
* Invocar a LilyPond::
* Opciones básicas de la línea de órdenes para LilyPond::
* Opciones avanzadas de línea de órdenes para LilyPond::
* Variables de entorno::
* LilyPond en una jaula de chroot::
@end menu

@node Invocar a LilyPond
@unnumberedsubsec Invocar @command{lilypond}
@translationof Invoking lilypond

El ejecutable @command{lilypond} se puede llamar desde la línea de
órdenes de la siguiente manera:

@example
lilypond [@var{opción}]@dots{} @var{archivo}@dots{}
@end example

Cuando se invoca con un nombre de archivo sin extensión, se prueba en
primer lugar con la extensión @file{.ly}.  Para leer la entrada desde
stdin, utilice un guión (@code{-}) en sustitución de @var{archivo}.

Cuando se procesa @file{archivo.ly}, la salida resultante son los
archivos @file{archivo.ps} y @file{archivo.pdf}.  Se pueden
especificar varios archivos; cada uno de ellos se procesará de forma
independiente@footnote{El estado de GUILE no se restablece después de
procesar un archivo @code{.ly}, por lo que debe tener cuidado de no
modificar ningún valor predeterminado desde dentro de Scheme.}.

Si @file{archivo.ly} contiene más de un bloque @code{\score}, el resto
de las partituras se obtendrán como salida en archivos numerados,
empezando por @file{archivo-1.pdf}.  además, el valor de
@code{output-suffix} (sufijo de salida) se insertará entre el nombre
base y el número.  Un archivo de entrada que contenga

@example
#(define output-suffix "violin")
\score @{ @dots{} @}
#(define output-suffix "cello")
\score @{ @dots{} @}
@end example

@noindent
producirá como salida @var{base}@file{-violin.pdf} y
@var{base}@file{-cello-1.pdf}.


@unnumberedsubsubsec Instrucciones estándar de la línea de órdenes

Si su terminal (o ventana de órdenes) contempla las redirecciones
normales, quizá le sean de utilidad las siguientes instrucciones para
redirigir la salida de la consola a un archivo:

@itemize

@item
@code{lilypond archivo.ly 1>salidaestandar.log} para redirigir la salida normal

@item
@code{lilypond archivo.ly 2>salidadeerror.log} para redirigir los mensajes de error

@item
@code{lilypond archivo.ly &>todo.log} para redirigir toda la salida

@end itemize

Consulte la documentación de su shell para ver si contempla estas
opciones, o si la sintaxis es distinta.  Observe que son instrucciones
del shell y que no tienen nada que ver con lilypond.


@node Opciones básicas de la línea de órdenes para LilyPond
@unnumberedsubsec Opciones básicas de la línea de órdenes para @command{lilypond}
@translationof Command line options for lilypond

@cindex invocación de @command{lilypond}
@cindex opciones de la línea de órdenes para @command{lilypond}
@cindex línea de órdenes, opciones de
@cindex modificadores

Están contempladas las siguientes opciones:

@table @code

@item -d,--define-default=@var{variable}=@var{valor}
<<<<<<< HEAD
Establece la opción interna del programa @var{variable} al valor de
Scheme @var{valor}.  Si no se proporciona ningún @var{valor}, se usa
@var{#t}.  Para desactivar una opción se puede anteponer @code{no-} a
la @var{variable}, p.ej.:

@cindex apuntar y pulsar, línea de órdenes

@example
-dno-point-and-click
@end example

@noindent
es lo mismo que
@example
-dpoint-and-click=#f
@end example

Están contempladas las siguientes opciones:

@cindex help (ayuda), línea de órdenes

@table @code

@item help
La ejecución de @code{lilypond -dhelp} imprime todas las opciones
@option{-d} disponibles.

@cindex paper-size, línea de órdenes

@item paper-size
Esta opción establece el tamaño predeterminado del papel,
@example
-dpaper-size=\"letter\"
@end example

@noindent
Observe que la cadena se debe incluir dentro de comillas escapadas
( @code{\"} ).

@c Match " in previous line to help context-sensitive editors

@cindex safe, línea de órdenes

@item safe
No confiar en la entrada @file{.ly}.

Cuando el proceso de tipografía de LilyPond se encuentra disponible a
través de un servidor web, @b{SE DEBEN} pasar las opciones
@option{--safe} (seguro) o @option{--jail} (jaula).  La opción
@option{--safe} evita que el código de Scheme en línea arme un desastre,
por ejemplo

@quotation
@verbatim
#(system "rm -rf /")
{
  c4^$(ly:gulp-file "/etc/passwd")
}
@end verbatim
@end quotation

La opción @option{-dsafe} funciona evaluando las expresiones en línea de
Scheme dentro de un módulo especial seguro.  Este módulo seguro deriva
del módulo GUILE @file{safe-r5rs}, pero añade ciertas funciones del
API de LilyPond.  Estas funciones se relacionan en
@file{scm/safe-lily.scm}.

Además, el modo seguro prohíbe las directivas @code{\include} e
inhabilita el uso de barras invertidas en las cadenas de @TeX{}.

En el modo seguro, no es posible la importación de variables de
LilyPond dentro de Scheme.

@option{-dsafe} @emph{no} detecta la sobreutilización de recursos.  Aún
es posible hacer que el programa se cuelgue indefinidamente, por
ejemplo alimentando el backend con estructuras de datos cíclicas.  Por
tanto, si se está utilizando LilyPond sobre un servidor web accesible
públicamente, el proceso debe limitarse tanto en el uso de CPU como de
memoria.

El modo seguro impide que muchos fragmentos útiles de código de
LilyPond se puedan compilar.  La opción @option{--jail} es una
alternativa más segura, pero su preparación requiere más trabajo.

@cindex salida, establecer el formato de

@item backend
el formato de salida que usar para el back-end o extremo final.
Para el @code{formato} se puede elegir entre

@table @code
@item ps

@cindex PostScript, salida

para PostScript.

Los archivos PostScript incluyen las tipografías TTF, Type1 y OTF.  No
se seleccionan subconjuntos de estas tipografías.  Cuando se usan
conjuntos de caracteres orientales, esto puede dar lugar a archivos
enormes.

@item eps

@cindex Postscript encapsulado
@cindex EPS (PostScript Encapsulado)

para obtener PostScript encapsulado.  Esto vuelca cada una de las
páginas/sistemas como un archivo @file{EPS} distinto, sin tipografías,
y como un solo archivo @file{EPS} encuadernado con todas las
páginas/sistemas con las tipografías incluidas.

Este modo se usa de forma predeterminada por parte de
@command{lilypond-book}.

@item svg

@cindex SVG (Gráficos vectoriales escalables)

para obtener SVG (gráficos vectoriales escalables).

Crea un único archivo SVG que contiene toda la salida de música, con
las tipografías incrustadas.  Se necesita un visor de SVG que
contemple las tipografías incrustadas, o un visor de SVG que pueda
sustituir las tipografías incrustadas por tipografías OTF.  Bajo UNIX,
puede usar @uref{http://www.inkscape.org,Inkscape} (versión 0.42 o
posterior), después de copiar las tipografías OTF del directorio de
LilyPond (que normalmente es
@file{/usr/share/lilypond/VERSIÓN/fonts/otf/}) al directorio
@file{~/.fonts/}.

@item scm

@cindex Scheme, volcado de
@cindex salida, volcado de Scheme

 para obtener un volcado de las instrucciones internas de dibujo
basadas en Scheme, en bruto.

@item null
 no producir una salida impresa; tiene el mismo efecto que @option{-dno-print-pages}.

@end table

Ejemplo: @code{lilypond -dbackend=svg @var{archivo}.ly}

@item preview

@cindex vista previa, línea de órdenes

Esta opción está contemplada por todos los back-ends:
@code{pdf}, @code{png}, @code{ps}, @code{eps} y @code{svg},
pero no por @code{scm}.  Genera un archivo de salida,
de la forma @code{miArchivo.preview.extensión},
que contiene solamente los títulos de
cabecera y el primer sistema de música.  Si se usan bloques
@code{\book} o @code{\bookpart}, aparecerán en la salida
los títulos de @code{\book}, @code{\bookpart} y @code{\score},
incluido el primer sistema de cada bloque @code{\score}
si la variable de @code{\paper} @code{print-all-headers}
está establecida al valor verdadero (@code{#t}).

Para suprimir la salida usual, use las opciones adicionales
@option{-dprint-pages} ó @option{-dno-print-pages}
según sus necesidades.

@item gui
Ejecutar en modo silencioso y redirigir toda la salida a un archivo de
registro.

Nota para usuarios de Windows: de forma predeterminada
@code{lilypond.exe} imprime toda la información del progreso de
ejecución hacia la ventana de la consola, @code{lilypond-windows.exe}
no lo hace y devuelve una indicación del sistema o prompt sin ninguna
información del progreso de la ejecución inmediatamente en la línea de
órdenes.  La opción @option{-dgui} se puede usar en este caso para
redirigir la salida a un archivo de registro.

@item print-pages
Generar las páginas completas, el ajuste predeterminado.
@option{-dno-print-pages} es útil en combinación con @option{-dpreview}.

@end table
=======
Véase @ref{Opciones avanzadas de línea de órdenes para LilyPond}.
>>>>>>> 61f86cc6

@cindex Scheme, evaluación de expresiones
@cindex expresiones de Scheme, evaluación

@item -e,--evaluate=@var{expresión}
Evaluar la @var{expresión} de Scheme antes de analizar los archivos
@file{.ly}.  Se pueden pasar varias opciones @option{-e}, que se
evaluarán en secuencia.

La expresión se evaluará en el módulo @code{guile-user}, de manera que
si quiere usar definiciones dentro de @var{expresión}, debe utilizar

@example
lilypond -e '(define-public a 42)'
@end example

@noindent
en la línea de órdenes, e incluir

@example
#(use-modules (guile-user))
@end example

@noindent
al principio del archivo @file{.ly}.

@warning{Los usuarios de Windows deben utilizar comillas dobles en lugar de apóstrofos simples.}

@cindex output, format
@cindex format, output

@item -f,--format=@var{format}
which formats should be written.  Choices for @code{format} are
@code{ps}, @code{pdf}, and @code{png}.

Example: @code{lilypond -fpng @var{filename}.ly}

@item -h,--help
Mostrar un resumen de las formas de utilización.

@item -H,--header=@var{CAMPO}
Volcar un campo de cabecera al archivo @file{NOMBREBASE.@var{CAMPO}}

@item -i,--init=@var{archivo}
Establecer el archivo de inicio a @var{archivo} (predeterminado:
@file{init.ly}).

@cindex archivos, búsqueda de
@cindex búsqueda, ruta de

@item -I, --include=@var{directorio}
Añadir el @var{directorio} a la ruta de búsqueda de archivos de
entrada.

Se pueden escribir varias opciones -I.  La búsqueda se inicia en el
primer directorio definido, y si el archivo que se debe incluir no se
encuentra, la búsqueda continúa en los directorios siguientes.

@cindex chroot, ejecutar dentro de una jaula

@item -j,--jail=@var{usuario},@var{grupo},@var{jaula},@var{directorio}
Ejecutar @command{lilypond} en una jaula de chroot.

La opción @option{--jail} (jaula) proporciona una alternativa más
flexible a la opción @option{-dsafe} cuando el proceso de tipografía de
LilyPond está disponible a través de un servidor web o cuando LilyPond
ejecuta instrucciones enviadas por fuentes externas
(véase @ref{Opciones avanzadas de línea de órdenes para LilyPond}).

La opción @option{--jail} funciona cambiando la raíz de
@command{lilypond} a @var{jaula} justo antes de comenzar el proceso de
compilación en sí.  Entonces se cambian el usuario y el grupo a los
que se han dado en la opción, y el directorio actual se cambia a
@var{directorio}.  Esta instalación garantiza que no es posible, al
menos en teoría, escapar de la jaula.  Observe que para que funcione
@option{--jail}, se debe ejecutar @command{lilypond} como root, lo que
normalmente se puede hacer de una forma segura utilizando
@command{sudo}.

La instalación de una jaula puede ser un asunto relativamente
complejo, pues debemos asegurarnos de que LilyPond puede encontrar
@emph{dentro} de la propia jaula todo lo que necesita para poder
compilar la fuente.  Una típica configuración de jaula de chroot
consta de los siguientes elementos:

@table @asis

@item Preparar un sistema de archivos separado
Se debe crear un sistema de archivos separado para LilyPond, de forma
que se pueda montar con opciones seguras como @code{noexec},
@code{nodev} y @code{nosuid}.  De esta forma, es imposible ejecutar
programas o escribir directamente a un dispositivo desde LilyPond.  Si
no quiere crear una partición separada, tan sólo tiene que crear un
archivo de un tamaño razonable y usarlo para montar un dispositivo
loop.  El sistema de archivos separado garantiza también que LilyPond
nunca pueda escribir en un espacio mayor del que se le permita.

@item Preparar un usuario separado
Se debe usar un usuario y grupo separados (digamos
@code{lily}/@code{lily}) con bajos privilegios para ejecutar LilyPond
dentro de la jaula.  Debería existir un solo directorio con permisos
de escritura para este usuario, y debe pasarse en el valor
@var{directorio}.

@item Preparar la jaula
LilyPond necesita leer algunos archivos mientras se ejecuta.  Todos
estos archivos se deben copiar dentro de la jaula, bajo la misma ruta
en que aparecen en el sistema de archivos real de root.  Todo el
contenido de la instalación de LilyPond (por ejemplo
@file{/usr/share/lilypond}) se debe copiar.

Si surgen problemas, la forma más sencilla de rastrearlos es ejecutar
LilyPond usando @command{strace}, lo que le permitirá determinar qué
archivos faltan.

@item Ejecutar LilyPond
Dentro de una jaula montada con @code{noexec} es imposible ejecutar
ningún programa externo.  Por tanto, LilyPond se debe ejecutar con un
backend que no necesite tal programa.  Como ya hemos mencionado, se
debe ejecutar con privilegios del superusuario (que por supuesto
perderá inmediatamente), posiblemente usando @command{sudo}.  También
es una práctica recomendable limitar el número de segundos de tiempo
de CPU que LilyPond puede usar (p.ej., usando
@command{ulimit@tie{}-t}), y, si su sistema operativo lo contempla, el
tamaño de la memoria que se puede reservar.  Véase también
@ref{LilyPond en una jaula de chroot}.

@end table

@cindex loglevel
@cindex registro, nivel de
@cindex salida prolija, fijar el nivel

@item -l,--loglevel=@var{LEVEL}
Fijar el grado en que la salida de consola es prolija al nivel
@var{LEVEL}. Los valores posibles son:

@table @code

@item NONE
Ninguna salida en absoluto, ni siquiera mensajes de error.

@item ERROR
Solamente mensajes de error, no advertencias o indicaciones de progreso.

@item WARN
Advertencias y mensajes de error, no de progreso.

@item BASIC_PROGRESS
Mensajes de progreso básicos (éxito), advertencias y errores.

@item PROGRESS
Todos los mensajes de progreso, advertencias y errores.

@item INFO (predeterminado)
Mensajes de progreso, advertencias, errores e información de ejecución
adicional.

@item DEBUG
Todos los mensajes posibles, incuida la información de depuración
prolija.
@end table

@cindex carpeta, dirigir la salida hacia
@cindex salida, establecer el nombre del archivo de

@item -o,--output=@var{ARCHIVO} o @var{CARPETA}
Establecer el nombre del archivo de salida predeterminado a
@var{ARCHIVO} o, si existe una carpeta con ese nombre, dirigir la
salida hacia @var{CARPETA}, tomando el nombre de archivo del documento
de entrada.  Se añade el sufijo correspondiente (por ejemplo,
@code{.pdf} para PDF) en los dos casos.

@cindex PS (Postscript), salida
@cindex Postscript (PS), salida
@cindex salida, PS (Postscript)

@item --ps
Generar PostScript.

@cindex PNG (Portable Network Graphics), salida
@cindex salida, PNG (Portable Network Graphics)

@item --png
Generar imágenes de las páginas en formato PNG.  Esto implica
@option{--ps}.  La resolución en PPP de la imagen se puede establecer
con
@example
-dresolution=110
@end example

@cindex PDF (formato de documento portátil), salida de
@cindex salida, PDF (formato de documento portátil)

@item --pdf
Generar PDF.  Implica @option{--ps}.

@item -v,--version
Mostrar la información de la versión.

@item -V,--verbose
Ser prolijo: mostrar las rutas completas de todos los archivos que se
leen, y dar información cronométrica.

@item -w,--warranty
Mostrar la garantía con que viene GNU LilyPond (¡no viene con
@strong{NINGUNA GARANTÍA}!).

@end table


@node Opciones avanzadas de línea de órdenes para LilyPond
@unnumberedsubsec Opciones avanzadas de línea de órdenes para LilyPond
@translationof Advanced command line options for LilyPond

@table @code

@item -d@var{[option-name]}=@var{[value]},--define-default=@var{[option-name]}=@var{[value]}
Establece la función de Scheme interna equivalente a @var{valor}.  Si
no se proporciona ningún @var{valor}, se usa el valor predeterminado.
Para desactivar una opción se puede anteponer @code{no-} a la
@var{variable}, p.ej.:

@cindex point and click, command line

@example
-dno-point-and-click
@end example

@noindent
is the same as
@example
-dpoint-and-click=#f
@end example
@end table

@noindent Están contempladas las siguientes opciones junto a sus respectivos
valores predeterminados:

@multitable @columnfractions .33 .16 .51
@item @strong{Símbolo}
@tab @strong{Valor}
@tab @strong{Explicación/Opciones}

@item @code{anti-alias-factor} (factor de antialias)
@tab @code{1}
@tab Renderizar a mayor resolución (utilizando el factor dado) y reducir la
escala del resultado para así evitar @q{escaleras} en las imágenes
@code{PNG}.

@item @code{aux-files} (archivos auxiliares)
@tab @code{#t}
@tab Crear archivos @code{.tex}, @code{.texi}, @code{.count} en el
@q{back-end} @code{EPS}.

@item @code{backend}
@tab @code{'ps}
@tab Seleccionar un @q{back-end}.  Los archivos (la opción predeterminada)
incluyen las fuentes tipográficas @code{TTF}, @code{Type1} y
@code{OTF}.  No se hace ningún subconjunto de estas fuentes.  El uso
de conjuntos de caracteres @q{orientales} puede dar lugar a archivos
muy grandes.

@item
@tab @code{'eps}
@tab PostScript encapsulado.  Vuelca cada página o sistema como un archivo
@file{EPS} distinto, sin fuentes tipográficas, y como un archivo
@file{EPS} encuadernado con todas las páginas o sistemas que incluye
las fuentes.  Utilizado como opción predeterminada por parte de
@command{lilypond-book}.

@item
@tab @code{'null}
@tab No producir ninguna partitura impresa a la salida; tiene el mismo
efecto que @code{-dno-print-pages}.

@item
@tab @code{'svg}
@tab Grácifos vectoriales escalables.  Crea un solo archivo @code{SVG}, sin
fuentes tipográficas incrustadas, por cada página de salida.  Se
recomienda instalar las fuentes Century Schoolbook, incluidas con la
instalación de LilyPond, para un renderizado óptimo.  Bajo UNIX,
bastará con que copie estaos archivos de fuente del directorio de
LilyPond (normalmente @file{/usr/share/lilypond/VERSION/fonts/otf/})
al directorio @file{~/.fonts/}.  La salida @code{SVG} debería ser
compatible con cualquier editor o cliente de SVG.  También hay una
opción @code{svg-woff} (véase más abajo) para usar los archivos de
fuente woff en el @q{back-end} SVG.

@item
@tab @code{'scm}
@tab Volcado de las instrucciones de dibujo internas basadas en Scheme, en
bruto.

@item @code{check-internal-types}
@tab @code{#f}
@tab Comprobar el tipo de cada asignación de propiedades.

@item @code{clip-systems} (recortar los sistemas)
@tab @code{#f}
@tab Generar fragmentos de imagen recortados de una partitura.

@item @code{datadir} (directorio de datos)
@tab
@tab Prefijo de los archivos de datos (sólo lectura).

@item @code{debug-gc}
@tab @code{#f}
@tab Volcar estadísticas de depuración de memoria.

@item @code{debug-gc-assert-parsed-dead}
@tab @code{#f}
@tab Para la depuración de memoria: asegurarse de que todas las referencias
a objetos analizados están muertas.  Es una opción interna, y se
activa automáticamente para @code{`-ddebug-gc'}.

@item @code{debug-lexer}
@tab @code{#f}
@tab Depuración del analizador léxico flex.

@item @code{debug-page-breaking-scoring}
@tab @code{#f}
@tab Volcar las partituras para muchas configuraciones de saltos de página
diferentes.

@item @code{debug-parser}
@tab @code{#f}
@tab Depuración del analizador sintáctico bison.

@item @code{debug-property-callbacks}
@tab @code{#f}
@tab Depuración de las cadenas cíclicas de funciones de callback.

@item @code{debug-skylines}
@tab @code{#f}
@tab Depuración de las líneas de horizonte.

@item @code{delete-intermediate-files}
@tab @code{#t}
@tab Eliminar los archivos intermedios @code{.ps} inútiles ques e crean
durante la compilación.

@item @code{dump-cpu-profile}
@tab @code{#f}
@tab Volcar información de cuenta de tiempo (dependiente del sistema).

@item @code{dump-profile}
@tab @code{#f}
@tab Volcar de la información de memoria y de tiempo para cada archivo.

@item @code{dump-signatures}
@tab @code{#f}
@tab Volcar las firmas de salida de cada sistema.  Usado para las pruebas
de regresión.

@item @code{eps-box-padding}
@tab @code{#f}
@tab Rellenar el borde izquierdo de la caja contenedora del EPS de salida
en la cantidad dada (en mm).

@item @code{gs-load-fonts}
@tab @code{#f}
@tab Cargar las fuentes tipográficas a través de Ghostscript.

@item @code{gs-load-lily-fonts}
@tab @code{#f}
@tab Cargar sólo las fuentes de LilyPond por medio de Ghostscript.

@item @code{gui}
@tab @code{#f}
@tab Se ejecuta silenciosamente y se redirige toda la salida a un archivo
de registro.
@end multitable

@noindent
@strong{Nota para los usuarios de Windows:} De manera predeterminada,
@code{lilypond.exe} dirige toda la salida de la información de avance
hacia la ventana de consola, @code{lilypond-windows.exe} no lo hace y
devuelve un indicador del sistema, sin ninguna indicación del avance,
inmediatamente en la línea de órdenes.  La opción @option{-dgui} se
puede usar en este caso para redirigir la salida a un archivo de
registro.

@multitable @columnfractions .33 .16 .51
@item @code{help}
@tab @code{#f}
@tab Mostrar esta ayuda.

@item @code{include-book-title-preview}
@tab @code{#t}
@tab Incluir los títulos de libro en las imágenes de vista previa.

@item @code{include-eps-fonts}
@tab @code{#t}
@tab Incluir las fuentes tipográficas en los archivos EPS de cada uno de
los sistemas.

@item @code{include-settings}
@tab @code{#f}
@tab Incluir el archivo de los ajustes globales, se incluye antes de que la
partitura se procese.

@item @code{job-count}
@tab @code{#f}
@tab Procesar en paralelo, usando el número de tareas dado.

@item @code{log-file}
@tab @code{#f [file]}
@tab Si se da una cadena @code{NOMBRE} como segundo argumento,
redirigir la salida al archivo de registro @code{NOMBRE.log}.

@item @code{max-markup-depth}
@tab @code{1024}
@tab Profundidad máxima del árbol de marcado. Si un marcado tiene más niveles,
suponer que no terminará por sí mismo, imprimiento una advertencia y
devolviendo en su lugar un elemento de marcado nulo.

@item @code{midi-extension}
@tab @code{"midi"}
@tab Fijar la extensión de archivo predeterminada para el archivo de salida
MIDI a la cadena dada.

@item @code{music-strings-to-paths}
@tab @code{#f}
@tab Convertir las cadenas de texto a rutas cuando los glifos pertenecen a
una fuente de tipografía musical.

@item @code{old-relative}
@tab @code{#f}
@tab Hacer que el modo @code{\relative} para la música simultánea funcione
de manera similar a la sintaxis de los acordes.

@item @code{paper-size}
@tab @code{\"a4\"}
@tab Establecer el tamaño predeterminado del papel.  Observe que la cadena
debe ir encerrada entre comillas dobles.

@item @code{pixmap-format}
@tab @code{png16m}
@tab Fijar el formato de salida de Ghostscript para las imágenes de píxeles.

@item @code{point-and-click}
@tab @code{#f}
@tab Añadir enlaces de @q{apuntar y pulsar} a la salida @code{PDF}. Véase
@ref{Apuntar y pulsar}.

@item @code{preview}
@tab @code{#f}
@tab Crear imágenes de vista previa además de la salida normal.
@end multitable

@noindent
Esta opción está contemplada por todos los @q{back-ends}: @code{pdf},
@code{png}, @code{ps}, @code{eps} y @code{svg}, pero no por
@code{scm}.  Genera un archivo de salida, en la forma
@code{miArchivo.preview.extensión}, que contiene los títulos y el
primer sistema de la música.  Si se están utilizando bloques
@code{\book} o @code{\bookpart}, aparecen en la salida los títulos de
@code{\book}, @code{\bookpart} o @code{\score}, incluido el primer
sistema de cada bloque @code{\score} si la variable de @code{\paper}
@code{print-all-headers} está fijada al valor @code{#t}.

Para suprimir la salida usual, utilice las opciones
@option{-dprint-pages} o @option{-dno-print-pages} según sus
necesidades.

@multitable @columnfractions .33 .16 .51
@item @code{print-pages}
@tab @code{#t}
@tab Generar páginas completas (es la opción predeterminada).  Es útil
@option{-dno-print-pages} en combinación con @option{-dpreview}.

@item @code{profile-property-accesses}
@tab @code{#f}
@tab Conservar las estadísticas de las llamadas de función
@code{get_property()}.

@item @code{protected-scheme-parsing}
@tab @code{#t}
@tab Continuar cuando se captan en el analizador sintáctico errores del
Scheme empotrado.  Si se fija a @code{#f}, detenerse cuando haya
errores e imprimir un registro de traza de pila.

@item @code{read-file-list}
@tab @code{#f [archivo]}
@tab Especificar el nobmre de un archivo que contiene una lista de archivos
de entrada para procesar.

@item @code{relative-includes}
@tab @code{#f}
@tab Cuando se procesa una instrucción @code{\include} command, buscar el
archivo incluido de forma relativa al archivo actual (en lugar del
archivo principal).

@item @code{resolution}
@tab @code{101}
@tab Fijar la resolución para generar imágenes de píxeles @code{PNG} al
valor dado (en ppp).

@item @code{safe}
@tab @code{#f}
@tab No confiar en la entrada @code{.ly}.
@end multitable

@noindent
Cuando el servicio de tipografía está disponible a través de un
servidor web, @b{SE DEBEN} pasar las opciones @option{--safe} o
@option{--jail}.  La opción @option{--safe} evita que el código de
Scheme monte un desastre, p.ej.:

@quotation
@verbatim
#(system "rm -rf /")
{
  c4^$(ly:gulp-file "/etc/passwd")
}
@end verbatim
@end quotation

La opción @option{-dsafe} funciona evaluando las expresiones de Scheme
en línea dentro de un módulo seguro especial.  Deriva del módulo
@file{safe-r5rs} de GUILE, pero además añade unas cuantas funciones de
la API de LIlyPond que están relacionadas en @file{scm/safe-lily.scm}.

Además, el modo seguro prohíbe las directivas @code{\include} y
desactiva la utilización de barras invertidas en las cadenas de
@TeX{}.  Asimismo, no es posible importar variables de LilyPond dentro
de Scheme cuando se está en modo seguro.

@option{-dsafe} @emph{no} detecta la sobreutilización de recursos, por
lo que aún es posible hacer que el programa se cuelgue
indefinidamente, por ejemplo suministrando estructuras de datos
cíclicas en el backend.  Por ello, si está usando LilyPond en un
servidor web accesible públicamente, el proceso se debe limitar tanto
en el uso de memoria como de CPU.

El modo seguro evita que se puedan compilar muchos fragmentos de
código útiles.

La opción @option{--jail} es una aliternativa más segura aún, pero
requiere más trabajo para su configuración.  Véase
@ref{Opciones básicas de la línea de órdenes para LilyPond}.

@multitable @columnfractions .33 .16 .51
@item @code{separate-log-files}
@tab @code{#f}
@tab Para los archivos de entrada @code{ARCHIVO1.ly}, @code{ARCHIVO2.ly},
etc. sacar los datos de registro hacia los archivos @code{ARCHIVO1.log},
@code{ARCHIVO2.log}, ...

@item @code{show-available-fonts}
@tab @code{#f}
@tab Listar todos los nombres de las fuentes tipográficas disponibles.

@item @code{strict-infinity-checking}
@tab @code{#f}
@tab Forzar una terminación abrupta si se encuentran las excepciones de
punto flotante @code{Inf} y @code{NaN}.

@item @code{strip-output-dir}
@tab @code{#t}
@tab No usar los directorios de los archivos de entrada al construir los
nombres de los archivos de salida.

@item @code{svg-woff}
@tab @code{#f}
@tab Usar archivos de fuente tipográfica de woff en el backend SVG.

@item @code{trace-memory-frequency}
@tab @code{#f}
@tab Registrar el uso de células de Scheme esta cantidad de veces por
segundo.  Volcar los resultados en @code{ARCHIVO.stacks} y en
@code{ARCHIVO.graph}.

@item @code{trace-scheme-coverage}
@tab @code{#f}
@tab Registrar la cobertura de los archivos de Scheme en @code{ARCHIVO.cov}.

@item @code{verbose}
@tab @code{#f}
@tab Salida prolija, es decir el nivel de registro en DEBUG (sólo lectura).

@item @code{warning-as-error}
@tab @code{#f}
@tab Cambiar todos los mensajes de advertencia y de @q{error de
programación} a errores.
@end multitable


@node Variables de entorno
@unnumberedsubsec Variables de entorno
@translationof Environment variables

@cindex LANG
@cindex LILYPOND_DATADIR

@command{lilypond} reconoce las siguientes variables de entorno:
@table @code
@item LILYPOND_DATADIR
Especifica un directorio en el que los mensajes de localización y de
datos se buscarán de forma predeterminada.  El directorio debe
contener subdirectorios llamados @file{ly/}, @file{ps/}, @file{tex/},
etc.

@item LANG
Selecciona el idioma de los mensajes de advertencia.

@item LILYPOND_LOGLEVEL
Nivel de registro predeterminado.  Si LilyPond se llama sin ningún
nivel de registro explícito (es decir, sin opción de línea de órdenes
@option{--loglevel}), se usa este valor.

@item LILYPOND_GC_YIELD
Una variable, como porcentaje, que ajusta el comportamiento de la
administración de memoria.  Con valores más altos, el programa usa más
memoria; con valores más bajos, usa más tiempo de CPU.  El valor
predeterminado es @code{70}.

@end table


@node LilyPond en una jaula de chroot
@unnumberedsubsec LilyPond en una jaula de chroot
@translationof LilyPond in chroot jail

La preparación del servidor para que ejecute LilyPond en una jaula de
chroot es una tarea muy complicada.  Los pasos están relacionados más
abajo.  Los ejemplos que aparecen en cada uno de los pasos son válidos
para Ubuntu Linux, y pueden requerir el uso de @code{sudo} según
corresponda.

@itemize

@item Instale los paquetes necesarios: LilyPond, Ghostscript e ImageMagick.

@item Cree un usuario nuevo con el nombre de @code{lily}:

@example
adduser lily
@end example

@noindent
Esto también creará un nuevo grupo para el usuario @code{lily}, y una
carpeta personal, @code{/home/lily}

@item En la carpeta personal del usuario @code{lily}, cree un archivo para usarlo como un sistema de archivos separado:

@example
dd if=/dev/zero of=/home/lily/loopfile bs=1k count= 200000
@end example

@noindent
Este ejemplo crea un archivo de 200MB para su uso como el sistema de
archivos de la jaula.

@item Cree un dispositivo loop, haga un sistema de archivos y móntelo,
después cree una carpeta que sea escribible por el usuario
@code{lily}:

@example
mkdir /mnt/lilyloop
losetup /dev/loop0 /home/lily/loopfile
mkfs -t ext3 /dev/loop0 200000
mount -t ext3 /dev/loop0 /mnt/lilyloop
mkdir /mnt/lilyloop/lilyhome
chown lily /mnt/lilyloop/lilyhome
@end example

@item En la configuración de los servidores, JAIL será @code{/mnt/lilyloop}
y DIR será @code{/lilyhome}.

@item Cree un gran árbol de directorios dentro de la jaula copiando los
archivos necesarios, como se muestra en el guión de ejemplo que aparece
más abajo.

Puede usar @code{sed} para crear los archivos de copia necesarios para
un ejecutable dado:

@example
for i in "/usr/local/lilypond/usr/bin/lilypond" "/bin/sh" "/usr/bin/;  \
  do ldd $i | sed 's/.*=> \/\(.*\/\)\([^(]*\).*/mkdir -p \1 \&\&  \
    cp -L \/\1\2 \1\2/' | sed 's/\t\/\(.*\/\)\(.*\) (.*)$/mkdir -p  \
      \1 \&\& cp -L \/\1\2 \1\2/' | sed '/.*=>.*/d'; done
@end example

@end itemize

@subheading Guión de ejemplo para Ubuntu 8.04 de 32 bits

@example
#!/bin/sh
## aquí se fijan los valores predeterminados

username=lily
home=/home
loopdevice=/dev/loop0
jaildir=/mnt/lilyloop
# prefijo (¡sin la barra inicial!)
lilyprefix=usr/local
# el directorio en que lilypond se encuentra instalado en el sistema
lilydir=/$lilyprefix/lilypond/

userhome=$home/$username
loopfile=$userhome/loopfile
adduser $username
dd if=/dev/zero of=$loopfile bs=1k count=200000
mkdir $jaildir
losetup $loopdevice $loopfile
mkfs -t ext3 $loopdevice 200000
mount -t ext3 $loopdevice $jaildir
mkdir $jaildir/lilyhome
chown $username $jaildir/lilyhome
cd $jaildir

mkdir -p bin usr/bin usr/share usr/lib usr/share/fonts $lilyprefix tmp
chmod a+w tmp

cp -r -L $lilydir $lilyprefix
cp -L /bin/sh /bin/rm bin
cp -L /usr/bin/convert /usr/bin/gs usr/bin
cp -L /usr/share/fonts/truetype usr/share/fonts

# Ahora la magia de copiar las bibliotecas
for i in "$lilydir/usr/bin/lilypond" "$lilydir/usr/bin/guile" "/bin/sh"  \
  "/bin/rm" "/usr/bin/gs" "/usr/bin/convert"; do ldd $i | sed 's/.*=>  \
    \/\(.*\/\)\([^(]*\).*/mkdir -p \1 \&\& cp -L \/\1\2 \1\2/' | sed  \
      's/\t\/\(.*\/\)\(.*\) (.*)$/mkdir -p \1 \&\& cp -L \/\1\2 \1\2/'  \
        | sed '/.*=>.*/d'; done | sh -s

# Los archivos compartidos para ghostscript...
      cp -L -r /usr/share/ghostscript usr/share
# Los archivos compartidos para ImageMagick
      cp -L -r /usr/lib/ImageMagick* usr/lib

### Ahora, suponiendo que tenemos test.ly en /mnt/lilyloop/lilyhome,
### deberíamos poder ejecutar:
### Observe que /$lilyprefix/bin/lilypond es un guión, que establece
### un valor para LD_LIBRARY_PATH : esto es crucial
      /$lilyprefix/bin/lilypond -jlily,lily,/mnt/lilyloop,/lilyhome test.ly
@end example

@c " keep quote signs balanced for context-sensitive editors

@node Mensajes de error
@section Mensajes de error
@translationof Error messages

@cindex error, mensajes de
@cindex mensajes de error

Pueden aparecer distintos mensajes de error al compilar un archivo:

@table @emph

@item Advertencia
@cindex advertencia
Algo tiene un aspecto sospechoso.  Si estamos pidiendo algo fuera de
lo común, entenderemos el mensaje y podremos ignorarlo.  Sin embargo,
las advertencias suelen indicar que algo va mal con el archivo de
entrada.

@item Error
@cindex error
Algo va claramente mal.  El paso actual de procesamiento (análisis,
interpretación o formateo visual) se dará por terminado, pero el
siguiente paso se saltará.

@item Error fatal
@cindex error fatal
@cindex fatal, error
Algo va claramente mal, y LilyPond no puede seguir.  Rara vez sucede
esto.  La causa más frecuente son las tipografías mal instaladas.

@item Error de Scheme
@cindex traza de Scheme
@cindex llamadas, traza de
@cindex Scheme, error de
@cindex error de Scheme
Los errores que ocurren al ejecutar código de Scheme se interceptan
por parte del intérprete de Scheme.  Si se está ejecutando con las
opciones @option{-V} o @option{--verbose} (prolijo) entonces se imprime
una traza de llamadas de la función ofensiva.

@item Error de programación
@cindex error de programación
@cindex programación, error de
Ha habido algún tipo de inconsistencia interna.  Estos mensajes de
error están orientados a ayudar a los programadores y a los
depuradores.  Normalmente se pueden ignorar.  En ocasiones aparecen en
cantidades tan grandes que pueden entorpecer la visión de otros
mensajes de salida.

@item Abortado (volcado de core)
Esto señala un error de programación serio que ha causado la
interrupción abrupta del programa.  Estos errores se consideran
críticos.  Si se topa con uno, envíe un informe de fallo.
@end table

@cindex error, formato de los mensajes de

Si los errores y advertencias se pueden ligar a un punto del archivo
de entrada, los mensajes tienen la forma siguiente:

@example
@var{archivo}:@var{línea}:@var{columna}: @var{mensaje}
@var{línea de entrada problemática}
@end example

Se inserta un salto de línea en la línea problemática para indicar la
columna en que se encontró el error. Por ejemplo,

@example
prueba.ly:2:19: error: no es una duración: 5
  @{ c'4 e'
           5 g' @}
@end example

Estas posiciones son la mejor suposición de LilyPond sobre dónde se ha
producido el mensaje de error, pero (por su propia naturaleza) las
advertencias y errores se producen cuando ocurre algo inesperado.  Si
no ve un error en la línea que se indica del archivo de entrada, trate
de comprobar una o dos líneas por encima de la posición indicada.

Se ofrece más información sobre los errores en la sección @ref{Errores
comunes}.


@node Errores comunes
@section Errores comunes
@translationof Common errors

Las condiciones de error que se describen más abajo se producen con
frecuencia, aunque su causa no es obvia o fácil de encontrar.  Una vez
se han visto y comprendido, se manejan sin problema.


@menu
* La música se sale de la página::
* Aparece un pentagrama de más::
* Error aparente en ../ly/init.ly::
* Mensaje de error Unbound variable %::
* Mensaje de error FT_Get_Glyph_Name::
* Advertencia sobre que las afinidades del pentagrama sólo deben decrecer::
@end menu

@node La música se sale de la página
@unnumberedsubsec La música se sale de la página
@translationof Music runs off the page

La música que se sale de la página por el margen derecho o que aparece
exageradamente comprimida está causada casi siempre por haber
introducido una duración incorrecta para una nota, produciendo que la
nota final de un compás se extienda más allá de la línea divisoria.
Esto no es inválido si la nota final de un compás no termina sobre la
línea divisoria introducida automáticamente, pues simplemente se
supone que la nota se solapa encima del siguiente compás.  Pero si se
produce una larga secuencia tales notas solapadas, la música puede
aparecer comprimida o salirse de la página porque los saltos de línea
automáticos solamente se pueden insertar al final de compases
completos, es decir, aquellos en que todas las notas terminan antes de
o justo al final del compás.

@warning{Una duración incorrecta puede hacer que se inhiban los saltos
de línea, lo que llevaría a una sola línea de música muy comprimida o
que se salga de la página.}

La duración incorrecta se puede encontrar fácilmente si se utilizan
comprobaciones de compás, véase @ruser{Comprobación de compás y de
número de compás}.

Si realmente queremos tener una serie de estos compases con notas
solapadas, debemos insertar una línea divisoria invisible donde
queramos el salto de línea.  Para ver más detalles, consulte
@ruser{Barras de compás}.


@node Aparece un pentagrama de más
@unnumberedsubsec Aparece un pentagrama de más
@translationof An extra staff appears

Si no se crean los contextos explícitamente con @code{\new} o con
@code{\context}, se crearán discretamente tan pronto como se encuentra
una instrucción que no se puede aplicar a un contexto existente.  En
partituras sencillas, la creación automática de los contextos es útil,
y casi todos los ejemplos de los manuales de LilyPond se aprovechan de
esta simplificación.  Pero ocasionalmente la creación discreta de
contextos puede hacer aflorar pentagramas o partituras nuevos e
inesperados.  Por ejemplo, podría esperarse que el código siguiente
hiciera que todas las notas dentro del pentagrama siguiente estuvieran
coloreadas de rojo, pero de hecho el resultado son dos pentagramas,
permaneciendo el de abajo con las notas en el color negro
predeterminado.

@lilypond[quote,verbatim,relative=2]
\override Staff.NoteHead #'color = #red
\new Staff { a }
@end lilypond

Esto es así porque no existe ningún contexto @code{Staff} cuando se
procesa la instrucción override de sobreescritura, se crea uno
implícitamente y la sobreescritura se aplica a éste, pero entonces la
instrucción @code{\new Staff} crea un pentagrama nuevo y distinto, en
el que se colocan las notas.  El código correcto para colorear todas
las notas de rojo es

@lilypond[quote,verbatim,relative=2]
\new Staff {
  \override Staff.NoteHead #'color = #red
  a
}
@end lilypond

Como segundo ejemplo, si una instrucción @code{\relative} se escribe
dentro de una instrucción @code{\repeat}, el resultado son dos
pentagramas, el segundo desplazado respecto al primero, porque la
instrucción @code{\repeat} genera dos bloques @code{\relative},
cada uno de los cuales crea implícitamente bloques @code{Staff} y
@code{Voice}.

@lilypond[quote,verbatim]
\repeat unfold 2 {
  \relative c' { c4 d e f }
}
@end lilypond

El problema se resuelve instanciando el contexto @code{Voice}
explícitamente:

@lilypond[quote,verbatim]
\new Voice {
  \repeat unfold 2 {
    \relative c' { c4 d e f }
  }
}
@end lilypond


@node Error aparente en ../ly/init.ly
@unnumberedsubsec Error aparente en @code{../ly/init.ly}
@translationof Apparent error in ../ly/init.ly

Pueden aparecer varios mensajes de error extraños acerca de errores de
sintaxis en @file{../ly/init.ly} si el archivo de entrada no está
correctamente formado, por ejemplo si no contiene llaves o comillas
correctamente emparejados.

El error más común es la falta de una llave de cierre, (@code{@}}), al
final de un bloque @code{score}.  Aquí la solución es obvia: compruebe
que el bloque @code{score} está correctamente cerrado.  La estructura
correcta de un archivo de entrada está descrita en @rlearning{Cómo
funcionan los archivos de entrada de LilyPond}.  Usando un editor que
resalte automáticamente las llaves correspondientes es de mucha ayuda
para evitar estos errores.

Una segunda causa frecuente es la falta de un espacio entre la última
sílaba de un bloque lyrics (de letra) y la llave de cierre,
(@code{@}}).  Sin esta separación, se considera que la llave forma
parte de la sílaba.  Siempre se aconseja asegurarse de que hay
espacios antes y después de @emph{todas} las llaves.  Para conocer la
importancia de este asunto al utilizar letras de canciones, consulte
@ruser{Introducir la letra}.

Este mensaje de error también puede aparecer si se omiten las comillas
de terminación (@code{"}).  En este caso, un mensaje de error
adicional debería indicar un número de línea cercano al de aquella
donde está el error.  Las comillas desbalanceadas estarán por lo
general una o dos líneas por encima.


@node Mensaje de error Unbound variable %
@unnumberedsubsec Mensaje de error Unbound variable %
@translationof Error message Unbound variable %

Este mensaje de error aparece al final de los mensajes de la consola o
del archivo de registro junto a un mensaje @qq{GUILE señaló un error
@dots{}} cada vez que se llame a una rutina de Scheme que
(incorrectamente) contenga un comentario @emph{de LilyPond} en lugar
de un comentario @emph{de Scheme}.

Los comentarios de LilyPond comienzan con un símbolo de porcentaje,
(@code{%}), y no se deben utilizar dentro de las rutinas de Scheme.
Los comentarios de Scheme comienzan con punto y coma, (@code{;}).

@node Mensaje de error FT_Get_Glyph_Name
@unnumberedsubsec Mensaje de error FT_Get_Glyph_Name
@translationof Error message FT_Get_Glyph_Name

Este mensaje de error aparece en la salida de la consola o en el
archivo log de registro si un archivo de entrada contiene un carácter
que no es ASCII y no se ha guardado en la codificación de caracteres
UTF-8.  Para ver más detalles, consulte @ruser{Codificación del
texto}.


@node Advertencia sobre que las afinidades del pentagrama sólo deben decrecer
@unnumberedsubsec Advertencia sobre que las afinidades del pentagrama sólo deben decrecer
@translationof Warning staff affinities should only decrease

Esta advertencia puede aparecer si no hay ningún pentagrama en la
salida impresa, por ejemplo si sólo hay un contexto @code{ChordName} y
un contexto @code{Lyrics} como en una hoja guía de acordes.  Los
mensajes de advertencia se pueden evitar haciendo que uno de los
contextos se comporte como un pentagrama, insertando

@example
\override VerticalAxisGroup #'staff-affinity = ##f
@end example

@noindent
al comienzo.  Para ver más detalles, consulte @qq{Espaciado de las
líneas que no son pautas} en @ruser{Espaciado vertical flexible dentro
de los sistemas}.<|MERGE_RESOLUTION|>--- conflicted
+++ resolved
@@ -1,11 +1,7 @@
 @c -*- coding: utf-8; mode: texinfo; documentlanguage: es -*-
 
 @ignore
-<<<<<<< HEAD
-    Translation of GIT committish: 2f2de8ba82a8032b9c48aa6d9defe5b29abf81be
-=======
     Translation of GIT committish: 7465f4b1291f38bed8ee81e3922eb685f7e909ad
->>>>>>> 61f86cc6
 
     When revising a translation, copy the HEAD committish of the
     version that you are working on.  For details, see the Contributors'
@@ -147,193 +143,7 @@
 @table @code
 
 @item -d,--define-default=@var{variable}=@var{valor}
-<<<<<<< HEAD
-Establece la opción interna del programa @var{variable} al valor de
-Scheme @var{valor}.  Si no se proporciona ningún @var{valor}, se usa
-@var{#t}.  Para desactivar una opción se puede anteponer @code{no-} a
-la @var{variable}, p.ej.:
-
-@cindex apuntar y pulsar, línea de órdenes
-
-@example
--dno-point-and-click
-@end example
-
-@noindent
-es lo mismo que
-@example
--dpoint-and-click=#f
-@end example
-
-Están contempladas las siguientes opciones:
-
-@cindex help (ayuda), línea de órdenes
-
-@table @code
-
-@item help
-La ejecución de @code{lilypond -dhelp} imprime todas las opciones
-@option{-d} disponibles.
-
-@cindex paper-size, línea de órdenes
-
-@item paper-size
-Esta opción establece el tamaño predeterminado del papel,
-@example
--dpaper-size=\"letter\"
-@end example
-
-@noindent
-Observe que la cadena se debe incluir dentro de comillas escapadas
-( @code{\"} ).
-
-@c Match " in previous line to help context-sensitive editors
-
-@cindex safe, línea de órdenes
-
-@item safe
-No confiar en la entrada @file{.ly}.
-
-Cuando el proceso de tipografía de LilyPond se encuentra disponible a
-través de un servidor web, @b{SE DEBEN} pasar las opciones
-@option{--safe} (seguro) o @option{--jail} (jaula).  La opción
-@option{--safe} evita que el código de Scheme en línea arme un desastre,
-por ejemplo
-
-@quotation
-@verbatim
-#(system "rm -rf /")
-{
-  c4^$(ly:gulp-file "/etc/passwd")
-}
-@end verbatim
-@end quotation
-
-La opción @option{-dsafe} funciona evaluando las expresiones en línea de
-Scheme dentro de un módulo especial seguro.  Este módulo seguro deriva
-del módulo GUILE @file{safe-r5rs}, pero añade ciertas funciones del
-API de LilyPond.  Estas funciones se relacionan en
-@file{scm/safe-lily.scm}.
-
-Además, el modo seguro prohíbe las directivas @code{\include} e
-inhabilita el uso de barras invertidas en las cadenas de @TeX{}.
-
-En el modo seguro, no es posible la importación de variables de
-LilyPond dentro de Scheme.
-
-@option{-dsafe} @emph{no} detecta la sobreutilización de recursos.  Aún
-es posible hacer que el programa se cuelgue indefinidamente, por
-ejemplo alimentando el backend con estructuras de datos cíclicas.  Por
-tanto, si se está utilizando LilyPond sobre un servidor web accesible
-públicamente, el proceso debe limitarse tanto en el uso de CPU como de
-memoria.
-
-El modo seguro impide que muchos fragmentos útiles de código de
-LilyPond se puedan compilar.  La opción @option{--jail} es una
-alternativa más segura, pero su preparación requiere más trabajo.
-
-@cindex salida, establecer el formato de
-
-@item backend
-el formato de salida que usar para el back-end o extremo final.
-Para el @code{formato} se puede elegir entre
-
-@table @code
-@item ps
-
-@cindex PostScript, salida
-
-para PostScript.
-
-Los archivos PostScript incluyen las tipografías TTF, Type1 y OTF.  No
-se seleccionan subconjuntos de estas tipografías.  Cuando se usan
-conjuntos de caracteres orientales, esto puede dar lugar a archivos
-enormes.
-
-@item eps
-
-@cindex Postscript encapsulado
-@cindex EPS (PostScript Encapsulado)
-
-para obtener PostScript encapsulado.  Esto vuelca cada una de las
-páginas/sistemas como un archivo @file{EPS} distinto, sin tipografías,
-y como un solo archivo @file{EPS} encuadernado con todas las
-páginas/sistemas con las tipografías incluidas.
-
-Este modo se usa de forma predeterminada por parte de
-@command{lilypond-book}.
-
-@item svg
-
-@cindex SVG (Gráficos vectoriales escalables)
-
-para obtener SVG (gráficos vectoriales escalables).
-
-Crea un único archivo SVG que contiene toda la salida de música, con
-las tipografías incrustadas.  Se necesita un visor de SVG que
-contemple las tipografías incrustadas, o un visor de SVG que pueda
-sustituir las tipografías incrustadas por tipografías OTF.  Bajo UNIX,
-puede usar @uref{http://www.inkscape.org,Inkscape} (versión 0.42 o
-posterior), después de copiar las tipografías OTF del directorio de
-LilyPond (que normalmente es
-@file{/usr/share/lilypond/VERSIÓN/fonts/otf/}) al directorio
-@file{~/.fonts/}.
-
-@item scm
-
-@cindex Scheme, volcado de
-@cindex salida, volcado de Scheme
-
- para obtener un volcado de las instrucciones internas de dibujo
-basadas en Scheme, en bruto.
-
-@item null
- no producir una salida impresa; tiene el mismo efecto que @option{-dno-print-pages}.
-
-@end table
-
-Ejemplo: @code{lilypond -dbackend=svg @var{archivo}.ly}
-
-@item preview
-
-@cindex vista previa, línea de órdenes
-
-Esta opción está contemplada por todos los back-ends:
-@code{pdf}, @code{png}, @code{ps}, @code{eps} y @code{svg},
-pero no por @code{scm}.  Genera un archivo de salida,
-de la forma @code{miArchivo.preview.extensión},
-que contiene solamente los títulos de
-cabecera y el primer sistema de música.  Si se usan bloques
-@code{\book} o @code{\bookpart}, aparecerán en la salida
-los títulos de @code{\book}, @code{\bookpart} y @code{\score},
-incluido el primer sistema de cada bloque @code{\score}
-si la variable de @code{\paper} @code{print-all-headers}
-está establecida al valor verdadero (@code{#t}).
-
-Para suprimir la salida usual, use las opciones adicionales
-@option{-dprint-pages} ó @option{-dno-print-pages}
-según sus necesidades.
-
-@item gui
-Ejecutar en modo silencioso y redirigir toda la salida a un archivo de
-registro.
-
-Nota para usuarios de Windows: de forma predeterminada
-@code{lilypond.exe} imprime toda la información del progreso de
-ejecución hacia la ventana de la consola, @code{lilypond-windows.exe}
-no lo hace y devuelve una indicación del sistema o prompt sin ninguna
-información del progreso de la ejecución inmediatamente en la línea de
-órdenes.  La opción @option{-dgui} se puede usar en este caso para
-redirigir la salida a un archivo de registro.
-
-@item print-pages
-Generar las páginas completas, el ajuste predeterminado.
-@option{-dno-print-pages} es útil en combinación con @option{-dpreview}.
-
-@end table
-=======
 Véase @ref{Opciones avanzadas de línea de órdenes para LilyPond}.
->>>>>>> 61f86cc6
 
 @cindex Scheme, evaluación de expresiones
 @cindex expresiones de Scheme, evaluación
