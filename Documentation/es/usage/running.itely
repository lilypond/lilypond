--- conflicted
+++ resolved
@@ -1,11 +1,7 @@
 @c -*- coding: utf-8; mode: texinfo; documentlanguage: es -*-
 
 @ignore
-<<<<<<< HEAD
-    Translation of GIT committish: 7465f4b1291f38bed8ee81e3922eb685f7e909ad
-=======
     Translation of GIT committish: c610645cc9a77cba1a2798280965db142d649ac5
->>>>>>> e622c3c7
 
     When revising a translation, copy the HEAD committish of the
     version that you are working on.  For details, see the Contributors'
@@ -134,13 +130,8 @@
 
 
 @node Opciones básicas de la línea de órdenes para LilyPond
-<<<<<<< HEAD
-@unnumberedsubsec Opciones básicas de la línea de órdenes para @command{lilypond}
-@translationof Command line options for lilypond
-=======
 @unnumberedsubsec Opciones básicas de la línea de órdenes para LilyPond
 @translationof Basic command line options for LilyPond
->>>>>>> e622c3c7
 
 @cindex invocación de @command{lilypond}
 @cindex opciones de la línea de órdenes para @command{lilypond}
