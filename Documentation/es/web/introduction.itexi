@c -*- coding: utf-8; mode: texinfo; documentlanguage: es -*-
@ignore
<<<<<<< HEAD
    Translation of GIT committish: d282588015bad1ed86833848a5bcbdc43cfdc9e5
=======
    Translation of GIT committish: 346067ab7e42c9cbc359d48b23c79dc0780c8320
>>>>>>> 553dac29

    When revising a translation, copy the HEAD committish of the
    version that you are working on.  For details, see the Contributors'
    Guide, node Updating translation committishes..
@end ignore

@node Introducción
@unnumbered Introducción
@translationof Introduction

@divClass{column-center-top}
@subheading Nuestras metas

@imageFloat{flat-design,png,right}

LilyPond apareció cuando dos músicos quisieron ir más allá de la
inexpresiva apariencia de la música impresa mediante ordenador.  Los
músicos prefieren leer partituras bonitas, así que ¿por qué no iban a
poder los programadores escribir software para producir partituras
elegantes?

El resultado es un sistema que libera a los músicos de preocuparse por
los detalles de la disposición sobre el papel, lo que les permite
centrarse en la música.  LilyPond trabaja codo con codo con ellos para
crear partituras de calidad editorial, realizadas dentro de las
mejores tradiciones del grabado musical clásico.

@divEnd

@divClass{link-headings}

@divClass{column-left-top}
@subheading Qué hace LilyPond

@itemize

@item
@ref{Posibilidades}: ¿Qué puede hacer LilyPond?

@item
@ref{Ejemplos}: ¡Quiero ver música!

@item
@ref{Libertad}: LilyPond es Software Libre.

@item
@ref{Trasfondo}: Nociones de nuestra estética computacional.

@end itemize
@divEnd

@divClass{column-right-top}
@subheading LilyPond en la práctica

@itemize

@item
@ref{Producciones}: Usos de LilyPond en el mundo real.

@item
@ref{Reseñas}: ¿Qué dice la gente?

@end itemize
@divEnd

@divClass{column-center-bottom}
@subheading Cómo funciona LilyPond
@itemize

@item
@ref{Entrada de texto}: ¡¿Escriben música como @emph{texto}?!

@item
@ref{Entornos mejorados}: Otras formas de trabajar con LilyPond.

@end itemize
@divEnd

@divEnd

@c TRANSLATORS, translations are not yet compiled in Info format, so
@c it's not worth translating the right column of the following
@c menu. -JM
@divClass{hide}
@menu
* Posibilidades::
* Ejemplos::
* Libertad::                    La libertad y la GPL.
* Trasfondo::                   Estética computacional.
* Producciones::                Uso de LilyPond en el mundo real.
* Reseñas::
* Entrada de texto::
* Entornos mejorados::          Otras formas de trabajar con LilyPond.
@end menu
@divEnd



@node Posibilidades
@unnumberedsec Posibilidades
@translationof Features
@divClass{column-center-top}


@subheading Elegancia
@subsubheading Excelencia en grabado clásico

@imageFloat{flat-design,png,right}

LilyPond permite a los músicos producir partituras elegantes que sean
fáciles de leer.  Su comunidad de desarrolladores ha empleado miles de
horas en desarrollar un programa de grabado musical que produce como
resultado música impresa de forma hermosa.  Todos los ajustes de
estilo de LilyPond, el diseño de las fuentes y los algoritmos se han
inspirado en la mejor música grabada a mano.  La salida de LilyPond
tiene el mismo aspecto robusto, equilibrado y elegante que las
partituras clásicas mejor grabadas.  Todo esto se explica con detalle
en nuestro @ref{Ensayo}.


@subsubheading Opciones de aspecto efectivas

Pierda menos tiempo en los ajustes de la salida; LilyPond consigue el
formateado más correcto desde el principio.  Determina el espaciado
por sí solo y parte las líneas y las páginas de forma que ofrece una
disposición compacta y uniforme.  Los choques entre la letra de las
canciones, las notas y los acordes se resuelven, y las ligaduras y las
barras se inclinan ¡automáticamente!

@divEnd

@divClass{color2}
@subheading Facilidad de uso

@imageFloat{lilypond-book,png,right}

@subsubheading Entrada basada en texto

LilyPond toma una entrada en texto normal, que podemos elaborar en
nuestro editor de texto de preferencia, de forma rápida y cómoda.  La
entrada de texto contiene toda la información, de manera que no hay
necesidad de recordar complejas secuencias de instrucciones: tan sólo
guarde un código de entrada para que sirva como referencia futura.

@subsubheading Combinar música y texto

Coloque fragmentos de música dentro de textos sin cortar y pegar
imágenes.  Integre música dentro de @LaTeX{} o HTML de forma sencilla,
o añada música a documentos de OpenOffice.org mediante OOoLilyPond.
También hay plugins o complementos disponibles para permitir código de
LilyPond dentro de diversos blogs y wikis, haciendo posible la
colaboración en línea.


@subsubheading Accesibilidad

La entrada basada en texto también hace posible la escritura de
partituras para usuarios con deficiencias físicas.  Los usuarios con
alguna dificultad manual que no pueden teclear o manejar un ratón de
ordenador pueden usar software de reconocimiento de voz para editar
los archivos de LilyPond.  Incluso las personas totalmente ciegas
pueden usar lectores de pantalla para escribir los archivos de
LilyPond (una tarea imposible en los programas de edición de
partituras basados en gráficos).

@subsubheading Diseño ampliable

Todos los ajustes se pueden modificar para que se combinen con su
gusto tipográfico personal.  Si eso no es suficiente, siempre nos
queda el lenguaje de guiones Scheme incorporado, un dialecto del
potente lenguaje LISP.  Todos los ajustes, variables y funciones están
documentados en el completo manual de referencia del programa.

@divEnd

@divClass{color3}

@subheading Entorno

@imageFloat{frescobaldi-lilypond-editor-small,png,right}

@subsubheading Software libre

¡LilyPond se puede descargar sin coste! Sí: es gratis.  Obténgalo de
la página de descarga.

También es software libre, como la libertad de expresión.  Se ofrece
con el código fuente con el permiso para modificarlo y copiarlo.  Así
pues, ¿está cansado de algún fallo o suplica una determinada
funcionalidad?  tan sólo añádala por sí mismo, o pague a alguien para
que lo haga.


@subsubheading Soporte excelente

LilyPond funciona en todas las plataformas populares: GNU/Linux, MacOS
X y Windows.  LilyPond viene con una completa documentación y cientos
de archivos de ejemplo.  Existe una activa comunidad de usuarios
dispuesta a responder dudas y cuestiones en la lista de distribución
de correo de usuarios de LilyPond, lilypond-user, mientras que el
equipo de desarrollo se asegura de que los problemas se resuelven con
prontitud.

@subsubheading Editores mejorados

Varios desarrolladores que son a su vez usuarios activos de LilyPond,
han escrito herramientas orientadas específicamente a hacer más fácil
y efectivo el proceso de editar archivos de LilyPond.  Para ver
algunos ejemplos, consulte @ref{Easier editing}.

@divEnd
@divClass{column-center-bottom}
@subheading ¿Ahora qué?

¿Aún no está convencido?  Eche un vistazo a algunos @ref{Ejemplos}
concretos.  Si ya está decidido a probar LilyPond, en primer lugar
infórmese de nuestra @ref{Entrada de texto}.
@divEnd



@node Ejemplos
@unnumberedsec Ejemplos
@translationof Examples

LilyPond es una herramienta potente y flexible para tareas de grabado
musical de todo tipo.  Explore libremente nuestra galería de ejemplos
e ¡inspírese!


@newsItem
@subsubheading Música Clásica

Esta pieza de órgano de J.S. Bach es un proyecto bastante típico de
grabado con LilyPond.

@exampleImage{bach-bwv610}
@newsEnd

@newsItem
@subsubheading Notación compleja

Este ejemplo procedente de las @emph{Goyescas} de Enrique Granados
muestra algunas de las posibilidades más avanzadas de la composición
tipográfica, como las barras en ángulo, plicas de pentagrama cruzado y
líneas de seguimiento de voces.

@exampleImage{granados}
@newsEnd

@newsItem
@subsubheading Música antigua

LilyPond también contempla distintos tipos de notación antigua, como
este pasaje de canto gregoriano.

@exampleImage{ancient-headword}
@newsEnd

@newsItem
@subsubheading Música moderna

Los compositores contemporáneos encuentran que LilyPond es adecuado
para la impresión de notación inusual.  He aquí un extracto de la obra
@emph{Čáry}, de Trevor Bača, para flauta baja sola.

@exampleImage{cary}
@newsEnd


@newsItem
@subsubheading Creación flexible y eficiente de material de interpretación

Se pueden crear distintos materiales de lectura a partir del mismo
código fuente.  He aquí un extracto de la realización de
@uref{http://nicolas.sceaux.free.fr/, Nicolas Sceaux} de @emph{Giulio
Cesare} de Haendel, en partitura completa, reducción para piano y voz,
y una particella de violín.

@exampleImage{sesto-full}

@exampleImage{sesto-piano}

@exampleImage{sesto-violin}

@newsEnd

@newsItem
@subsubheading Tablatura

LilyPond contempla la notación de cifra para guitarra, que se puede
personalizar para adaptarla a cualquier instrumento que lea de
tablatura.  La pauta de tablatura se genera automáticamente a partir
de las notas que se escriben para el pentagrama normal.

@exampleImage{tab-example}
@newsEnd

@newsItem
@subsubheading Gráficos de Schenker

La salida estándar se puede modificar de forma muy profunda.  He aquí
un impresionante análisis schenkeriano creado por Kris Schaffer, para
un artículo de la revista
@uref{http://www.linuxjournal.com/article/8364 , Linux Journal}.  Se
han añadido algunos colores para mejorar la visibilidad.

@exampleImage{bach-schenker}
@newsEnd

@newsItem
@subsubheading Música vocal

LilyPond es excelente para todo tipo de música vocal, desde himnos de
música sacra hasta óperas.  Presentamos a continuación un motete
medieval con unos requisitos ligeramente inusuales.  La voz de tenor
está escrita en un compás distinto a las otras pero debe alinearse
como si estuviera en el mismo compás.  LilyPond trata esta situación
con suma elegancia.  Observe también los incipit con las claves en el
estilo de la edición Vaticana, las plicas barradas que indican notas
repetidas, y los corchetes de ligadura por encima de ciertos grupos de
notas.

@exampleImage{aucun-snippet}
@newsEnd

@newsItem
@subsubheading Aplicaciones para la educación

LilyPond está muy indicado también para aplicaciones educativas.  He
aquí un ejemplo de un sencillo ejercicio de contrapunto.

@exampleImage{theory}
@newsEnd

@newsItem
@subsubheading Música pop

Es sencillo crear hojas guía de acordes en cifrado americano para
música pop con melodía, letra, nombres de acordes y diagramas de
posiciones de acorde.  En este ejemplo vemos algunos de los diagramas
de posiciones predefinidas, pero se pueden personalizar profundamente
para cumplir con casi cualquier situación.

@exampleImage{chart}
@newsEnd

@newsItem
@subsubheading Proyectos grandes

LilyPond es excelente para proyectos grandes como óperas u obras para
orquesta sinfónica, también.  Además, la entrada basada en texto
proporciona una mayor accesibilidad (este ejemplo ha sido aportado por
Hu Haipeng, un compositor ciego).

@exampleImage{orchestra}
@newsEnd


@divClass{column-center-bottom}
@subheading ¿Ahora qué?

¿Aún no está convencido? LilyPond es software libre, le concede a
usted, el usuario, la @ref{Libertad}.  Si ya está decidido a probar
LilyPond, lea en primer lugar lo que tenemos que decirle sobre la
@ref{Entrada de texto}.
@divEnd


@node Libertad
@unnumberedsec Libertad
@translationof Freedom

@divClass{column-center-top}
@subheading Software libre

@uref{http://www.gnu.org/, GNU} LilyPond está escrito y mantenido por
una comunidad de entusiastas.  Está publicado bajo la @ref{GPL,
Licencia General Pública de GNU} y la @ref{FDL, Licencia de
Documentación Libre de GNU}, dando a todos la libertad de arreglar,
modificar y ampliar el programa.  ¡Crear música hermosa no debería
requerir cientos de euros en software!
@divEnd


@c @divClass{column-left-top}
@divClass{color2}
@divClass{keep-bullets}
@subheading ¿Cuáles son los beneficios para los usuarios?

@itemize

@item
Sin coste: ¡descárguelo y pruébelo!  ¿Qué puede perder?

@item
Compartir: si le gusta el programa ¡pase una copia a sus amigos,
profesores, alumnos y colegas!

@item
Disponibilidad de la fuente: si tiene curiosidad acerca de cómo
LilyPond crea algún tipo de notación musical, puede ver exactamente
cómo está hecha.

@item
Ampliable: usted puede añadir posibilidades, corregir errores y
cambiar el funcionamiento.  Si no es un programador, puede contratar a
alguien para que haga estas tareas.

Esto puede parecer poco atractivo para músicos ocasionales, pero la
capacidad de expandir el software puede ser muy valiosa para los
compositores serios, empresas y académicos.

@item
Seguridad para el futuro: si una empresa comercial va a la quiebra,
¿qué le ocurre a cualquier música electrónica que dependa de sus
productos?  Esto no es un problema con LilyPond; incluso si todo el
equipo de desarrollo lo abandonara (algo extremadamente improbable),
el programa aún seguiría estando disponible de forma legal para su
copia, modificaciones y distribución.


@end itemize

@divEnd
@divEnd


@c @divClass{column-right-top}
@divClass{color3}
@divClass{keep-bullets}
@subheading ¿Por qué los desarrolladores de LilyPond @qq{regalan} su trabajo sin pedir nada a cambio?

Casi todos nosotros vemos el desarrollo de LilyPond como un hobby o un
trabajo voluntario.  Así pues, la pregunta es realmente @qq{¿por qué
las personas se prestan voluntarias?}

@itemize

@item
Por diversión: el trabajo en busca de una meta puede ser divertido,
¡en especial cuando trabajas en equipo!

@item
Metas comunes: todos nosotros queremos partituras con buen aspecto,
pero son pocos los que tienen la experiencia (y ninguno tiene tiempo)
para crear un programa que pueda manejar todas las situaciones.
Trabajando en equipos (una persona mejora el código que traza las
barras de corchea, otra mejora la forma de las ligaduras y un tercero
escribe documentación explicando cómo utilizar estas posibilidades)
podemos alcanzar nuestra meta con tan sólo una fracción del esfuerzo
individual.

@item
La @qq{cultura del regalo}: el movimiento del Software Libre (o de
@qq{fuente abierta}) ha creado muchos proyectos geniales de software,
como @uref{http://kernel.org/, GNU/Linux},
@uref{http://www.getfirefox.com/, Mozilla Firefox} y el juego
@uref{http://www.wesnoth.org/, Battle for Wesnoth}.  Después de
haberse visto beneficiados por estos proyectos, algunos
desarrolladores desean @qq{devolver} algo a la comunidad.

@item
Experiencia laboral: las contribuciones a proyectos de código abierto
son una magnífica forma de practicar la programación, la escritura de
documentación, la traducción de documentación o el diseño.  Esta
experiencia ha ayudado a muchos programadores a encontrar trabajo en
empresas o en universidades.


@end itemize

@divEnd
@divEnd


@divClass{column-center-bottom}
@subheading Y ahora ¿qué?

¿Aún no está convencido?  Lea nuestro extenso ensayo sobre nuestra
filosofía del grabado en @ref{Trasfondo}.  Si ya está decidido a
probar LilyPond, en primer lugar lea lo que hemos escrito sobre la
@ref{Entrada de texto}.
@divEnd


@node Trasfondo
@unnumberedsec Trasfondo
@translationof Background

@divClass{column-center-top}
@subheading Ensayo sobre el trasfondo

Tenemos un amplio ensayo que describe la estética computacional: el
arte de crear belleza con un ordenador.

Si tan sólo quiere una introducción rápida a LilyPond, leer todo el
material que constituye el ensayo podría ser demasiado.  Si quiere
leerlo ahora, continúe hacia @ref{Ensayo}.
@divEnd

@divClass{column-center-bottom}
@subheading Y ahora ¿qué?

¿Aún no está convencido?  Lea algo acerca de las @ref{Producciones} y
partituras de algunos de nuestros usuarios.  Si ya se ha decidido a
probar LilyPond, en primer lugar lea algo sobre nuestra @ref{Entrada
de texto}.
@divEnd


@node Producciones
@unnumberedsec Producciones
@translationof Productions

@divClass{column-left-top}
@subheading Conciertos

La música grabada con LilyPond se ha utilizado en interpretaciones y
actuaciones por todo el mundo.  Algunos titulares:

@divClass{keep-bullets}
@itemize

@item
@emph{Affaire Étrangère}, ópera de
@uref{http://valentin.villenave.net/,Valentin Villenave}, con
libreto en francés de
@uref{http://en.wikipedia.org/wiki/Lewis_Trondheim, Lewis Trondheim},
estrenada el 1 de febrero de 2009 en
@uref{http://www.opera-montpellier.com/, L'Opéra National de
Montpellier}, en Francia.

@item
La interpretación de
@uref{http://www.mercurybaroque.org/02/02109.aspx, Mercury Baroque} de
@emph{Armide} de Lully, 15 y 16 de mayo de 2009, en Houston, Texas
(tipografía de @uref{http://nicolas.sceaux.free.fr/, Nicolas Sceaux}).

@item
Extractos instrumentales de @emph{Hippolyte et Aricie} de Rameau en la
iglesia de St. James en Manhattan, el 8 de mayo de 2009, por Frederick
Renz y su conjunto @uref{http://www.earlymusicny.org/, Early Music New
York} (realización tipográfica de Nicolas Sceaux).

@end itemize
@divEnd

@divEnd


@divClass{column-right-top}
@subheading Partituras publicadas

@divClass{keep-bullets}
@itemize

@item
El @uref{http://www.mutopiaproject.org/index.html, Proyecto Mutopia}
incluye más de 1500 partituras de música clásica para su libre
descarga, y es el principal escaparate de partituras de LilyPond.

@c don't make this "Mutopia" a link, since that looks silly.
@item
@uref{http://etudeapp.com, Etude}, @qq{partituras en versión extra} es
una aplicación para el iPhone que presenta en pantalla música para
piano editada con LilyPond, entre ellas muchas piezas procedentes de
Mutopia.  La aplicación incluye un teclado virtual de piano que
muestra las teclas que hay que pulsar para ayuda de los principiantes
que están aprendiendo a leer música.

@item
@uref{http://www.adoromusicpub.com/, Adoro Music Publishing},
partituras de música sacra de alta calidad, disponibles para su
descarga inmediata o en el formato tradicional de papel.

@item
@uref{http://www.shadylane.fr, The Shady Lane Publishing},
una @qq{micro editorial musical} cuya meta es promover una nueva forma
de economía más cercana a los músicos y amantes de la música.

@end itemize

@divEnd

@divEnd

@contactUsAbout{conciertos o partituras}

@divClass{column-center-bottom}
@subheading Y ahora ¿qué?

¿Aún no está convencido?  Lea algunas de las @ref{Reseñas} de
nuestros usuarios.  Si ya tiene decidido probar LilyPond, en primer
lugar infórmese sobre nuestra @ref{Entrada de texto}.
@divEnd


@node Reseñas
@unnumberedsec Reseñas
@translationof Reviews

@divClass{column-left-top}
@subheading Artículos publicados

@divClass{keep-bullets}
@itemize

@item
Abril de 2011

@uref{http://www.linux-magazine.com,Linux Magazine} publica un
artículo titulado
@uref{http://www.linux-magazine.com/w3/issue/126/088-090_projects.pdf,
Projects on the Move}.  Es un artículo introductorio sobre MuseScore,
LilyPond y Chordii.  La autora Carla Schroder dice que @qq{LilyPond se
maneja desde la línea de órdenes, pero no deje que la falta de una IGU
le atemorize; LilyPond es amigable y fácil de aprender}, y aporta un
ejemplo fácil de abordar.

@item
Mayo de 2010

Peter Kirn, en el sitio web Create Digital Music website, publica una
@uref{http://createdigitalmusic.com/2010/05/14/lilypond-free-beautiful-music-notation-engraving-for-anyone/,revisión
de LilyPond}.  Arroja una mirada equilibrada sobre la utilización, alaba
la notación de alta calidad de LilyPond y sugiere a los lectores que lo prueben.

@item
Septiembre de 2009

La revista LinuxUser alemana publicó un
@uref{http://www.linux-community.de/Internal/Artikel/Print-Artikel/LinuxUser/2009/10/Digitaler-Notenschluessel,
artículo sobre lilypond}.


@item
Agosto de 2009

Ann Drinan, en la página
@uref{http://www.polyphonic.org/article.php?id=188, Polyphonic.org},
presenta algunos comentarios de dos archiveros de orquesta que
charlan acerca del uso de software para el mantenimiento de sus bibliotecas.

@item
Junio de 2009

En un @uref{http://news.lilynet.net/Free-Music-Now, artículo}
publicado en la revista anual de la @emph{Asociación Nacional de
Padres de Alumnos de Conservatorios} de Francia, el compositor y
miembro del proyecto LilyPond, Valentin Villenave, explica cómo las
Licencias Libres, y concretamente las partituras tipografiadas con
LilyPond, participan del objetivo de lograr que la música escrita sea
accesible para todos.

@item
Febrero de 2008

En @uref{http://www.musicbyandrew.ca/finale-lilypond-1.html, artículos
en su página personal}, Andrew Hawryluk compara a Finale con LilyPond
en términos generales, y evalúa en detalle las posibilidades de grabado
musical de los dos programas.  El segundo artículo es un instructivo
análisis de la edición del Preludio para piano número 6 de
Rachmaninoff, incluyendo comparaciones con una edición de referencia
grabada a mano.

@item
Junio de 2006

@uref{http://distrowatch.com,DistroWatch} premia a  LilyPond y
@uref{http://distrowatch.com/weekly.php?issue=20060605,escribe}
@qq{Damas y caballeros, nos complace anunciar que, basándonos
en la demanda de los lectores, la donación de DistroWatch de mayo de 2006 ha sido
concedida a LilyPond (190.00 @euro{}) y a Lua (US$250.00).}
@item
Diciembre de 2005

Linux Journal publica un artículo titulado
@uref{http://www.linuxjournal.com/article/8364, Elabore fantásticos
gráficos de Schenker con GNU LilyPond}.  Es un artículo destacado,
profundo pero práctico con atractivos gráficos de LilyPond.  El autor,
Kris Shaffer, destaca: @qq{GNU LilyPond genera unos gráficos preciosos
que hace a las alternativas comerciales parecer de segunda fila.}

@item
20 de agosto de 2005

El diario belga De Standaard investiga qué empuja a los autores de
Software Libre en un artículo titulado
@uref{http://www.standaard.be/Artikel/Detail.aspx?artikelId=G42H5GD6,
Delen van KENNIS zonder WINSTBEJAG} (Compartir el conocimiento sin
ánimo de lucro) en su @q{DS2 bijlage}.  LilyPond se usa como ejemplo y
el artículo está salpicado de citas procedentes de una entrevista por
e-mail con Jan Nieuwenhuizen.  Esto marca la primera aparición de
LilyPond en la prensa escrita de importancia.

@item
Junio de 2005

Un artículo en francés sobre el lanzamiento de LilyPond 2.6 apareció
en @uref{http://linuxfr.org/2005/06/27/19210.html, linuxfr.org}.

@item
Octubre de 2004

Los editores de Computer!Totaal, una revista holandesa de informática,
@uref{http://lilypond.org/web/images/computer-totaal.jpeg, describen a
LilyPond} en la edición de octubre de 2004 como: @qq{Maravilloso
software libre (de código abierto) (...) Las partituras producidas por
LilyPond son excepcionalmente bonitas (...) un sistema muy potente que
puede hacer casi cualquier cosa.}

@item
Julio/agosto de 2004

Dave Phillips escribió un artículo introductorio para Linux Journal At
the sounding edge: LilyPond,
@uref{http://www.linuxjournal.com/article/7657, primera} y
@uref{http://www.linuxjournal.com/article/7719, segunda} parte.

@item
Marzo de 2004

Chris Cannam entrevistó a Han-Wen Nienhuys y a Jan Nieuwenhuizen en
linuxmusician.com (una página ahora desaparecida). Esta entrevista se
reseñó también en una
@uref{http://slashdot.org/article.pl?sid=04/03/13/2054227&tid=,
historia de slashdot}.

@item
Febrero de 2004

El cantante de jazz Gail Selkirk escribe sobre
@uref{http://www.songbirdofswing.com/editorial_page/lilypond/,
Sumergirse en el estanque de los nenúfares (Lily Pond)}.
@qq{... puede hacer hojas guía de acordes o partes orquestales
completas, y el resultado puede ser increíble.}
@uref{http://www.computermusic.co.uk/, Computer Music Special}, número
CMS06.

@end itemize

@divEnd
@divEnd


@divClass{column-right-top}
@subheading Reseñas de los usuarios

@divClass{testimonial-item}
@imageFloat{carter-brey,jpg, right}
@subsubheading @uref{http://nyphil.org/meet/orchestra/index.cfm?page=profile&personNum=7, Carter Brey}, primer cello de la Filarmónica de Nueva York

@qq{@dots{} He escrito un par de piezas para violoncello solista que he
impreso con LilyPond y que voy a enviar a Schirmer para su
publicación.  ¡Puedo apostar a que su grabado no será ni la mitad de
bueno que el mío!}
@divEnd


@divClass{testimonial-item}
@imageFloat{orm-finnendahl,jpg, left}
@subsubheading @uref{http://icem-www.folkwang-hochschule.de/~finnendahl/, Orm Finnendahl}, profesor de composición, Conservatorio Superior de Friburgo

@qq{Aún cuando no domino [LilyPond] todavía, estoy @strong{muy}
impresionado.  Usé el programa para digitalizar un motete de Josquin
Desprez en notación mensural y no cabe duda de que lilypond ¡se lleva
por delante a otros programas de notación en cuanto a velocidad,
facilidad de uso y apariencia de los resultados!}
@divEnd


@divClass{testimonial-item}
@imageFloat{darius-blasband,jpg, right}
@subsubheading Darius Blasband, compositor (Bruselas, Bélgica)

@qq{[...después del primer ensayo orquestal] obtuve numerosos
cumplidos sobre la calidad de las partituras. Lo que es incluso más
importante: mientras que LilyPond proporciona numerosas formas de
mejorar la apariencia de las partituras, lo que entregué a la orquesta
es básicamente la impresión en bruto, sin retocar.}
@divEnd


@divClass{testimonial-item}
@subsubheading Kieren MacMillan, compositor (Toronto, Canadá)

@qq{Gracias y felicitaciones al equipo de desarrollo por su increíble
trabajo.  Nunca he visto nada que se acerque al resultado que obtengo
con LilyPond; confío plenamente en que mis necesidades de publicación
musical serán satisfechas más allá de toda expectativa usando esta
genial aplicación. (...) básicamente, la impresión de LilyPond sin
retocar (...) se ve mejor que la mayoría de las publicaciones
"profesionales" más recientes con que las he comparado (p.ej.,
prácticamente cualquier partitura de Warner Bros, e incluso muchas de
las más recientes de @q{las editoras antiguas}). (...)}

@qq{¡¡¡Toma eso, Finale/Sibelius/Igor/lo que sea!!!}
@divEnd


@divClass{testimonial-item}
@subsubheading Chris Cannam, programador principal del proyecto @uref{http://www.rosegardenmusic.com/, RoseGarden}

@qq{LilyPond es, obviamente, King Kong [de la tipografía musical a lo
grande].}
@divEnd


@divClass{testimonial-item}
@subsubheading Chris Snyder, @uref{http://www.adoromusicpub.com/, Adoro Music Publishing}

@qq{La forma en que se introduce la música para LilyPond me hace
pensar de una manera más musical -- ha habido veces en que me he
bloqueado sobre cómo decirle a Lily que imprima algo, sólo para darme
cuenta de que incluso si hiciera exactamente lo que el compositor
quería, la música sería confusa de leer.  LilyPond me lo pone mucho
más fácil al trabajar en mi doble papel de editor y copista.}

@qq{Llevo utilizando exclusivamente LilyPond para mi negocio de
publicación recién inaugurado. Prácticamente sin excepción, todos los
compositores se han quedado boquiabiertos con la calidad del grabado
cuando se lo presentaba con las pruebas de su música previa a la
publicación.  Me reservo parte del mérito de esto (empleo mucho tiempo
en trucar los resultados, especialmente las ligaduras, sobre todo en
los acordes), pero LilyPond me da un excelente punto de partida, un
interfaz muy intuitivo, y la capacidad de modificar absolutamente
cualquier cosa si le quiero dedicar el tiempo necesario.  Estoy
convencido de que ningún producto comercial se le acerca ni de lejos.}
@divEnd


@divClass{testimonial-item}
@subsubheading David Bobroff, trombón bajo, Orquesta Sinfónica de Islandia

@qq{Creo que LilyPond es genial (...) cuanto más aprendo de LilyPond,
¡más me gusta!}
@divEnd


@divClass{testimonial-item}
@subsubheading Vaylor Trucks, intérprete de guitarra eléctrica (sí, @uref{http://www.allmanbrothersband.com/modules.php?op=modload&name=userpage&file=content&page_id=12, pariente de...})

@qq{Estoy súper-impresionado con LilyPond (...)}

@qq{¡¡¡EL MEJOR PROGRAMA DE LA HISTORIA!!!}

@qq{¡Muchísimas gracias a todos por vuestro duro trabajo y
dedicación!}
@divEnd


@divClass{testimonial-item}
@subsubheading @uref{http://nicolas.sceaux.free.fr/, Nicolas Sceaux}, colaborador de @uref{http://www.mutopiaproject.org/, Mutopia}

@qq{Tenía una especie de relación pasión-odio con LilyPond. Pasión
porque la primera partitura que vi ¡era tan increíble!  La descripción
de LilyPond se fundamenta en la belleza. ¡Esto es demasiada modestia!
(...) conforme LilyPond mejora continuamente y observo cómo se hacen
las cosas con Scheme, tengo cada vez menos frustraciones.  De
cualquier forma, lo que quiero decir es: gracias por darnos LilyPond,
es realmente bueno.}
@divEnd


@divClass{testimonial-item}
@subsubheading @uref{http://www.troff.org/whoswho.html#werner, Werner Lemberg}, director de orquesta en el Teatro de Koblenz, Alemania, y destacado hacker de GNU

@qq{¡De cualquier manera, LilyPond hace un trabajo sensacional!}
@divEnd


@divClass{testimonial-item}
@subsubheading Paul Davis, desarrollador de @uref{http://jackaudio.org/, JACK} y @uref{http://www.ardour.org/, Ardour}

@qq{Creo que [LilyPond] es un programa increíble, y produce un
resultado realmente maravilloso.  Después de haber leído una reseña
sobre él el año pasado, estuve dando la paliza a varios amigos míos
hablándoles de su potencial.}
@divEnd


@divClass{testimonial-item}
@subsubheading @uref{http://webusers.siba.fi/~mkuuskan/, El Dr. Mika Kuuskankare}, investigador de la @uref{http://siba.fi, Sibelius Academy de Finlandia}, compositor y autor del Expressive Notation Package (ENP)

@qq{Siento el más hondo respeto hacia LilyPond y sus creadores y
mantenedores debido a que sé por mi experiencia personal lo difícil
que puede ser este tipo de software.}
@divEnd


@divClass{testimonial-item}
@subsubheading @uref{http://camerondh.blogspot.com, David Cameron}, Músico, tipógrafo musical profesional y usuario experimentado de SCORE

@qq{Mi agradecimiento de todo corazón a todo aquel que contribuye a
este proyecto.  Yo fui un usuario intensivo de SCORE para casas
grandes de edición musical, allá por los años 90, pero ahora siento
que LilyPond, por fin, me permite conseguir exactamente los que quiero
hacer sobre la página, especialmente cuando no se trata de la práctica
"estándar".}
@divEnd

@divEnd

@contactUsAbout{artículos de noticias o testimonios}

@divClass{column-center-bottom}
@subheading Y ahora ¿qué?

Lea lo que tenemos que decirle sobre nuestra @ref{Entrada de texto}.
@divEnd



@node Entrada de texto
@unnumberedsec Entrada de texto
@translationof Text input

@c TRANSLATORS, so far it's mostly from
@c http://lilypond.org/web/switch/howto

@subheading @qq{Compilar} la música

@imageClickable{nereid-shot-small,png, (pulse para ver una imagen más grande),
nereid-shot,png, right}

LilyPond es un sistema @emph{compilado}: se ejecuta sobre un archivo
de texto que describe la música.  El resultado se puede ver en la
pantalla o imprimirse.  En cierto modo, LilyPond se parece más a un
lenguaje de programación que a los programas de edición gráfica de
partituras.

No escribimos la música por el procedimiento de coger las notas de una
barra de herramientas gráfica y arrastrarlas a una partitura que se
refresca de forma dinámica; escribimos la música tecleando un texto.
Este texto es interpretado (o @qq{compilado}) por parte de LilyPond,
que a su vez produce una hermosa música impresa.

Es posible que las personas acostumbradas a interfaces gráficos de
usuario tengan que aprender una forma de trabajo nueva, pero ¡los
resultados, sin duda alguna, merecen la pena!

@warning{Presentamos aquí una panorámica de nuestro paradigma de
entrada de texto: ¡no es tan complicado como suena!  No se preocupe
ahora por comprender todos y cada uno de los detalles de estos
ejemplos; nuestra documentación para principiantes se ocupa de todo
ello a un ritmo mucho más progresivo.}


@subsubheading La ele con la a, "La"

Las notas se codifican mediante letras y números.  Las instrucciones
especiales se introducen mediante barras invertidas.

@imageFloat{text-input-1-annotate-es,png,center}
@imageFloat{text-input-1-output,png,center}

Las alteraciones se hacen con nombres distintos: añada @code{-is} para
obtener un sostenido, y @code{-es} para un bemol (son los nombres de
las notas en holandés, pero están disponibles otros idiomas).
LilyPond averigua dónde hay que imprimir las alteraciones.

@imageFloat{text-input-2-annotate-es,png,center}
@imageFloat{text-input-2-output,png,center}


@subsubheading Música pop

Junte acordes y letra para obtener una hoja guía de acordes:

@imageFloat{text-input-pop-annotate-es,png,center}
@imageFloat{text-input-pop-output,png,center}



@subsubheading Particellas de orquesta

El archivo de entrada contiene las notas de la pieza musical.  La
partitura y las particellas se pueden hacer a partir de un solo
archivo de entrada, de manera que un cambio en una nota siempre afecta
tanto a las particellas como a la partitura general.  Para poder
incluir la misma música en varios lugares, asignamos la música a una
@qq{variable} (un nombre):

@imageFloat{text-input-parts-both-annotate-es,png,center}


Esta variable se usa entonces en una sola parte instrumental (aquí
transportada, con los silencios de varios compases agrupados):

@imageFloat{text-input-parts-single-annotate-es,png,center}
@imageFloat{text-input-parts-single-output,png,center}


La misma variable se utiliza en la partitura general (aquí en tono de
concierto):

@imageFloat{text-input-score-annotate-es,png,center}
@imageFloat{text-input-score-output,png,center}


@subsubheading Documentación para el principiante

Nos damos cuenta de que muchos usuarios ven un poco extraña esta forma
de introducir la música.  Por este motivo, hemos escrito una amplia
documentación de ayuda a los nuevos usuarios, comenzando con
@ref{Aprendizaje}.  El Manual de aprendizaje es el mejor sitio para
empezar, porque allí se responden muchas preguntas antes de que se
formulen.

¡Le rogamos que lea el Manual de Aprendizaje antes de protestar por
posibles fallos en el programa!  Con frecuencia, los usuarios noveles
creen que LilyPond no funciona, cuando de hecho está funcionando
exactamente tal y como está diseñado para hacerlo.

Tiene a su disposición una documentación mucho más profunda en la
sección @ref{Manuales}.


@subsubheading Entornos de edición facilitados

@imageClickable{lilykde-screenshot-small,png,
  (puse para ver una imagen más grande),lilykde-screenshot,png,right}

La preocupación de LilyPond está en primer lugar en la producción de
música tipografiada con la máxima calidad; la creación de una interfaz
gráfica de usuario (un GUI) nos habría distraído de esta meta.  Sin
embargo, existen otros proyectos cuyo propósito es hacer más fácil la
creación de archivos de entrada de LilyPond.

Ciertos entornos de edición incluyen el coloreado sintáctico,
compleción automática de instrucciones y plantillas preelaboradas.
Otros programas ofrecen realmente un GUI que permite la manipulación
directa de una partitura gráfica.  Para ver más información, consulte
@ref{Entornos mejorados}.


@divClass{column-center-bottom}
@subheading Y ahora ¿qué?

Ya está preparado para @ref{Descarga, Descargar LilyPond}.  ¿Aún no
está convencido?  Lea algo sobre los entornos de edición en
@ref{Entornos mejorados}.

@divEnd


@node Entornos mejorados
@unnumberedsec Entornos mejorados
@translationof Easier editing


@divClass{column-center-top}
@subheading LilyPondTool

@imageClickable{lilypondtool-2.12-screenshot-400wide,png, (pulse para
ver una imagen más grande),lilypondtool-2.12-screenshot,png,right}

@sourceimage{logo-linux,,,}
@sourceimage{logo-freebsd,,,}
@sourceimage{logo-macosx,,,}
@sourceimage{logo-windows,,,}

@uref{http://lilypondtool.organum.hu}

Creado como un @q{plugin} o complemento para el editor de texto
@uref{http://www.jedit.org,jEdit}, LilyPondTool es una de las
herramientas basadas en texto más ricas en funcionalidades para la
edición de partituras de LilyPond.  Entre sus posibilidades se
encuentran: un asistente de documentos que contempla la posibilidad de
introducir letras de canciones para la preparación fácil de
documentos, y un visor de PDF integrado que contempla la posibilidad
de apuntar y pulsar con reflejo en el código.

@divEnd

@divClass{column-center-top}
@subheading Frescobaldi

@imageClickable{frescobaldi-lilypond-editor-small,png, (pulse para ver
una imagen más grande),frescobaldi-lilypond-editor,png,right}

@sourceimage{logo-linux,,,}
@sourceimage{logo-freebsd,,,}

@uref{http://www.frescobaldi.org}

Frescobaldi es un editor dedicado de texto y música para LilyPond con
un visor de PDF incorporado, un potente asistente de partituras y
muchas funcionalidades de edición.  Está construido alrededor de las
bibliotecas de KDE4 y se ejecuta actualmente en todos los sabores de
Linux y otros sistemas operativos del tipo UNIX.

@divEnd

@divClass{column-center-top}
@subheading Entorno gráfico: Denemo

@imageClickable{screenshot-denemo-small,png,
  (pulse para ver una imagen más grande),screenshot-denemo,png,right}

@sourceimage{logo-linux,,,}
@sourceimage{logo-windows,,,}

@uref{http://denemo.org}

Denemo es un editor gráfico que genera código fuente de LilyPond, en
la versión 2.8.7, y también permite la reproducción sonora de la
música.  Permite a los usuarios ver el código de entrada de LilyPond
en paralelo con la visualización gráfica.  Se pueden aplicar a las
notas, acordes, etc. trucos de LilyPond adicionales y se guardan con
el documento de Denemo, de forma que los usuarios pueden continuar
editándolo de manera gráfica.

Al mover el cursor por el texto de LilyPond se mueve también en la
presentación gráfica, y los errores de sintaxis de sus trucos de
LilyPond se destacan en la ventana de texto cuando se imprimen desde
el programa.

@divEnd

@divClass{column-center-top}
@subheading Editores de texto

@sourceimage{logo-linux,,,}
@sourceimage{logo-freebsd,,,}
@sourceimage{logo-macosx,,,}
@sourceimage{logo-windows,,,}

@uref{http://www.gnu.org/software/emacs/}

Emacs es un editor de texto con funcionalidades avanzadas para muchos
lenguajes de programación.  Emacs es un editor ampliamente expansible y
se puede usar como un entorno integrado de desarrollo.  Existe un
@q{modo de lilypond} que ofrece las definiciones del lenguaje para
trabajar sobre archivos fuente de LilyPond.
Asimismo, uno de nuestros desarrolladores ha escrito
@uref{http://nicolas.sceaux.free.fr/ lilypond/lyqi.html,lyqi}, un modo
principal de Emacs.

@uref{http://www.vim.org}

Vim es un editor de texto minimalista que es una extensión del antiguo
editor @command{vi} de Unix.  También es expansible y configurable.

Por regla general, si no está familiarizado previamente con Emacs o
con Vim, probablemente prefiera utilizar un editor distinto para
escribir archivos de entrada de LilyPond.

Hay más información sobre la configuración de Emacs y de Vim en
@rprogram{Apoyo respecto de los editores de texto}.

@sourceimage{logo-macosx,,,}
@uref{http://www.uoregon.edu/~koch/texshop}

El editor TexShop para MacOS@tie{}X se puede extender para que ejecute
LilyPond, @command{lilypond-book} y @command{convert-ly} desde dentro
del editor, utilizando las extensiones que están disponibles en:

@example
@uref{http://users.dimi.uniud.it/~nicola.vitacolonna/home/content/lilypond-scripts}
@end example

@sourceimage{logo-macosx,,,}
Existe un paquete de LilyPond para TextMate, un editor
comercial para MacOS.  Se puede instalar ejecutando:

@example
mkdir -p /Library/Application\ Support/TextMate/Bundles
cd /Library/Application\ Support/TextMate/Bundles
git clone http://github.com/textmate/lilypond.tmbundle.git

@end example

@divEnd

@divClass{column-center-top}
@subheading Programas capaces de exportar código de LilyPond


@subsubheading Editores de partitura, tablatura y MIDI:

@itemize
@item
@uref{http://www.rosegardenmusic.com,Rosegarden}, un secuenciador MIDI
y de audio, que tiene también un editor de partitura para edición de
un solo pentagrama.

@item
@uref{http://vsr.informatik.tu-chemnitz.de/staff/jan/nted/nted.xhtml,NtEd},
un editor de partitura basado en la biblioteca
@uref{http://www.cairographics.org,Cairo},
contempla de forma experimental la exportación a LilyPond.

@item
@uref{http://www.tuxguitar.com.ar/,TuxGuitar}, un editor y reproductor
de tablatura multipista, tiene visor de partitura
y es capaz de exportar hacia LilyPond.

@item
@uref{http://www.musescore.org,MuseScore}, unu editor de partituras,
tiene exportación incompleta de LilyPond
pero se está desarrollando de forma activa.

@item
@uref{http://www.canorus.org,Canorus}, un editor de partituras,
también puede exportar a LilyPond,
pero aún es un programa en fase beta, se agradecen las pruebas por
parte de los usuarios.

@item
@uref{http://www.volny.cz/smilauer/rumor/rumor.html,Rumor}, un
convertidor monofónico de MIDI a LilyPond en tiempo real.

@item
@uref{http://www.holmessoft.co.uk/homepage/software/NWC2LY/index.htm,
NW2LY} es un programa en C# que convierte una canción de
@uref{http://www.noteworthysoftware.com/, NoteWorthy} en
LilyPond.

@end itemize

@subsubheading Generadores de código algorítmicos

@itemize

@item
@uref{http://www.projectabjad.org/,Abjad}, una API de
@uref{http://www.python.org/,Python} para el control formalizado
de partituras, diseñado para ayudar a los compositores
a construir fragmentos complejos de notación de LilyPond
de una forma iterativa e incremental.

@item
@uref{http://common-lisp.net/project/fomus/,FOMUS}, una
biblioteca de LISP para generar notación musical a partir
de entornos de software musical.

@item
@uref{http://strasheela.sourceforge.net,Strasheela}, un entorno
construido sobre el lenguaje de restricciones
@uref{http://www.mozart-oz.org/, Mozart/Oz}.


@end itemize
@divEnd

@divClass{column-center-top}

@subheading Otros programas sin desarrollo activo en la actualidad

@itemize

@item
@uref{http://lilykde.googlecode.com/,LilyKDE} se ha sustituido por
@uref{http://www.frescobaldi.org/,Frescobaldi}, y existe como LilyKDE3
para KDE 3.5 y como lilypond-KDE4 para KDE 4.1 solamente.

@item
@uref{http://noteedit.berlios.de,NoteEdit}, que importaba
@uref{http://www.musicxml.com/xml.html,MusicXML}, se ha escindido en
@uref{http://vsr.informatik.tu-chemnitz.de/staff/jan/nted/nted.xhtml,NtEd}
y @uref{http://canorus.org,Canorus}.


@item
@uref{http://lilycomp.sourceforge.net, LilyComp} es un programa
gráfico de introducción de notas, que actúa más o menos como un
teclado numérico que produce notas de lilypond.

@end itemize

@divEnd


@divClass{column-center-bottom}
@subheading Y ahora ¿qué?

Ya está preparado para @ref{Descarga, Descargar LilyPond}.

¿Aún no está convencido? Muchos compositores, músicos y directores de
orquesta han aprendido a escribir música en nuestro formato de
entrada.  Los usuarios con experiencia incluso informan de que pueden
introducir una partitura completa en LilyPond ¡más rápido que con un
teclado de piano o con el ratón y un GUI!  Posiblemente le apetezca
echar un vistazo a las @ref{Posibilidades}, @ref{Ejemplos} o a la
@ref{Libertad} que LilyPond ofrece, o leer algo sobre las
@ref{Producciones} y @ref{Reseñas} de nuestros usuarios.  Además,
nuestro enfoque de la estética computacional del grabado musical
clásico viene explicado en nuestro tratado sobre el @ref{Trasfondo}.


@subheading Formalidades legales

@divClass{legal}

Se reconoce el copyright de todos los logotipos e imágenes de marca de
productos.

@logoLegalLinux

@logoLegalFreeBSD

@logoLegalMacOSX

@logoLegalWindows

@divEnd

@divEnd<|MERGE_RESOLUTION|>--- conflicted
+++ resolved
@@ -1,10 +1,6 @@
 @c -*- coding: utf-8; mode: texinfo; documentlanguage: es -*-
 @ignore
-<<<<<<< HEAD
-    Translation of GIT committish: d282588015bad1ed86833848a5bcbdc43cfdc9e5
-=======
     Translation of GIT committish: 346067ab7e42c9cbc359d48b23c79dc0780c8320
->>>>>>> 553dac29
 
     When revising a translation, copy the HEAD committish of the
     version that you are working on.  For details, see the Contributors'
