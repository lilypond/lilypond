--- conflicted
+++ resolved
@@ -1,6 +1,6 @@
 @c -*- coding: utf-8; mode: texinfo; documentlanguage: es -*-
 @ignore
-    Translation of GIT committish: 5c23f8b9560c67a141127acaf814d91db8e5dd29
+    Translation of GIT committish: 4039f52de2f225ee2bd94840324d0192fbac37b3
 
     When revising a translation, copy the HEAD committish of the
     version that you are working on.  For details, see the Contributors'
@@ -19,29 +19,7 @@
 
 
 @newsItem
-<<<<<<< HEAD
-@subsubheading El Informe LilyPond, número 22.  @emph{3 de noviembre de 2010}
-
-¡Vuelve el @emph{Informe LilyPond}, con algunas sorpresas y noticias
-interesantes para toda la comunidad de LilyPond!
-Podrá encontrarse en esta edición una lista completa y actualizada
-de todas las listas de distribución de correo y foros de LilyPond
-de todo el mundo.  También, por primera vez nuestro invitado especial
-es el co-fundador y desarrollador principal de LilyPond
-@strong{Jan Nieuwenhuizen}, que ha estado muy ocupado los últimos meses:
-¡dispóngase a leer en qué!
-
-Acérquese al @uref{http://news.lilynet.net/The-LilyPond-Report-22,
-Informe LilyPond 22} y léalo ahora mismo; ¡animamos calurosamente a
-todos a que hagan sus comentarios y contribuciones!
-
-@newsEnd
-
-@newsItem
-@subsubheading Cuarta versión de pruebas Alfa de 2.14: ¡Lanzado LilyPond 2.13.38! @emph{31 de octubre de 2010}
-=======
 @subsubheading Primera versión de pruebas Beta de 2.14: ¡Lanzado LilyPond 2.13.39! @emph{15 de noviembre de 2010}
->>>>>>> 528f153a
 
 Ha salido LilyPond 2.13.39; ésta es la primera versión beta de la
 inminente versión estable 2.14.  Se invita a los usuarios a que hagan
@@ -61,22 +39,6 @@
 
 
 @newsItem
-<<<<<<< HEAD
-@subsubheading ¡Lanzado LilyPond 2.13.36! @emph{19 de octubre de 2010}
-
-Nos complace anunciar el lanzamiento de LilyPond 2.13.36.
-Esta versión contiene el conjunto habitual de correcciones de fallos.
-Sin embargo, aún permanecen un cierto número de problemas críticos,
-por lo que está orientada solamente a los desarrolladores.
-
-Tenga en cuenta que ésta @strong{no} es la tercera versión
-de pruebas alfa.  A causa de la aparición de algunos cambios en nuestro
-proceso de construcción del programa que no se han probado,
-no podemos estar completamente seguros de la calidad
-de esta versión.
-
-@newsEnd
-=======
 @subsubheading El Informe LilyPond, número 22.  @emph{3 de noviembre de 2010}
 
 ¡Vuelve el @emph{Informe LilyPond}, con algunas sorpresas y noticias
@@ -93,4 +55,3 @@
 todos a que hagan sus comentarios y contribuciones!
 
 @newsEnd
->>>>>>> 528f153a
