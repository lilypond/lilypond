@c -*- coding: utf-8; mode: texinfo; -*-

@ignore
<<<<<<< HEAD
    Translation of GIT committish: ecd9df93f6382b6ab90fcb2cdd2e2b82f8a301b5
=======
    Translation of GIT committish: 8f0119c745cb3f39f8e7edb927020ec7418aeaed
>>>>>>> 0950de32

    When revising a translation, copy the HEAD committish of the
    version that you are working on.  For details, see the Contributors'
    Guide, node Updating translation committishes..
@end ignore

@c \version "2.13.4"

@node Grabado musical
@chapter Grabado musical
@translationof Music engraving

Este ensayo describe porqué se creó LilyPond
y cómo puede producir partituras musicales tan bellas.

@c TODO:
@c remove 3mm eps bounding box left padding for Sarabande (This will
@c     require adding a new snippet option to lilypond-book.py
@c check formatting of HTML output

@menu
* Historia de LilyPond::
* Detalles del grabado::
* Grabado automatizado::
* Construcción del software::
* Poner a LilyPond a trabajar::
* Ejemplos de partituras (BWV 861)::
@end menu

@node Historia de LilyPond
@section Historia de LilyPond
@translationof The LilyPond story

Mucho antes de que LilyPond se hubiese utilizado para editar preciosas
partituras de trabajo, antes de que pudiese crear apuntes de cursos
universitarios o incluso melodías sencillas, antes de que tuviera una
comunidad de usuarios a lo largo y ancho del mundo o incluso un ensayo
sobre grabado musical, LilyPond comenzó con esta pregunta:

@quotation
¿Por qué casi ninguna de las partituras hechas con ordenador consigue
la belleza y el equilibrio de una partitura grabada a mano?
@end quotation

@noindent
Algunas de las respuestas pueden descubrirse examinando cuidadosamente
las dos partituras que aparecen
@ifnottex
debajo.
@end ifnottex
@iftex
en las siguientes páginas.
@end iftex
La primera es una hermosa partitura grabada a mano en 1950 y la
segunda es una edición moderna hecha con ordenador.

@ifnottex
@quotation
@noindent
Bärenreiter BA 320, @copyright{}1950:

@sourceimage{baer-suite1-fullpage,,,png}
@end quotation

@quotation
@noindent
Henle núm. 666, @copyright{}2000:

@sourceimage{henle-suite1-fullpage,,,png}
@end quotation
@end ifnottex

Aquí, las notas son idénticas, y proceden de la primera suite para
violoncello solo de Bach, pero el aspecto es distinto, sobre todo si
las imprimimos en papel y las observamos desde una cierta distancia.
@ifnottex
(La versión del presente manual en PDF contiene imágenes de alta
resolución, adecuadas para la impresión en papel.)
@end ifnottex
Trate de leer o tocar a partir de cada una de las partituras, y se
dará cuenta de que la partitura grabada a mano es más agradable de
utilizar.  Tiene unas líneas y un movimiento que parecen fluir, y se
aprecia como un fragmento de música vivo y palpitante, mientras que la
edición más reciente parece fría y mecánica.

Es difícil apreciar inmediatamente en qué consiste la
diferencia entra las ediciones antigua y nueva.  En ésta todo parece
pulcro y detallista, posiblemente incluso @qq{mejor} a causa de su
aspecto computerizado y uniforme.  De hecho, esto nos tuvo confundidos
durante un cierto tiempo.  Queríamos mejorar la notación por
ordenador, pero en primer lugar teníamos que averiguar qué era lo que
fallaba.

La respuesta radica en la uniformidad precisa y matemática de la
edición nueva.  Fíjese en la línea divisoria central de cada línea: en
la partitura grabada a mano, la posición de estas líneas divisorias
tiene una cierta variación natural, mientras que en la versión moderna
estas líneas están alineadas de forma casi perfecta.  Lo podemos
apreciar en estos diagramas simplificados de disposición de las
páginas, trazados a partir de la música grabada a mano (a la
izquierda) y la generada por ordenador (a la derecha):

@quotation
@iftex
@sourceimage{pdf/page-layout-comparison,,,}
@end iftex
@ifnottex
@sourceimage{page-layout-comparison,,,png}
@end ifnottex
@end quotation
@noindent

En el resultado producido por el ordenador, incluso las cabezas de las
notas individuales se alinean en columnas verticales, haciendo
desaparecer el contorno de la melodía en una cuadrícula rígida de
símbolos musicales.

Existen también otras diferencias: en la edición grabada a mano todas
las líneas verticales son más gruesas, las ligaduras quedan más cerca
de la cabeza de las notas, y hay más variedad en las inclinaciones
de las barras de corchea.  Aunque dichos detalles pueden parecer
minucias, el resultado es una partitura más fácil de leer.  En la
partitura de ordenador, todas las líneas son casi idénticas y si el
músico levanta la mirada por un momento probablemente se pierda por
la página.

LilyPond se diseñó para resolver los problemas que encontramos en el
software existente y para crear notación musical bella que emulara a
las mejores partituras trazadas a mano.

@iftex
@page
@noindent
Bärenreiter BA 320, @copyright{}1950:

@sourceimage{baer-suite1-fullpage-hires,16cm,,}
@page
@noindent
Henle núm. 666, @copyright{}2000:
@sp 3
@sourceimage{henle-suite1-fullpage-hires,16cm,,}
@page
@end iftex

@node Detalles del grabado
@section Detalles del grabado
@translationof Engraving details

@cindex grabado
@cindex tipografía musical
@cindex musical, tipografía
@cindex grabado en placas
@cindex grabado musical

El arte de la tipografía musical recibe el nombre de @emph{grabado (en
plancha)}, un término que deriva del proceso manual de la impresión
musical@footnote{Los impresores europeos de la antigüedad exploraron
diversos procesos, entre los que se incluían los bloques de madera
tallados a mano, los tipos móviles y planchas finas de metal grabadas.
La composición tipográfica tenía la ventaja de poderse corregir más
fácilmente y facilitar la inclusión de textos y la letra de las
canciones, pero sólo el grabado ofrecía la posibilidad de elaborar
notación libre de compromisos y limitaciones anticipadas.  Al final,
las partituras grabadas a mano se convirtieron en el estándar de toda
la música impresa, con la excepción de algunos himnarios y cancioneros
en los que la composición tipográfica estaba justificada por su
comodidad y economía, incluso bien entrado el s.XX.}.  Hace tan sólo
unas décadas, las partituras se hacían cortando y estampando la música
en una plancha de zinc o estaño en imagen invertida como en un espejo.
La plancha se entintaba, y las depresiones producidas por el grabado y
el estampado retenían la tinta.  Se formaba una imagen presionando el
papel contra la plancha.  El cortado y estampado se hacía
completamente a mano y era muy fastidioso hacer una corrección, por lo
que el grabado había de ser casi perfecto a la primera.  El grabado
era una habilidad fuertemente especializada; un artesano tenía que
cursar unos cinco años de entrenamiento antes de poder obtener el
título de maestro grabador, y se necesitaban otros cinco años para
adquirir una verdadera habilidad en el oficio.

@quotation
@iftex
@sourceimage{hader-slaan,,7cm,}
@end iftex
@ifnottex
@sourceimage{hader-slaan,,,jpg}
@end ifnottex
@end quotation

La inspiración de LilyPond proviene de los grabados manuales
tradicionales publicados por los editores de música europeos de y
hasta la primera mitad del s.XX, entre ellos Bärenreiter, Duhem,
Durand, Hofmeister, Peters y Schott.  En ocasiones se consideran a
éstos como la cima de la práctica del grabado musical tradicional.
Según hemos estudiado estas ediciones, hemos aprendido una gran
lección sobre el trabajo implícito en una partitura bien trazada, y
los aspectos de ella que queríamos tratar de imitar en LilyPond.

@c Now all newly printed music is produced with computers.  This has
@c obvious advantages: prints are cheaper to make, editorial work can be
@c delivered by email, and the original data can be easily stored.
@c Unfortunately, computer-generated scores rarely match the quality of
@c hand-engraved scores.  Instead, computer printouts have a bland,
@c mechanical look, which makes them unpleasant to play from.

@menu
* Fuentes tipográficas de música::
* Espaciado óptico::
* Líneas adicionales::
* Escalado óptico::
* ¿Para qué tanto esfuerzo?::
@end menu

@node Fuentes tipográficas de música
@unnumberedsubsec Fuentes tipográficas de música
@translationof Music fonts

Las imágenes de abajo ilustran algunas de las diferencias entre el
grabado musical tradicional y la típica impresión por ordenador.  La
imagen de la izquierda presenta un símbolo de bemol procedente de una
edición Bärenreiter grabada a mano, mientras que la imagen de la
derecha representa un símbolo procedente de una edición de la misma
música, publicada en el año 2000.  Aunque las dos imágenes están
impresas en el mismo tono de tinta, la versión antigua parece más
oscura: las líneas del pentagrama son más gruesas, y el bemol de
Bärenreiter tiene una apariencia pesada y redonda, casi voluptuosa.
La imagen escaneada de la derecha, en cambio, tiene líneas más finas y
una disposición simple con esquinas afiladas.

@multitable @columnfractions .25 .25 .25 .25
@item @tab
@ifnotinfo
@iftex
@sourceimage{baer-flat-gray,,4cm,}
@end iftex
@ifnottex
@sourceimage{baer-flat-gray,,,png}
@end ifnottex

@tab
@iftex
@sourceimage{henle-flat-gray,,4cm,}
@end iftex
@ifnottex
@sourceimage{henle-flat-gray,,,png}
@end ifnottex

@end ifnotinfo
@ifinfo
@sourceimage{henle-flat-bw,,,png}
@sourceimage{baer-flat-bw,,,png}
@sourceimage{lily-flat-bw,,,png}
@end ifinfo


@item @tab
Bärenreiter (1950)
@tab
Henle (2000)

@end multitable

@cindex símbolos musicales
@cindex fuente tipográfica
@cindex negrura
@cindex equilibrio

Cuando quisimos escribir un programa de ordenador para crear
tipografía musical, no existían fuentes tipográficas musicales que
estuviesen libremente disponibles y que igualaran la elegancia de
nuestras partituras favoritas. Sin desanimarnos, creamos una fuente de
símbolos musicales, apoyándonos en música grabada a mano muy bien
impresa.  La experiencia nos ayudó a desarrollar un gusto tipográfico,
y nos hizo apreciar los sutiles detalles del diseño.  Sin esa
experiencia, no nos habríamos dado cuenta de lo feas que eran las
fuentes que en un principio habíamos admirado.

A continuación podemos ver una muestra de dos fuentes tipográficas de
música: el conjunto de arriba es la fuente predeterminada del programa
Sibelius (la fuente @emph{Opus}), y el conjunto inferior es nuestra
propia fuente de LilyPond.

@quotation
@iftex
@sourceimage{pdf/OpusAndFeta,,,}
@end iftex
@ifnottex
@sourceimage{OpusAndFeta,,,png}
@end ifnottex
@end quotation

Los símbolos de LilyPond son más pesados y sus pesos son más
consistentes, lo que los hace más fáciles de leer.  Las terminaciones
finas, como las de los lados del silencio de negra, no deben finalizar
en puntas afiladas, sino de forma redonda.  esto se debe a que las
esquinas afiladas de los punzones de grabado son frágiles y se
desgastan con rapidez al estampar con ellos sobre el metal.  Si se
toma en su conjunto, la negrura de la fuente se debe ajustar
cuidadosamente en relación con el grosor de las líneas, las barras y
las ligaduras para dar una impresión general fuerte y pesada pero
equilibrada.

Observe también que la cabeza de nuestra blanca no es elíptica sino
ligeramente romboidal.  El trazo vertical del símbolo del bemol se
asemeja al trazo de un pincel, haciéndose más ancho en la parte
superior.  El sostenido y el becuadro son más fáciles de distinguir
desde una cierta distancia porque sus ángulos tienen distinta
inclinación y los trazos verticales son más pesados.

@node Espaciado óptico
@unnumberedsubsec Espaciado óptico
@translationof Optical spacing

En el espaciado, la distribución del espacio debe reflejar las
duraciones de las figuras.  Sin embargo, como vimos en la suite de
Bach más arriba, muchas partituras modernas se atañen a las duraciones
con precisión matemática, lo que lleva a un resultado pobre.  En el
siguiente ejemplo se muestra un motivo impreso dos veces: la primera
vez utilizando espaciado matemático exacto, y la segunda con
correcciones.  ¿Cuál prefiere?

@cindex espaciado óptico

@lilypond
\paper {
  ragged-right = ##t
  indent = #0.0
}

music = {
   c'4 e''4 e'4 b'4 |
   \stemDown
   b'8[ e'' a' e'']
   \stemNeutral
   e'8[ e'8 e'8 e'8]
}
\score
{
  \music
  \layout {
    \context {
      \Staff
      \override NoteSpacing #'stem-spacing-correction = #0.0
      \override NoteSpacing #'same-direction-correction = #0.0
      \override StaffSpacing #'stem-spacing-correction = #0.0
    }
  }
}
@end lilypond

@lilypond
\paper {
  ragged-right = ##t
  indent = #0.0
}

music = {
   c'4 e''4 e'4 b'4 |
   \stemDown
   b'8[ e'' a' e'']
   \stemNeutral
   e'8[ e'8 e'8 e'8]
}

\score
{
  \music
  \layout {
    \context {
      \Staff
      \override NoteSpacing #'stem-spacing-correction = #0.6
    }
  }
}
@end lilypond

@cindex duraciones regulares
@cindex espaciado regular
@cindex regular, espaciado

Cada compás de este fragmento utiliza figuras de duración constante.
El espaciado debe reflejarlo.  Desgraciadamente, el ojo nos traiciona;
no sólo aprecia la distancia entre la cabeza de las figuras, también
tiene en cuenta la distancia entre las plicas consecutivas.  Como
resultado, las notas de una combinación plica arriba @/ plica abajo
deben separarse más, y las notas de una combinación plica abajo @/
plica arriba se deben colocar más juntas, dependiendo siempre de las
posiciones verticales relativas de las notas.  Los dos compases
inferiores están impresos con esta corrección; los dos superiores, por
el contrario, forman conglomerados de notas plica abajo @/ plica
arriba.  Un grabador maestro ajustaría el espacio según se necesite
para agradar al ojo.

Los algoritmos de espaciado de LilyPond tienen incluso en cuenta a las
líneas divisorias que es la razón por la que la última plica dirigida
hacia arriba en el ejemplo bien espaciado ha recibido un poco más de
espacio antes de la línea divisoria para evitar que tenga un aspecto
aglomerado.  Una plica hacia abajo no necesitaría este ajuste.

@node Líneas adicionales
@unnumberedsubsec Líneas adicionales
@translationof Ledger lines

@cindex líneas adicionales
@cindex colisiones

Las líneas adicionales presentan un desafío tipográfico: hacen más
difícil juntar los símbolos musicales y deben ser lo bastante claras
como para identificar la altura de la nota de un vistazo.  En el
ejemplo siguiente, vemos que las líneas adicionales deben ser más
gruesas que las líneas normales del pentagrama y que un grabador
experto acortará una línea adicional para permitir un espaciado más
cercano con las alteraciones accidentales.  Hemos incluido esta
posibilidad en el grabado que hace LilyPond.

@multitable @columnfractions .25 .25 .25 .25
@item @tab

@iftex
@sourceimage{baer-ledger,3cm,,}
@end iftex
@ifnottex
@sourceimage{baer-ledger,,,png}
@end ifnottex

@tab

@iftex
@sourceimage{lily-ledger,3cm,,}
@end iftex
@ifnottex
@sourceimage{lily-ledger,,,png}
@end ifnottex

@end multitable


@node Escalado óptico
@unnumberedsubsec Escalado óptico
@translationof Optical sizing

Puede ser necesario imprimir la música en distintos tamaños.
Originalmente esto se conseguía mediante la creación de punzones de
estampado en cada uno de los tamaños necesarios, lo que significaba
que cada punzón estaba diseñado para presentar el mejor aspecto a ese
tamaño.  Con la llegada de las fuentes tipográficas digitales, un solo
diseño se puede escalar matemáticamente a cualquier tamaño, lo que es
sin duda muy conveniente, pero a los tamaños menores los glifos
aparecen en tipo muy delgado.

En LilyPond hemos creado las fuentes tipográficas en un cierto rango
de pesos que corresponden a la correspondiente variedad de tamaños de
notación musical.  He aquí un grabado musical de LilyPond a un tamaño
de pentagrama de 26:

@quotation
@iftex
@sourceimage{pdf/size26,,23mm,}
@end iftex
@ifnottex
@sourceimage{size26,,,png}
@end ifnottex
@end quotation

@noindent
y éste es el mismo fragmento a un tamaño de 11, aumentado
posteriormente en un 236% para que se imprima al mismo tamaño que el
ejemplo anterior:

@quotation
@iftex
@sourceimage{pdf/size11,,23mm,}
@end iftex
@ifnottex
@sourceimage{size11,,,png}
@end ifnottex
@end quotation

@noindent
A tamaños más pequeños, LilyPond utiliza líneas proporcionalmente más
gruesas de manera que la música siga leyéndose con comodidad.

@ignore
This also allows staves of different sizes to coexist peacefully when
used together on the same page:

@c TODO: are the stems in this example the right thickness? How should
@c line weights be scaled for small staves?

@c Grieg's Violin Sonata Op. 45
@lilypond[indent=1.5cm]
global = {
  \time 6/8
  \key c \minor
}

\new Score <<
  \new Staff \with {
      fontSize = #-4
      \override StaffSymbol #'staff-space = #(magstep -4)
      \override StaffSymbol #'thickness = #(magstep -3)
    }
    \relative c' {
      \global
      \set Staff.instrumentName = #"Violin"
      c8.(\f^> b16 c d) ees8.(^> d16 c b)
      g8.(^> b16 c ees) g8-.^> r r
      R2.
    }
  \new PianoStaff <<
    \set PianoStaff.instrumentName = #"Piano"
    \new Staff \relative c' {
      \global
      s2.
      s4. s8 r8 r16 <c f aes c>
      <c f aes c>4.^> <c ees g>8 r r
    }
    \new Staff \relative c {
      \global
      \clef "bass"
      << {
        \once \override DynamicText #'X-offset = #-3
        <ees g c>2.~->^\f
        <ees g c>4.~ <ees g c>8
      } \\ {
        <c g c,>2.~
        <c g c,>4.~ <c g c,>8
      } >>
      r8 r16 <f, c' aes'>16
      <f c' aes'>4.-> <c' g'>8 r r
    }
  >>
>>
@end lilypond
@end ignore

@node ¿Para qué tanto esfuerzo?
@unnumberedsubsec ¿Para qué tanto esfuerzo?
@translationof Why work so hard?

Los músicos están normalmente más absortos en su interpretación que en
el estudio del aspecto gráfico de una partitura impresa, por lo que
las minucias sobre los detalles tipográficos pueden parecer
académicas.  Pero no lo son.  La música impresa es material de
interpretación: todo se hace para ayudar al músico a tocar mejor, y
todo aquello que no está claro o no es agradable se convierte en un
obstáculo.

La música grabada de forma tradicional utiliza símbolos gruesos sobre
pautas de líneas pesadas para producir una notación de aspecto fuerte
y equilibrado que adquiere gran presencia cuando el papel está lejos
del lector: por ejemplo, sobre un atril.  Una distribución cuidadosa
del espacio vacío permite que la música se pueda disponer de forma muy
apretada sin aglomerar los símbolos entre sí.  El resultado reduce a
un mínimo el número de saltos de página, lo que es una gran ventaja.

Ésta es una característica común de la tipografía.  La disposición
sobre la página debe ser bonita, no sólo por sí misma, sino
especialmente porque ayuda al lector en su cometido.  Para las
partituras musicales esto es de doble importancia porque los músicos
tienen una cantidad de atención limitada.  Cuanta menos atención
necesitan para leer, más pueden centrarse en tocar la música.  En
otras palabras, una mejor tipografía lleva a mejores interpretaciones.

Estos ejemplos demuestran que la tipografía musical es un arte sutil y
complejo, y que producirla requiere una considerable experiencia, algo
que los músicos no suelen tener.  LilyPond es el resultado de nuestro
esfuerzo para llevar a la era de los ordenadores la excelencia gráfica
de la música grabada a mano, y ponerla a disposición de los músicos
normales.  Hemos ajustado nuestros algoritmos, el diseño de nuestras
fuentes tipográficas y los valores predeterminados del programa para
producir una impresión que iguala en calidad a la de las antiguas
ediciones que tanto nos gusta ver y a partir de las que tanto nos
gusta tocar.


@node Grabado automatizado
@section Grabado automatizado
@translationof Automated engraving

@cindex grabado automatizado
@cindex automatizado, grabado

Aquí describimos lo que se necesita para crear un software que pueda
recrear la disposición de las partituras grabadas: un método de
explicar las buenas disposiciones al ordenador, y gran cantidad de
comparaciones detalladas con grabados de música reales.

@menu
* Concursos de belleza::
* Mejoras por medio de pruebas::
* Hacer las cosas bien::
@end menu

@node Concursos de belleza
@unnumberedsubsec Concursos de belleza
@translationof Beauty contests

¿Cómo realizamos las decisiones de formateo?  En otras palabras, ¿cuál
de las tres configuraciones elegiríamos para la siguiente ligadura?

@lilypond
\relative c {
    \clef bass
    \once \override Slur #'positions = #'(1.5 . 1)
    e8[( f] g[ a b d,)] r4
    \once \override Slur #'positions = #'(2 . 3)
    e8[( f] g[ a b d,)] r4
    e8[( f] g[ a b d,)] r4
}
@end lilypond

Están a nuestra disposición unos cuantos libros sobre el arte del
grabado musical.  Desgraciadamente, contienen unas sencillas reglas
prácticas y unos pocos ejemplos.  Dichas reglas pueden ser
instructivas, pero están muy lejos de constituir un algoritmo
preparado para poderlo implementar dentro de un programa.  Siguiendo
las instrucciones de esta literatura nos lleva a algoritmos con gran
cantidad de excepciones codificadas manualmente.  Hacer todo este
análisis de casos es mucho trabajo, y a menudo no todos los casos
están cubiertos completamente:

@quotation
@iftex
@sourceimage{ross-beam-scan,7cm,,}
@end iftex
@ifnottex
@sourceimage{ross-beam-scan,,,.jpg}
@end ifnottex
@end quotation

(Fuente de la imagen: Ted Ross, @emph{The Art of Music Engraving})

En lugar de intentar escribir detalladas reglas de disposición para
cada uno de los escenarios posibles, únicamente tenemos que describir
los objetivos lo suficientemente bien como para que LilyPond pueda
juzgar el nivel de atractivo visual de varias alternativas.  Después,
para cada posible configuración calculamos una puntuación de
fealdad y seleccionamos la configuración menos fea.

Por ejemplo, tenemos aquí tres configuraciones posibles para la
ligadura, y LilyPond ha otorgado una puntuación a cada una en
@q{puntos de fealdad}.  El primer ejemplo obtiene 15.39 puntos por
rozar la cabeza de una de las figuras:

@lilypond
\relative c {
    \clef bass
    \once \override Slur #'positions = #'(1.5 . 1)
    e8[(_"15.39" f] g[ a b d,)] r4
}
@end lilypond

El segundo es mejor, pero la ligadura no comienza ni termina sobre la
cabeza de las notas.  Obtiene 1.71 puntos por el lado izquierdo y 9.37
puntos por el lado derecho, más otros 2 puntos porque la ligadura
asciende mientras la melodía desciende, dando un total de 13.08 puntos
de fealdad:

@lilypond
\relative c {
    \clef bass
    \once \override Slur #'positions = #'(2 . 3)
    e8[(_"13.08" f] g[ a b d,)] r4
}
@end lilypond

La ligadura final obtiene 10.04 puntos por el salto de la derecha y 2
puntos por la inclinación hacia arriba, pero es la más atractiva de
las tres configuraciones, así que LilyPond selecciona ésta:

@lilypond
\relative c {
    \clef bass
    e8[(_"12.04" f] g[ a b d,)] r4
}
@end lilypond

Esta técnica es bastante general, y se utiliza para tomar decisiones
óptimas para la configuración de las barras, ligaduras y puntillos de
los acordes, saltos de línea y saltos de página.  El resultado de
estas decisiones se puede juzgar por comparación con grabados reales.

@node Mejoras por medio de pruebas
@unnumberedsubsec Mejoras por medio de pruebas
@translationof Improvement by benchmarking

La salida de LilyPond ha mejorado paulatinamente con el tiempo, y
continúa mejorando mediante su comparación con partituras grabadas a
mano.

Por ejemplo, he aquí una línea de una pieza utilizada como banco de
pruebas procedente de una edición realizada a mano (Bärenreiter
BA320):

@iftex
@sourceimage{baer-sarabande-hires,16cm,,}
@end iftex
@ifnottex
@sourceimage{baer-sarabande,,,png}
@end ifnottex

@noindent
y el mismo fragmento grabado tal y como lo hacía una versión muy
antigua de LilyPond (versión 1.4, mayo de 2001):

@iftex
@sourceimage{pdf/lily14-sarabande,16cm,,}
@end iftex
@ifnottex
@sourceimage{lily14-sarabande,,,png}
@end ifnottex

@noindent
Ciertamente, la salida de LilyPond 1.4 es legible pero una comparación
detenida con la partitura hecha a mano mostraba numerosos errores en
los detalles de formateo:

@iftex
@sourceimage{lily14-sarabande-annotated-hires,16cm,,}
@end iftex
@ifnottex
@sourceimage{lily14-sarabande-annotated,,,png}
@end ifnottex

@itemize @bullet
@item hay demasiado espacio antes de la indicación de compás
@item las plicas de las notas unidas por una barra son muy largas
@item los compases segundo y cuarto son muy estrechos
@item la ligadura tiene un aspecto extraño
@item el símbolo del trino es demasiado grande
@item las plicas son delgadas
@end itemize

@noindent
(También faltaban dos cabezas de nota y varias anotaciones
editoriales, y ¡la altura de una nota era incorrecta!)

Mediante el ajuste de las reglas de disposición y del diseño de la
fuente tipográfica, la salida ha mejorado de forma considerable.
Compare la misma partitura de referencia y la salida de la versión
actual de LilyPond (@version{}):

@iftex
@sourceimage{baer-sarabande-hires,16cm,,}
@end iftex
@ifnottex
@sourceimage{baer-sarabande,,,png}
@end ifnottex

@lilypond[staffsize=17.5,line-width=15.9\cm]
\relative c {
  \clef "bass"
  \key d \minor
  \time 3/4
  \mergeDifferentlyDottedOn
  << {\slurDashed d8.-\flageolet( e16) e4.-\trill( d16 e)}
     \\ {d4_2 a2}
  >>
  \slurDashed
  <f' a, d,>4. e8( d c)
  \slurSolid
  bes g' f e16( f g_1 a_2 bes_3 d,_2)
  \slurDashed
  cis4.-\trill b8_3( a g)
  << {\slurDashed d'8.( e16) e4.-\trill( d16 e)}
     \\ {<f, a>4 a2}
  >>
}
@end lilypond

@noindent
La salida actual no es un clon de la edición de referencia, pero está
mucho más cerca de la calidad de publicación que la salida más
antigua.

@node Hacer las cosas bien
@unnumberedsubsec Hacer las cosas bien
@translationof Getting things right

También podemos medir la capacidad de LilyPond para tomar decisiones
de grabado musical automáticamente comparando su salida con la de un
producto de software comercial.  En este caso hemos elegido Finale
2008, que es uno de los editores de partituras comerciales más
populares, especialmente en los Estados Unidos.  Sibelius es su
principal competidor y parece tener especial presencia en el mercado
europeo.

Para nuestra comparación elegimos la fuga en Sol menor del Clave bien
temperado de Bach, libro I, BWV 861, cuyo sujeto inicial es

@lilypond
\relative c' {
  \key g \minor
  \clef "treble_8"
  r8 d ees g, fis4 g
  r8 a16 bes c8 bes16 a bes8
}
@end lilypond

@noindent

Hemos realizado nuestra comparación grabando los últimos siete
compases de la pieza (28 al 34) en Finale y en LilyPond.  Éste es el
punto de la pieza en que el sujeto vuelve a aparecer en un estrecho a
tres partes y conduce a la sección conclusiva.  En la versión de
Finale, hemos resistido la tentación de hacer cualquier ajuste sobre
la salida predeterminada porque tratamos de mostrar qué cosas hace
bien cada programa sin ayuda.  Las únicas manipulaciones de
importancia que hemos hecho ha sido los ajustes del tamaño de la
página para que se corresponda con este ensayo y forzar que la música
quepa en dos sistemas para facilitar la comparación.  De forma
predeterminada, Finale habría compuesto dos sistemas de tres compases
cada uno y un último sistema de plena anchura con un solo compás.

Muchas de las diferencias entre los dos grabados son visibles en los
compases 28 al 29, como se muestra aquí con Finale en primer lugar y
LilyPond en segundo:

@iftex
@sourceimage{pdf/bwv861mm28-29,14cm,,}
@end iftex
@ifnottex
@sourceimage{bwv861mm28-29,,,png}
@end ifnottex

@lilypond[staffsize=19.5,line-width=14\cm]
global = {\key g \minor}

partI = \relative c' {
  \voiceOne
  fis8 d' ees g, fis4 g
  r8 a16 bes c8 bes16 a d8 r r4
}

partII = \relative c' {
  \voiceTwo
  d4 r4 r8 d'16 c bes8 c16 d
  ees8 d c ees a, r r4
}
partIII = \relative c' {
  \voiceOne
  r2 r8 d ees g, fis4 g r8 a16 bes c8 bes16 a
}
partIV = \relative c {
  \voiceTwo
  d4 r r2
  r8 d ees g, fis4 a
}

\score {
  <<
    % \set Score.barNumberVisibility = #all-bar-numbers-visible
    % required in 2.13
    \set Score.currentBarNumber = #28
    \bar ""
    \new PianoStaff <<
      \new Staff = "RH" <<
        \global
        \new Voice = "voiceI" { \partI }
        \new Voice = "voiceII" { \partII }
      >>

      \new Staff = "LH" <<
        \clef "bass"
        \global
        \new Voice = "voiceIII" { \partIII }
        \new Voice = "voiceIV" { \partIV }
      >>
    >>
  >>
  \layout {
    \context {
      \Staff
      \remove "Time_signature_engraver"
    }
    \context {
      \PianoStaff
      \override StaffGrouper #'between-staff-spacing #'padding = #1
    }
  }
}
@end lilypond

Entre algunos de los puntos negativos de la salida sin retocar de
Finale se encuentran los siguientes:
@itemize @bullet
@item Casi todas las barras se salen demasiado del pentagrama.
Una barra que apunta hacia el centro del pentagrama debe tener una
longitud de una octava aproximadamente, pero los grabadores acortan
esta longitud cuando la barra apunta hacia fuera de la pauta en música
de varias voces.  El barrado de Finale se puede mejorar fácilmente con
su complemento de barras de Patterson, pero hemos decidido saltarnos
ese paso para este ejemplo.
@item Finale no ajusta las posiciones de las cabezas que se bloquean mutuamente,
lo que hace a la música extremadamente difícil de leer cuando las
voces superior e inferior intercambian temporalmente sus posiciones:

@c KEEP LY
@lilypond
collide = \once \override NoteColumn #'force-hshift = #0
\new Score <<
  \new Voice = "sample" \relative c''{
    \key g \minor
    <<
      {\voiceOne g4 \collide g4}
      \new Voice {\voiceTwo bes \collide bes}
    >>
  }
  \new Lyrics \lyricsto "sample" \lyricmode { "bien " " mal" }
>>
@end lilypond

@item Finale ha colocado todos los silencios en alturas fijas sobre el
pentagrama.  El usuario es libre de ajustarlos según se necesite, pero
el programa no hace ningún intento de tener en consideración el
contenido de la otra voz.  Por suerte, en este ejemplo no se producen
verdaderas colisiones entre notas y silencios, pero ello tiene que ver
más con las posiciones de las notas que con otra cosa.  Dicho de otro
modo, Bach se merece algo más de crédito para evitar una colisión
completa que la que Finale le concede.

@end itemize

Este ejemplo no pretende sugerir que Finale no se pueda usar para
producir resultados con calidad de producción.  Por el contrario, en
las manos de un usuario hábil puede hacerlo y de hecho lo hace, pero
requiere destreza y tiempo.  Una de las diferencias fundamentales
entre LilyPond y los editores de partituras comerciales es que
LilyPond aspira a reducir la cantidad de intervención humana a un
mínimo absoluto, mientras que otros paquetes pretenden ofrecer un
interfaz atractivo en el que hacer este tipo de ediciones.

Una omisión particularmente flagrante que hemos encontrado por parte
de Finale es un bemol en el compás 33:

@quotation
@iftex
@sourceimage{pdf/bwv861mm33-34-annotate,7.93cm,,}
@end iftex
@ifnottex
@sourceimage{bwv861mm33-34-annotate,,,png}
@end ifnottex
@end quotation

@noindent
El símbolo del bemol es necesario para cancelar el becuadro que está
en el mismo compás, pero Finale lo omite porque aparece en una voz
distinta.  De forma que además de ejecutar un complemento de barrado y
comprobar el espaciado sobre las cabezas de nota y los silencios, el
usuario también tiene que comprobar las alteraciones entre voces
cruzadas para cada compás si pretende evitar la interrupción de un
ensayo a causa de un error en la edición de la partitura.

Si está interesado en examinar estos ejemplos con más detalle, el
ejemplo de siete compases completo está al final de este ensayo junto
a cuatro ediciones publicadas distintas.  Un examen detenido revela
que hay una cierta variación aceptable entre los grabados manuales,
pero también que LilyPond se compara de forma razonablemente buena con
este rango aceptable.  Aún existen algunos inconvenientes en la salida
de LilyPond, por ejemplo, parece ser un tanto agresiva en acortar
algunas de las plicas, así que aún hay lugar para un desarrollo y
ajuste fino posteriores.

Por supuesto, la tipografía se basa en el juicio humano sobre la
apariencia, de manera que las personas no se pueden sustituir por
completo.  Con todo, gran parte del trabajo tedioso se puede
automatizar.  Si LilyPond resuelve casi todas las situaciones más
comunes correctamente, esto ya constituirá una enorme ventaja sobre
los programas existentes.  Con el transcurso de los años, software se
puede refinar de forma que realice más y más cosas automáticamente de
forma que los ajustes manuales sean también cada vez menos necesarios.
Donde se necesitan ajustes manuales, la estructura de LilyPond está
diseñada teniendo en mente esa flexibilidad.


@node Construcción del software
@section Construcción del software
@translationof Building software

Esta sección describe algunas de las decisiones de programación que
hicimos cuando diseñamos el programa LilyPond.

@menu
* Representación musical::
* ¿Qué símbolos grabar?::
* Arquitectura flexible::
@end menu


@node Representación musical
@unnumberedsubsec Representación musical
@translationof Music representation

@cindex sintaxis
@cindex recursivas, estructuras

Idealmente, el formato de entrada de cualquier sistema de formateado
de alto nivel es una descripción abstracta del contenido.  En este
caso, eso sería la propia música.  Ello presenta un enorme problema:
¿cómo podemos definir qué es la música realmente?  En lugar de buscar
una respuesta, le hemos dado la vuelta a la pregunta.  Escribimos un
programa capaz de producir música impresa, y luego ajustamos el
formato de forma que sea lo más escueto posible.  Cuando el formato ya
no se puede recortar más, por definición nos estamos quedando con el
propio contenido.  Nuestro programa sirve como una definición formal
de un documento musical.

La sintaxis es también el interfaz de usuario de LilyPond, de aquí
que sea tan fácil teclear:

@example
@{
  c'4 d'8
@}
@end example

@noindent
para crear un Do central negra (Do 4) y un Re por encima del Do
central, corchea (Re 4).

@lilypond[quote]
{
  c'4 d'8
}
@end lilypond

A una escala microscópica, esta sintaxis es fácil de usar.  A una
escala mayor, la sintaxis necesita también una estructura.  ¿De qué
otra forma podríamos introducir piezas complejas como sinfonías u
óperas?  La estructura se forma por medio del concepto de expresiones
musicales: combinando pequeños fragmentos de música dentro de otros
más grandes, se puede expresar una música más compleja.  Por ejemplo:

@lilypond[quote,verbatim,fragment,relative=1]
f4
@end lilypond

@noindent
Las notas simultáneas se pueden construir encerrándolas dentro de
@code{<<} y @code{>>}:

@example
<<c4 d4 e4>>
@end example

@lilypond[quote,fragment,relative=1]
\new Voice { <<c4 d4 e>> }
@end lilypond

@noindent
La expresión se pone en secuencia encerrándola dentro de llaves
@code{@{@tie{}@dots{}@tie{}@}}:

@example
@{ f4 <<c4 d4 e4>> @}
@end example

@lilypond[quote,relative=1,fragment]
{ f4 <<c d e4>> }
@end lilypond

@noindent
Esto es también una expresión, y así se puede combinar de nuevo con
otra expresión simultánea (una blanca) utilizando @code{<<}, @code{\\}
y @code{>>}:

@example
<< g2 \\ @{ f4 <<c4 d4 e4>> @} >>
@end example

@lilypond[quote,fragment,relative=2]
\new Voice { << g2 \\ { f4 <<c d e>> } >> }
@end lilypond

Tales estructuras recursivas se pueden especificar limpia y
formalmente dentro de una gramática independiente del contexto.  El
código del analizador sintáctico también se genera a partir de esta
gramática.  Dicho de otra forma, la sintaxis de LilyPond está definida
claramente y sin ambigüedades.

Los interfaces de usuario y la sintaxis son aquello que la gente ve y
con lo que trata más frecuentemente.  Son, en parte, cuestión de
gusto, y también objeto de mucha discusión.  Aunque las discusiones
sobre el gusto tienen su mérito, no son muy productivas.  Bajo el
punto de vista más amplio de LilyPond, la importancia de la sintaxis
de la entrada es pequeña: inventarse una sintaxis limpia es fácil,
pero escribir un código de formatead que sea decente es mucho más
difícil.  Esto queda ilustrado por la cantidad de líneas que están
dedicadas a los componentes respectivos: el análisis sintáctico y la
representación se llevan menos del 10% del código fuente.

Cuando estábamos diseñando las estructuras utilizadas dentro de
LilyPond, tomamos algunas decisiones de forma diferente a como es
aparente en otros programas.  Consideremos la naturaleza jerárquica de
la notación musical:

@lilypond[quote,fragment]
<<
\new Staff \relative c'' {
  \key g \major
  \time 3/4
  d4 g,8 a b c d4 g, g
}
\new Staff \relative c' {
  \clef "bass"
  \key g \major
  <g b d>2 a4 b2.
}
>>
@end lilypond

En este caso, hay notas agrupadas en acordes que están dentro de
compases, que pertenecen a pentagramas.  Esto se parece a una
estructura ordenada de cajas anidadas unas dentro de otras:

@quotation
@iftex
@sourceimage{pdf/nestedboxes,,4cm,}
@end iftex
@ifnottex
@sourceimage{nestedboxes,,,png}
@end ifnottex
@end quotation

Desgraciadamente la estructura resulta ordenada porque está basada en
algunas suposiciones excesivamente restrictivas.  Este extremo se hace
aparente si tenemos en cuenta un ejemplo musical más complejo:

@lilypond[quote]
\layout {
  \context {
    \Score
    \remove "Timing_translator"
    \remove "Default_bar_line_engraver"
  }
  \context {
    \Staff
    \consists "Timing_translator"
    \consists "Default_bar_line_engraver"
  }
}

\new PianoStaff <<
  \new Staff = "RH" <<
    \new Voice = "I" \relative c''' {
      \time 3/4
      \voiceOne
      \times 6/7 {g8 g g g g g g}
      \oneVoice
      r4 <b,, fis' g bes> r4\fermata
    }
    \new Voice = "II" \relative c' {
      \voiceTwo
      c4
      \times 4/5 {
        <c ees>8 f g
        \change Staff = "LH" \oneVoice
        \stemUp g,( c}
      r4
      \override Stem #'cross-staff = ##t
      \override Stem #'length = #12
      <fis, b>) r\fermata
    }
  >>
  \new Staff = "LH" <<
    \new Voice = "III" \relative c' {
      \time 2/4
      \clef "bass"
      g4 \stopStaff s
      \startStaff s2*2
    }
  >>
>>
@end lilypond

En este ejemplo, los pentagramas parecen iniciarse y terminar a
capricho, las voces saltan de un pentagrama a otro, y las pautas
tienen tipos de compás diferentes.  Muchos programas se las ven y se
las desean para reproducir este ejemplo porque están construidos sobre
la estructura de las cajas anidadas.  Con LilyPond, por el contrario,
hemos tratado de conservar el formato del código de entrada y la
estructura lo más flexibles posible.

@node ¿Qué símbolos grabar?
@unnumberedsubsec ¿Qué símbolos grabar?
@translationof What symbols to engrave?

@cindex grabado
@cindex tipografía
@cindex grabador
@cindex plug-in o complemento
@cindex complemento o plug-in

El proceso de formateo decide dónde colocar los símbolos.  Sin
embargo, esto sólo puede hacerse una vez que se ha decidido @emph{qué}
símbolos se deben imprimir: en otras palabras, qué notación utilizar.

La notación musical común es un sistema de registro de la música que
ha evolucionado durante los últimos mil años.  La forma que es hoy día
de uso común data del Renacimiento temprano.  Aunque la forma básica
(es decir, puntos sobre una pauta de cinco líneas) no ha cambiado, los
detalles aún evolucionan para expresar las innovaciones de la notación
contemporánea.  De aquí que la notación musical común abarque unos
quinientos años de música.  El ámbito de sus aplicaciones comprende
desde melodías monofónicas hasta monstruosos contrapuntos para gran
orquesta.

¿Cómo podemos ensillar a tal bestia de siete cabezas, y forzarla
dentro de los confines de un programa de ordenador?  Nuestra solución
es escindir el problema de la notación (en oposición al grabado, es
decir, a la tipografía) en fragmentos fácilmente digeribles y
programables: cada tipo de símbolo se maneja por parte de un módulo
separado conocido como plug-in.  Cada plug-in es completamente modular
e independiente, de manera que cada uno se puede desarrollar y mejorar
por separado Estos plugines reciben el nombre de @code{engraver}s o
@qq{grabadores}, por analogía con los artesanos que traducían las
ideas musicales en símbolos gráficos.

En el ejemplo siguiente, comenzamos con un plug-in para la cabeza de
las notas, el grabador @code{Note_heads_engraver}.

@lilypond[quote,ragged-right]
\include "engraver-example.ily"

\score {
  \topVoice
  \layout {
    \context {
      \Voice
      \remove "Stem_engraver"
      \remove "Phrasing_slur_engraver"
      \remove "Slur_engraver"
      \remove "Script_engraver"
      \remove "Beam_engraver"
      \remove "Auto_beam_engraver"
    }
    \context {
      \Staff
      \remove "Accidental_engraver"
      \remove "Key_engraver"
      \remove "Clef_engraver"
      \remove "Bar_engraver"
      \remove "Time_signature_engraver"
      \remove "Staff_symbol_engraver"
      \consists "Pitch_squash_engraver"
    }
  }
}
@end lilypond

@noindent
A continuación, un grabador del pentagrama, el
@code{Staff_symbol_engraver}, añade la pauta:

@lilypond[quote,ragged-right]
\include "engraver-example.ily"

\score {
  \topVoice
  \layout {
    \context {
      \Voice
      \remove "Stem_engraver"
      \remove "Phrasing_slur_engraver"
      \remove "Slur_engraver"
      \remove "Script_engraver"
      \remove "Beam_engraver"
      \remove "Auto_beam_engraver"
    }
    \context {
      \Staff
      \remove "Accidental_engraver"
      \remove "Key_engraver"
      \remove "Clef_engraver"
      \remove "Bar_engraver"
      \consists "Pitch_squash_engraver"
      \remove "Time_signature_engraver"
    }
  }
}
@end lilypond

@noindent
el grabador de la clave o @code{Clef_engraver} define un punto de
referencia para el pentagrama:

@lilypond[quote,ragged-right]
\include "engraver-example.ily"

\score {
  \topVoice
  \layout {
    \context {
      \Voice
      \remove "Stem_engraver"
      \remove "Phrasing_slur_engraver"
      \remove "Slur_engraver"
      \remove "Script_engraver"
      \remove "Beam_engraver"
      \remove "Auto_beam_engraver"
    }
    \context {
      \Staff
      \remove "Accidental_engraver"
      \remove "Key_engraver"
      \remove "Bar_engraver"
      \remove "Time_signature_engraver"
    }
  }
}
@end lilypond

@noindent
y el grabador de las plicas @code{Stem_engraver} añade las plicas.

@lilypond[quote,ragged-right]
\include "engraver-example.ily"

\score {
  \topVoice
  \layout {
    \context {
      \Voice
      \remove "Phrasing_slur_engraver"
      \remove "Slur_engraver"
      \remove "Script_engraver"
      \remove "Beam_engraver"
      \remove "Auto_beam_engraver"
    }
    \context {
      \Staff
      \remove "Accidental_engraver"
      \remove "Key_engraver"
      \remove "Bar_engraver"
      \remove "Time_signature_engraver"
    }
  }
}
@end lilypond

@noindent
El grabador @code{Stem_engraver} que traza las plicas recibe una
notificación por cada nota que le llega.  Cada vez que se ve la cabeza
de una nota (o más, en el caso de un acorde), se crea un objeto plica
y se conecta a la cabeza.  Añadiendo grabadores para las barras,
ligaduras, acentos, alteraciones, líneas divisorias, la indicación de
compás y la armadura, obtenemos un fragmento de notación musical
completo.

@lilypond[quote,ragged-right]
\include "engraver-example.ily"
\score { \topVoice }
@end lilypond

@cindex polifonía
@cindex grabado de varias voces
@cindex contextos

Este sistema funciona bien para la música a una voz, pero ¿qué tal
para la polifonía? En la notación polifónica, muchas voces pueden
llegar a compartir el mismo pentagrama.

@lilypond[quote,ragged-right]
\include "engraver-example.ily"
\new Staff << \topVoice \\ \botVoice >>
@end lilypond

En esta situación, las alteraciones accidentales y la pauta se
comparten, pero las plicas, ligaduras, barras, etc., son privadas para
cada voz.  De aquí que los grabadores deban estar agrupados.  Los
grabadores de la cabeza de las notas, plicas, ligaduras, etc., van a
un grupo llamado @q{contexto de voz}, mientras que los grabadores de
la armadura, las alteraciones, los compases, etc., van a un grupo
llamado @q{contexto de pauta}.  En el caso de la polifonía, un solo
contexto de pauta contiene más de un contexto de voz.  De forma
similar, varios contextos de pentagrama se pueden reunir dentro de un
único contexto de partitura.  El contexto de partitura es el contexto
de notación del nivel más alto que hay.

@lilypond[quote,ragged-right]
\include "engraver-example.ily"
\score {
   <<
      \new Staff << \topVoice \\ \botVoice >>
      \new Staff << \pah \\ \hoom >>
   >>
}
@end lilypond

@seealso
Referencia de funcionamiento interno:
@rinternals{Contexts}.

@node Arquitectura flexible
@unnumberedsubsec Arquitectura flexible
@translationof Flexible architecture

Al principio escribimos el programa LilyPond completamente en el
lenguaje de programación C++; la funcionalidad del programa estaba
grabada en piedra por parte de los desarrolladores.  Se comprobó que
esto no era satisfactorio por unas cuantas razones:

@itemize

@item Cuando LilyPond comete errores, los usuarios necesitan sobreescribir
las decisiones de formateo.  Por tanto, el usuario debe tener acceso
al motor de formateo.  De aquí que las reglas y los ajustes
predeterminados no se puedan fijar por nuestra parte en el tiempo de
compilación sino que deben estar accesibles para los usuarios en el
tiempo de ejecución.

@item El grabado musical es cuestión de juicio visual, y por tanto está en
el terreno del buen gusto.  Por más entendidos que pretendamos ser,
nuestros usuarios siempre podrían discrepar de nuestras decisiones
personales.  Por ello, las definiciones del estilo tipográfico debe
también ser accesible para el usuario.

@item Finalmente, nos encontramos refinando continuamente los algoritmos de
formateo, por lo que necesitamos un enfoque flexible para las reglas.
El lenguaje C++ fuerza un cierto método de agrupación de las reglas
que no está preparado para aplicarse al formateo de la notación
musical.

@end itemize

@cindex Scheme, lenguaje de programación

Estos programas se han solucionado integrando un intérprete para el
lenguaje de programación Scheme y reescribiendo partes de LilyPond en
Scheme.  La arquitectura de formateo actual está construida alrededor
de la noción de objetos gráficos, descritos por medio de variables y
funciones de Scheme.  Esta arquitectura coordina las reglas de
formateo, el estilo tipográfico y las decisiones de formateo
individuales.  El usuario tiene acceso directo a la mayoría de esos
controles.

Las variables de Scheme controlan las decisiones de disposición en la
página.  Por ejemplo, muchos objetos gráficos tienen una variable de
dirección que codifica la elección entre arriba y abajo (o izquierda y
derecha).  A continuación vemos dos acordes, con acentos y símbolos de
arpegio.  En el primer acorde, los objetos gráficos tienen todas las
direcciones hacia abajo (o hacia la izquierda).  El segundo acorde
tiene todas las direcciones hacia arriba (o hacia la derecha).

@lilypond[quote,ragged-right]
\new Score \with {
   \override SpacingSpanner #'spacing-increment = #3
   \override TimeSignature #'transparent = ##t
} \relative c' {
   \stemDown <e g b>4_>-\arpeggio
   \override Arpeggio #'direction = #RIGHT
   \stemUp <e g b>4^>-\arpeggio
}
@end lilypond

@cindex partitura, formateo de
@cindex formateo de una partitura
@cindex formateo, reglas de

@noindent
El proceso de dar formato a una partitura comprende la lectura y
escritura de las variables de los objetos gráficos.  Algunas variables
tienen un valor preestablecido.  Por ejemplo, el grosor de muchas
líneas (una característica del estilo tipográfico) es una variable con
un valor preestablecido. Somos libres de alterar este valor, dando a
nuestra partitura una impresión tipográfica distinta.

@lilypond[quote,ragged-right]
fragment = {
   \clef bass f8 as8
   c'4-~ c'16 as g f e16 g bes c' des'4
}
<<
   \new Staff \fragment
   \new Staff \with {
      \override Beam #'beam-thickness = #0.3
      \override Stem #'thickness = #0.5
      \override Bar #'thickness = #3.6
      \override Tie #'thickness = #2.2
      \override StaffSymbol #'thickness = #3.0
      \override Tie #'extra-offset = #'(0 .  0.3)
      }
      \fragment
>>
@end lilypond

Las reglas de formateado también son variables preestablecidas: cada
objeto tiene variables que contienen procedimientos.  Estos
procedimientos realizan el formateo propiamente dicho, y mediante la
sustitución de unos u otros, podemos modificar el aspecto de los
objetos.  En el ejemplo siguiente, la regla que gobierna qué objetos
de cabeza se utilizan para producir el símbolo de la cabeza, se cambia
a lo largo del fragmento musical.

@lilypond[quote,ragged-right]
#(set-global-staff-size 30)

#(define (mc-squared grob orig current)
  (let* ((interfaces (ly:grob-interfaces grob))
         (pos (ly:grob-property grob 'staff-position)))
    (if (memq 'note-head-interface interfaces)
        (begin
          (ly:grob-set-property! grob 'stencil
            (grob-interpret-markup grob
              (make-lower-markup 0.5
                (case pos
                  ((-5) "m")
                  ((-3) "c ")
                  ((-2) (make-smaller-markup (make-bold-markup "2")))
                  (else "bla")))))))))

\new Voice \relative c' {
  \stemUp
  \set autoBeaming = ##f
  \time 2/4
  <d f g>4
  \once \override NoteHead #'stencil = #note-head::brew-ez-stencil
  \once \override NoteHead #'font-size = #-7
  \once \override NoteHead #'font-family = #'sans
  \once \override NoteHead #'font-series = #'bold
  <d f g>4
  \once \override NoteHead #'style = #'cross
  <d f g>4
  \applyOutput #'Voice #mc-squared
  <d f g>4
  <<
    { d8[ es-( fis^^ g] fis2-) }
    \repeat unfold 5 { \applyOutput #'Voice #mc-squared s8 }
  >>
}
@end lilypond



@node Poner a LilyPond a trabajar
@section Poner a LilyPond a trabajar
@translationof Putting LilyPond to work

@cindex simple, ejemplos
@cindex ejemplos simples

Escribimos LilyPond como un experimento sobre cómo condensar el arte
del grabado musical dentro de un programa de ordenador.  Gracias a
todo ese duro trabajo, ahora el programa se puede utilizar para que
realice muchas tareas útiles.  La aplicación más simple es la
impresión de notas.

@lilypond[quote,relative=1]
{
  \time 2/4
  c4 c g'4 g a4 a g2
}
@end lilypond

@noindent
Añadiendo nombres de acorde y la letra de la canción obtenemos una
hoja guía de acordes.

@c KEEP LY
@lilypond[quote,ragged-right]
<<
   \chords { c2 c f2 c }
   \new Staff
   \relative c' {
     \time 2/4
     c4 c g' g a a g2
   }
   \addlyrics { Cam -- pa ni -- ta del lu -- gar }
>>
@end lilypond

También puede imprimirse notación polifónica y música para piano.  El
ejemplo siguiente combina unas pocas construcciones algo más exóticas.

@lilypond[quote,line-width=15.9\cm]
\header {
  title = "Screech and boink"
  subtitle = "Random complex notation"
  composer = "Han-Wen Nienhuys"
}

\score {
  \context PianoStaff <<
    \new Staff = "up" {
      \time 4/8
      \key c \minor
      << {
        \revert Stem #'direction
        \change Staff = down
        \set subdivideBeams = ##t
        g16.[
          \change Staff = up
          c'''32
          \change Staff = down
          g32
          \change Staff = up
          c'''32
          \change Staff = down
          g16]
        \change Staff = up
        \stemUp
        \set followVoice = ##t
        c'''32([ b''16 a''16 gis''16 g''32)]
      } \\ {
        s4 \times 2/3 { d'16[ f' g'] } as'32[ b''32 e'' d'']
      } \\ {
        s4 \autoBeamOff d''8.. f''32
      } \\ {
        s4 es''4
      } >>
    }

    \new Staff = "down" {
      \clef bass
      \key c \minor
      \set subdivideBeams = ##f
      \override Stem  #'french-beaming = ##t
      \override Beam  #'beam-thickness = #0.3
      \override Stem  #'thickness = #4.0
      g'16[ b16 fis16 g16]
      << \makeClusters {
        as16 <as b>
        <g b>
        <g cis>
      } \\ {
        \override Staff.Arpeggio  #'arpeggio-direction =#down
        <cis, e, gis, b, cis>4\arpeggio
      }
    >> }
  >>
  \midi {
    \context {
      \Score
      tempoWholesPerMinute = #(ly:make-moment 60 8)
    }
  }
  \layout {
    \context {
      \Staff
      \consists Horizontal_bracket_engraver
    }
  }
}
@end lilypond

Los fragmentos que se muestran arriba se han escrito a mano, pero esto
no es obligatorio.  Puesto que el motor de formateado es casi
totalmente automático, puede servir como un medio de salida para otros
programas que manipulan música.  Por ejemplo, también se puede usar
para convertir bases de datos de fragmentos musicales en imágenes
orientadas a su utilización en páginas web y presentaciones
multimedia.

Este manual muestra también una aplicación: el formato de entrada es
texto, y puede ser por tanto fácilmente empotrado dentro de otros
formatos basados en texto como @LaTeX{}, HTML, o en el caso de este
manual, Texinfo.  Utilizando el programa @command{lilypond-book}, que
viene incluido con LilyPond, los fragmentos de entrada se pueden
reemplazar por imágenes de la música en los archivos de salida PDF o
HTML resultantes.  Otro ejemplo es la extensión (de terceras partes)
OOoLilyPond para OpenOffice.org, que hace de la inclusión de ejemplos
musicales dentro de los documentos, una tarea extremadamente sencilla.

Para ver más ejemplos de LilyPond en acción, la documentación
completa, y el programa propiamente dicho, visite nuestra página
principal: www.lilypond.org.

@page
@node Ejemplos de partituras (BWV 861)
@section Ejemplos de partituras (BWV 861)
@translationof Engraved examples (BWV 861)

Esta sección contiene cuatro grabados musicales de referencia y dos
versiones grabadas por ordenador de la fuga en Sol menor del libro I
del Clave Bien Temperado, BWV 861, de Bach (los últimos siete
compases).

@noindent
Bärenreiter BA5070 (Neue Ausgabe Sämtlicher Werke, Serie V, Band 6.1,
1989):

@iftex
@sourceimage{bwv861-baer,16cm,,}
@end iftex
@ifnottex
@sourceimage{bwv861-baer-small,,,png}
@end ifnottex

@noindent
Bärenreiter BA5070 (Neue Ausgabe Sämtlicher Werke, Serie V, Band 6.1,
1989), una fuente musical alternativa.  Aparte de las diferencias
textuales, esto presenta ligeras variaciones en las decisiones de
grabado, incluso de la misma editorial y edición:

@iftex
@sourceimage{bwv861-baer-alt,16cm,,}
@end iftex
@ifnottex
@sourceimage{bwv861-baer-alt-small,,,png}
@end ifnottex

@noindent
Breitkopf & Härtel, editado por Ferruccio Busoni (Wiesbaden, 1894),
disponible también a través de la Biblioteca Musical Petrucci (IMSLP
#22081).  Las indicaciones editoriales (digitaciones, articulaciones,
etc.)  se han suprimido para una comparación más clara con las otras
ediciones que presentamos aquí:

@iftex
@sourceimage{bwv861-breitkopf,16cm,,}
@end iftex
@ifnottex
@sourceimage{bwv861-breitkopf-small,,,png}
@end ifnottex

@noindent
Edición Bach-Gesellschaft (Leipzig, 1866), disponible a través de la
Biblioteca Musical Petrucci (IMSPL #02221):

@iftex
@sourceimage{bwv861-gessellschaft,16cm,,}
@end iftex
@ifnottex
@sourceimage{bwv861-gessellschaft-small,,,png}
@end ifnottex

@noindent
Finale 2008:

@iftex
@sourceimage{pdf/bwv861-finale2008a,,,}
@end iftex
@ifnottex
@sourceimage{bwv861-finale2008a,,,png}
@end ifnottex

@sp 4
@noindent
LilyPond, versión @version{}:

@lilypond[staffsize=14.3,line-width=15.9\cm]
global = {\key g \minor}

partI = \relative c' {
  \voiceOne
  fis8 d' ees g, fis4 g
  r8 a16 bes c8 bes16 a d8 r r4
  r2 r8 d16 ees f8 ees16 d
  ees4 ~ ees16 d c bes a4 r8 ees'16 d
  c8 d16 ees d8 e16 fis g8 fis16 g a4 ~
  a8 d, g f ees d c bes
  a2 g\fermata \bar "|."
}

partII = \relative c' {
  \voiceTwo
  d4 r4 r8 d'16 c bes8 c16 d
  ees8 d c ees a, r r4
  r8 fis16 g a8 g16 fis g2 ~
  g2 r8 d' ees g,
  fis4 g r8 a16 bes c8 bes16 a
  bes4. <g b>8 <a c> r <d, g> r
  <ees g>4 <d fis> d2
}
partIII = \relative c' {
  \voiceOne
  r2 r8 d ees g, fis4 g r8 a16 bes c8 bes16 a
  bes2 ~ bes8 b16 a g8 a16 b
  c4 r r2
  R1
  r8 d ees g, fis4 g
  r8 a16 bes c8 bes16 a b2
}
partIV = \relative c {
  \voiceTwo
  d4 r r2
  r8 d ees g, fis4 a
  d,8 d'16 c bes8 c16 d ees2 ~
  ees8 ees16 d c8 d16 ees fis,8 a16 g fis8 g16 a
  d,8 d'16 c bes8 c16 d ees8 c a fis'
  g f ees d c bes a g
  c a d d, g2\fermata
}

\score {
  <<
    % \set Score.barNumberVisibility = #all-bar-numbers-visible
    % required in 2.13
    \set Score.currentBarNumber = #28
    \bar ""
    \new PianoStaff <<
      \new Staff = "RH" <<
        \global
        \new Voice = "voiceI" { \partI }
        \new Voice = "voiceII" { \partII }
      >>

      \new Staff = "LH" <<
        \clef "bass"
        \global
        \new Voice = "voiceIII" { \partIII }
        \new Voice = "voiceIV" { \partIV }
      >>
    >>
  >>
  \layout {
    \context {
      \Staff
      \remove "Time_signature_engraver"
    }
    \context {
      \PianoStaff
      \override StaffGrouper #'between-staff-spacing #'padding = #1
    }
  }
}
@end lilypond<|MERGE_RESOLUTION|>--- conflicted
+++ resolved
@@ -1,11 +1,7 @@
 @c -*- coding: utf-8; mode: texinfo; -*-
 
 @ignore
-<<<<<<< HEAD
     Translation of GIT committish: ecd9df93f6382b6ab90fcb2cdd2e2b82f8a301b5
-=======
-    Translation of GIT committish: 8f0119c745cb3f39f8e7edb927020ec7418aeaed
->>>>>>> 0950de32
 
     When revising a translation, copy the HEAD committish of the
     version that you are working on.  For details, see the Contributors'
