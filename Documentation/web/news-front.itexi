@c -*- coding: utf-8; mode: texinfo; -*-
@c This file is part of lilypond-web.texi and community.itexi

@c when you add a new item, consider moving the lowest item(s)
@c into news-old.itexi.

@c keep two blank lines between news entries

@c used for news about the upcoming release; see CG 10.2


@newsItem
<<<<<<< HEAD
=======
@subsubheading LilyPond 2.14.1 released!  @emph{June 12, 2011}

We are happy to announce the release of LilyPond 2.14.1.  This
fixes a few minor bugs in the stable version, and should cause no
problems.  We recommend that everybody upgrade to this version.

@newsEnd

@newsItem
>>>>>>> 3656d856
@subsubheading LilyPond 2.15.1 released!  @emph{June 11, 2011}

We are happy to announce the release of LilyPond 2.15.1.  This is
the beginning of a new unstable development effort, and adds the
usual number of bugs.

It is strongly recommended that normal users do @strong{not} use
this release, and instead use the stable 2.14 version.

@newsEnd

@newsItem
@subsubheading LilyPond 2.15.0 released!  @emph{June 7, 2011}

We are happy to announce the release of LilyPond 2.15.0.  This is
the beginning of a new unstable development effort, and adds the
usual number of bugs.

It is strongly recommended that normal users do @strong{not} use
this release, and instead use the stable 2.14 version.

@newsEnd


@newsItem
@subsubheading LilyPond 2.14.0 released! @emph{June 6, 2011}

We are proud to announce the release of GNU LilyPond 2.14.
LilyPond is a music engraving program, devoted to producing the
highest-quality sheet music possible.  It brings the aesthetics of
traditionally engraved music to computer printouts.

Many improvements have been made in the past two and a half years
since the previous main stable version.  A few major improvements
are:

@itemize
@item
LilyPond is now licensed under the GNU GPL v3 or higher.

@item
The vertical spacing engine has been drastically changed, making
it much more flexible and easier to control.

@item
Automatic beaming is now more flexible, and beam collisions are
avoided.

@end itemize

A full list of new features is given in:

@example
@uref{http://lilypond.org/doc/v2.13/Documentation/changes/index.html}
@end example

Happy music typesetting!  LilyPond 2.14 was brought to you by...

Main development team:

Trevor Daniels, Reinhold Kainhofer, David Kastrup, Jonathan Kulp,
Werner Lemberg, John Mandereau, Patrick McCarty, Joe Neeman,
Han-Wen Nienhuys, Jan Nieuwenhuizen, Graham Percival, Mark
Polesky, Neil Puttock, Mike Solomon, Carl Sorensen, Francisco
Vila, Valentin Villenave.

Programming contributors:

Sven Axelsson, Pál Benkő, Bertrand Bordage, Frédéric Bron, Peter Chubb, Hajo Dezelski, Richard
Gay, Keith OHara, Andrew Hawryluk, Christian Hitz, Marc Hohl,
Henning Hraban Ramm, Ian Hulin, Michael Käppler, Marek Klein,
Kieren MacMillan, Thomas Morgan, Benjamin Peterson, Nathan Reed,
Julien Rioux, Boris Shingarov, Patrick Schmidt, Owen Tuz, Jan Warchoł, Andrew
Wilson, Rodolfo Zitellini.

Font contributors:

Keith OHara, Marc Hohl, Alexander Kobel, Carsten Steger.

Documentation contributors:

Colin Campbell, Andrew Hawryluk, James Lowe, Mike Moral, Ralph
Palmer, David Pounder, Patrick Schmidt.

Bug squad:

James E. Bailey, Colin Campbell, Phil Holmes, Urs Liska, Ralph
Palmer, Kieren MacMillan, Dmytro O. Redchuk.

Binaries support contributors:

Christian Hitz.

Translation contributors:

Federico Bruni, Dénes Harmath, Jean-Charles Malahieude, Tineke de
Munnik, Till Paala, Ralf Wildenhues, Yoshiki Sawada.

@newsEnd


<|MERGE_RESOLUTION|>--- conflicted
+++ resolved
@@ -10,8 +10,6 @@
 
 
 @newsItem
-<<<<<<< HEAD
-=======
 @subsubheading LilyPond 2.14.1 released!  @emph{June 12, 2011}
 
 We are happy to announce the release of LilyPond 2.14.1.  This
@@ -21,7 +19,6 @@
 @newsEnd
 
 @newsItem
->>>>>>> 3656d856
 @subsubheading LilyPond 2.15.1 released!  @emph{June 11, 2011}
 
 We are happy to announce the release of LilyPond 2.15.1.  This is
