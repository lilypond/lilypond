/*
  This file is part of LilyPond, the GNU music typesetter.

  Copyright (C) 2012--2020 Mike Solomon <mike@mikesolomon.org>

  LilyPond is free software: you can redistribute it and/or modify
  it under the terms of the GNU General Public License as published by
  the Free Software Foundation, either version 3 of the License, or
  (at your option) any later version.

  LilyPond is distributed in the hope that it will be useful,
  but WITHOUT ANY WARRANTY; without even the implied warranty of
  MERCHANTABILITY or FITNESS FOR A PARTICULAR PURPOSE.  See the
  GNU General Public License for more details.

  You should have received a copy of the GNU General Public License
  along with LilyPond.  If not, see <http://www.gnu.org/licenses/>.
*/

// Needed because of extension definitions for POSIX functions.
#include "config.hh"

#include "bezier.hh"
#include "box.hh"
#include "dimensions.hh"
#include "font-metric.hh"
#include "freetype.hh"
#include "grob.hh"
#include "interval.hh"
#include "lazy-skyline-pair.hh"
#include "lily-guile.hh"
#include "misc.hh"
#include "modified-font-metric.hh"
#include "offset.hh"
#include "open-type-font.hh"
#include "pango-font.hh"
#include "pointer-group-interface.hh"
#include "real.hh"
#include "rest.hh"
#include "skyline-pair.hh"
#include "skyline.hh"
#include "spanner.hh"
#include "stencil.hh"
#include "string-convert.hh"
#include "transform.hh"

#include <cmath>

using std::string;
using std::vector;

Real QUANTIZATION_UNIT = 0.2;

void make_partial_ellipse_boxes (Lazy_skyline_pair *skyline,
                                 Transform const &transform, Offset rad,
                                 Real start, Real end, Real th, bool connect,
                                 bool fill);

void make_draw_bezier_boxes (Lazy_skyline_pair *skyline,
                             Transform const &transform, Real,
                             Offset control[4]);

//// UTILITY FUNCTIONS

/*
  from a nested SCM list, return the first list of numbers
  useful for polygons
*/
SCM
get_number_list (SCM l)
{
  if (scm_is_pair (l))
    {
      if (scm_is_number (scm_car (l)))
        return l;
      SCM res = get_number_list (scm_car (l));
      if (scm_is_false (res))
        return get_number_list (scm_cdr (l));
      return res;
    }
  return SCM_BOOL_F;
}

/*
  from a nested SCM list, return the first list that looks like a path
  expression.
*/
SCM
get_path_list (SCM l)
{
  for (; scm_is_pair (l); l = scm_cdr (l))
    {
      SCM head = scm_car (l);
      if (scm_is_symbol (head)
          && (scm_is_eq (head, ly_symbol2scm ("moveto"))
              || scm_is_eq (head, ly_symbol2scm ("rmoveto"))
              || scm_is_eq (head, ly_symbol2scm ("lineto"))
              || scm_is_eq (head, ly_symbol2scm ("rlineto"))
              || scm_is_eq (head, ly_symbol2scm ("curveto"))
              || scm_is_eq (head, ly_symbol2scm ("rcurveto"))
              || scm_is_eq (head, ly_symbol2scm ("closepath"))))
        {
          return l;
        }
      SCM res = get_path_list (head);
      if (scm_is_true (res))
        return res;
    }
  return SCM_BOOL_F;
}

//// END UTILITY FUNCTIONS

void
make_draw_line_boxes (Lazy_skyline_pair *skyline, Transform const &transform,
                      SCM expr)
{
  Real thick = robust_scm2double (scm_car (expr), 0.0);
  expr = scm_cdr (expr);
  Real x0 = robust_scm2double (scm_car (expr), 0.0);
  expr = scm_cdr (expr);
  Real y0 = robust_scm2double (scm_car (expr), 0.0);
  expr = scm_cdr (expr);
  Real x1 = robust_scm2double (scm_car (expr), 0.0);
  expr = scm_cdr (expr);
  Real y1 = robust_scm2double (scm_car (expr), 0.0);

  Offset left (x0, y0);
  Offset right (x1, y1);

  skyline->add_segment (transform, left, right, thick);
}

void
make_partial_ellipse_boxes_scm (Lazy_skyline_pair *skyline,
                                Transform const &transform, SCM expr)
{
  Real x_rad = robust_scm2double (scm_car (expr), 0.0);
  expr = scm_cdr (expr);
  Real y_rad = robust_scm2double (scm_car (expr), 0.0);
  expr = scm_cdr (expr);
  Offset rad (x_rad, y_rad);
  Real start = robust_scm2double (scm_car (expr), 0.0);
  expr = scm_cdr (expr);
  Real end = robust_scm2double (scm_car (expr), 0.0);
  expr = scm_cdr (expr);
  Real th = robust_scm2double (scm_car (expr), 0.0);
  expr = scm_cdr (expr);
  bool connect = to_boolean (scm_car (expr));
  expr = scm_cdr (expr);
  bool fill = to_boolean (scm_car (expr));
  make_partial_ellipse_boxes (skyline, transform, rad, start, end, th, connect,
                              fill);
}

void
make_partial_ellipse_boxes (Lazy_skyline_pair *skyline,
                            Transform const &transform, Offset rad, Real start,
                            Real end, Real th, bool connect, bool fill)
{
  if (end == start)
    end += 360;
  Real x_scale = sqrt (sqr (transform.get_xx ()) + sqr (transform.get_yx ()));
  Real y_scale = sqrt (sqr (transform.get_xy ()) + sqr (transform.get_yy ()));

  vector<Offset> points;
  int quantization
    = std::max (1, (int) (((rad[X_AXIS] * x_scale) + (rad[Y_AXIS] * y_scale))
                          * M_PI / QUANTIZATION_UNIT));

  Offset last;
  Offset first;
  for (vsize i = 0; i <= (vsize) quantization; i++)
    {
      Real ang = linear_interpolate (static_cast<Real> (i), 0, quantization,
                                     start, end);
      Offset pt (offset_directed (ang).scale (rad));
      if (i > 0)
        skyline->add_segment (transform, last, pt, th);
      else
        first = pt;
      points.push_back (pt);
      last = pt;
    }

  if (connect || fill)
    {
      skyline->add_segment (transform, first, last, th);
    }
}

void
make_round_filled_box_boxes (Lazy_skyline_pair *skyline,
                             Transform const &transform, SCM expr)
{
  Real left = robust_scm2double (scm_car (expr), 0.0);
  expr = scm_cdr (expr);
  Real right = robust_scm2double (scm_car (expr), 0.0);
  expr = scm_cdr (expr);
  Real bottom = robust_scm2double (scm_car (expr), 0.0);
  expr = scm_cdr (expr);
  Real top = robust_scm2double (scm_car (expr), 0.0);
  expr = scm_cdr (expr);
  Real diameter = robust_scm2double (scm_car (expr), 0.0);

  Real x_scale = sqrt (sqr (transform.get_xx ()) + sqr (transform.get_yx ()));
  Real y_scale = sqrt (sqr (transform.get_xy ()) + sqr (transform.get_yy ()));
  bool rounded = (diameter * std::max (x_scale, y_scale) > 0.5);
  bool rotated = (transform.get_yx () || transform.get_xy ());

  vector<Box> boxes;
  if (!rotated && !rounded)
    {
      /* simple box */
      Box b (Interval (-left, right), Interval (-bottom, top));
      skyline->add_box (transform, b);
    }
  else
    {
      int quantization = (int) (rounded * diameter * (x_scale + y_scale)
                                * M_PI / QUANTIZATION_UNIT / 8);
      /* if there is no quantization, there is no need to draw
         rounded corners. >>> Set the effective skyline radius to 0 */
      Real radius = (quantization ? diameter / 2 : 0.);

      /* draw straight lines */
      Offset points[] = {
        Offset (-left, -bottom + radius), Offset (-left, top - radius),
        Offset (-left + radius, -bottom), Offset (right - radius, -bottom),
        Offset (right, -bottom + radius), Offset (right, top - radius),
        Offset (-left + radius, top),     Offset (right - radius, top),
      };
      for (vsize i = 0; i < ARRAYSIZE (points); i += 2)
        {
          skyline->add_segment (transform, points[i], points[i + 1]);
        }

      /* draw rounded corners */
      if (radius)
        {
          Offset rad (radius, 0);
          Drul_array<Real> cx;
          Drul_array<Real> cy;

          cx[LEFT] = -left + radius;
          cx[RIGHT] = right - radius;
          cy[DOWN] = -bottom + radius;
          cy[UP] = top - radius;

          for (DOWN_and_UP (v))
            for (LEFT_and_RIGHT (h))
              {
                Offset last;
                for (vsize i = 0; i <= (vsize) quantization; i++)
                  {
                    Real ang = linear_interpolate (static_cast<Real> (i), 0,
                                                   quantization, 0., 90.);
                    Offset pt (offset_directed (ang).scale (rad));
                    Offset inter (cx[h] + h * pt[X_AXIS],
                                  cy[v] + v * pt[Y_AXIS]);

                    if (i > 0)
                      {
                        skyline->add_segment (transform, last, inter);
                      }
                    last = inter;
                  }
              }
        }
    }
}

void
make_draw_bezier_boxes_scm (Lazy_skyline_pair *skyline,
                            Transform const &transform, SCM expr)
{
  Real th = robust_scm2double (scm_car (expr), 0.0);
  expr = scm_cdr (expr);
  Real x0 = robust_scm2double (scm_car (expr), 0.0);
  expr = scm_cdr (expr);
  Real y0 = robust_scm2double (scm_car (expr), 0.0);
  expr = scm_cdr (expr);
  Real x1 = robust_scm2double (scm_car (expr), 0.0);
  expr = scm_cdr (expr);
  Real y1 = robust_scm2double (scm_car (expr), 0.0);
  expr = scm_cdr (expr);
  Real x2 = robust_scm2double (scm_car (expr), 0.0);
  expr = scm_cdr (expr);
  Real y2 = robust_scm2double (scm_car (expr), 0.0);
  expr = scm_cdr (expr);
  Real x3 = robust_scm2double (scm_car (expr), 0.0);
  expr = scm_cdr (expr);
  Real y3 = robust_scm2double (scm_car (expr), 0.0);

  Offset ps[] = {
    Offset (x0, y0),
    Offset (x1, y1),
    Offset (x2, y2),
    Offset (x3, y3),
  };
  make_draw_bezier_boxes (skyline, transform, th, ps);
}

void
make_draw_bezier_boxes (Lazy_skyline_pair *skyline, Transform const &transform,
                        Real th, Offset control[4])
{
  Bezier curve;

  Real len = 0.0;
  Offset last;
  for (int i = 0; i < 4; i++)
    {
      curve.control_[i] = control[i];
      Offset transformed = transform (control[i]);
      if (i > 0)
        {
          len += (transformed - last).length ();
        }
      last = transformed;
    }

  //////////////////////
  int quantization = int (len / QUANTIZATION_UNIT);

  vector<Offset> points;
  points.reserve (quantization + 1);

  last = curve.control_[0];
  for (vsize i = 1; i < (vsize) quantization; i++)
    {
      Real t = static_cast<Real> (i) / quantization;
      Offset pt = curve.curve_point (t);
      skyline->add_segment (transform, last, pt, th);
      last = pt;
    }

  skyline->add_segment (transform, last, curve.control_[3], th);
}

/*
  converts a path into lists of 4 (line) or 8 (curve) absolute coordinates
  for example:
  '(moveto 1 2 lineto 3 4 rlineto -1 -1 curveto
    3 3 5 5 6 6 rcurveto -1 -1 -1 -1 -1 -1 closepath)
  becomes
  '((1 2 3 4)
    (3 4 2 3)
    (2 3 3 3 5 5 6 6)
    (6 6 5 5 4 4 3 3)
    (3 3 1 2))
*/

SCM
all_commands_to_absolute_and_group (SCM expr)
{
  SCM out = SCM_EOL;
  Offset start (0, 0);
  Offset current (0, 0);
  bool first = true;
  while (scm_is_pair (expr))
    {
      if (scm_is_eq (scm_car (expr), ly_symbol2scm ("moveto"))
          || (scm_is_eq (scm_car (expr), ly_symbol2scm ("rmoveto")) && first))
        {
          Real x = robust_scm2double (scm_cadr (expr), 0.0);
          Real y = robust_scm2double (scm_caddr (expr), 0.0);
          start = Offset (x, y);
          current = start;
          expr = scm_cdddr (expr);
        }
      if (scm_is_eq (scm_car (expr), ly_symbol2scm ("rmoveto")))
        {
          Real x = robust_scm2double (scm_cadr (expr), 0.0);
          Real y = robust_scm2double (scm_caddr (expr), 0.0);
          start = (Offset (x, y) + current);
          current = start;
          expr = scm_cdddr (expr);
        }
      else if (scm_is_eq (scm_car (expr), ly_symbol2scm ("lineto")))
        {
          Real x = robust_scm2double (scm_cadr (expr), 0.0);
          Real y = robust_scm2double (scm_caddr (expr), 0.0);
          out = scm_cons (scm_list_4 (scm_from_double (current[X_AXIS]),
                                      scm_from_double (current[Y_AXIS]),
                                      scm_from_double (x),
                                      scm_from_double (y)),
                          out);
          current = Offset (x, y);
          expr = scm_cdddr (expr);
        }
      else if (scm_is_eq (scm_car (expr), ly_symbol2scm ("rlineto")))
        {
          Real x = robust_scm2double (scm_cadr (expr), 0.0);
          Real y = robust_scm2double (scm_caddr (expr), 0.0);
          out = scm_cons (scm_list_4 (scm_from_double (current[X_AXIS]),
                                      scm_from_double (current[Y_AXIS]),
                                      scm_from_double (x + current[X_AXIS]),
                                      scm_from_double (y + current[Y_AXIS])),
                          out);
          current = (Offset (x, y) + current);
          expr = scm_cdddr (expr);
        }
      else if (scm_is_eq (scm_car (expr), ly_symbol2scm ("curveto")))
        {
          Real x1 = robust_scm2double (scm_cadr (expr), 0.0);
          expr = scm_cddr (expr);
          Real y1 = robust_scm2double (scm_car (expr), 0.0);
          expr = scm_cdr (expr);
          Real x2 = robust_scm2double (scm_car (expr), 0.0);
          expr = scm_cdr (expr);
          Real y2 = robust_scm2double (scm_car (expr), 0.0);
          expr = scm_cdr (expr);
          Real x3 = robust_scm2double (scm_car (expr), 0.0);
          expr = scm_cdr (expr);
          Real y3 = robust_scm2double (scm_car (expr), 0.0);
          expr = scm_cdr (expr);
          out = scm_cons (scm_list_n (scm_from_double (current[X_AXIS]),
                                      scm_from_double (current[Y_AXIS]),
                                      scm_from_double (x1),
                                      scm_from_double (y1),
                                      scm_from_double (x2),
                                      scm_from_double (y2),
                                      scm_from_double (x3),
                                      scm_from_double (y3),
                                      SCM_UNDEFINED),
                          out);
          current = Offset (x3, y3);
        }
      else if (scm_is_eq (scm_car (expr), ly_symbol2scm ("rcurveto")))
        {
          Real x1 = robust_scm2double (scm_cadr (expr), 0.0);
          expr = scm_cddr (expr);
          Real y1 = robust_scm2double (scm_car (expr), 0.0);
          expr = scm_cdr (expr);
          Real x2 = robust_scm2double (scm_car (expr), 0.0);
          expr = scm_cdr (expr);
          Real y2 = robust_scm2double (scm_car (expr), 0.0);
          expr = scm_cdr (expr);
          Real x3 = robust_scm2double (scm_car (expr), 0.0);
          expr = scm_cdr (expr);
          Real y3 = robust_scm2double (scm_car (expr), 0.0);
          expr = scm_cdr (expr);
          out = scm_cons (scm_list_n (scm_from_double (current[X_AXIS]),
                                      scm_from_double (current[Y_AXIS]),
                                      scm_from_double (x1 + current[X_AXIS]),
                                      scm_from_double (y1 + current[Y_AXIS]),
                                      scm_from_double (x2 + current[X_AXIS]),
                                      scm_from_double (y2 + current[Y_AXIS]),
                                      scm_from_double (x3 + current[X_AXIS]),
                                      scm_from_double (y3 + current[Y_AXIS]),
                                      SCM_UNDEFINED),
                          out);
          current = (Offset (x3, y3) + current);
        }
      else if (scm_is_eq (scm_car (expr), ly_symbol2scm ("closepath")))
        {
          if ((current[X_AXIS] != start[X_AXIS])
              || (current[Y_AXIS] != start[Y_AXIS]))
            {
              out = scm_cons (scm_list_4 (scm_from_double (current[X_AXIS]),
                                          scm_from_double (current[Y_AXIS]),
                                          scm_from_double (start[X_AXIS]),
                                          scm_from_double (start[Y_AXIS])),
                              out);
              current = start;
            }
          expr = scm_cdr (expr);
        }
      else
        {
          warning ("Malformed path for path stencil.");
          return out;
        }
      first = false;
    }
  return scm_reverse_x (out, SCM_EOL);
}

void
internal_make_path_boxes (Lazy_skyline_pair *skyline,
                          Transform const &transform, SCM expr)
{
  SCM blot = scm_car (expr);
  expr = scm_cdr (expr);
  SCM path = all_commands_to_absolute_and_group (expr);
  // note that expr has more stuff that we don't need after this - simply ignore it
  //////////////////////
  for (SCM s = path; scm_is_pair (s); s = scm_cdr (s))
    {
      scm_to_int (scm_length (scm_car (s))) == 4
        ? make_draw_line_boxes (skyline, transform,
                                scm_cons (blot, scm_car (s)))
        : make_draw_bezier_boxes_scm (skyline, transform,
                                      scm_cons (blot, scm_car (s)));
    }
}

void
make_path_boxes (Lazy_skyline_pair *skyline, Transform const &transform,
                 SCM expr)
{
  return internal_make_path_boxes (
    skyline, transform,
    scm_cons (scm_car (expr), get_path_list (scm_cdr (expr))));
}

void
make_polygon_boxes (Lazy_skyline_pair *skyline, Transform const &transform,
                    SCM expr)
{
  SCM coords = get_number_list (scm_car (expr));
  expr = scm_cdr (expr);
  SCM blot_diameter = scm_car (expr);

  bool first = true;
  SCM l = SCM_EOL;
  for (SCM s = coords; scm_is_pair (s); s = scm_cddr (s))
    {
      l = scm_cons (first ? ly_symbol2scm ("moveto") : ly_symbol2scm ("lineto"), l);
      l = scm_cons (scm_car (s), l);
      l = scm_cons (scm_cadr (s), l);
      first = false;
    }
  l = scm_cons (ly_symbol2scm ("closepath"), l);
  internal_make_path_boxes (
    skyline, transform, scm_cons (blot_diameter, scm_reverse_x (l, SCM_EOL)));
}

void
make_named_glyph_boxes (Lazy_skyline_pair *skyline, Transform const &transform,
                        SCM expr)
{
  SCM fm_scm = scm_car (expr);
  Font_metric *fm = unsmob<Font_metric> (fm_scm);
  expr = scm_cdr (expr);
  SCM glyph = scm_car (expr);
  string glyph_s = ly_scm2string (glyph);

  Open_type_font *open_fm
    = dynamic_cast<Open_type_font *>
      (dynamic_cast<Modified_font_metric *>(fm)->original_font ());
  SCM_ASSERT_TYPE (open_fm, fm_scm, SCM_ARG1, __FUNCTION__, "OpenType font");

  size_t gidx = open_fm->name_to_index (glyph_s);
  // Bbox is the best approximation of the width based on how it would be
  // calculated in open-type-font.cc if it were based on real extents
  Box bbox = open_fm->get_unscaled_indexed_char_dimensions (gidx);
  bbox.scale (dynamic_cast<Modified_font_metric *> (fm)->get_magnification ()
              * open_fm->design_size () / open_fm->get_units_per_EM ());
  // Real bbox is the real bbox of the object
  Box real_bbox = open_fm->get_glyph_outline_bbox (gidx);

  Real scale = bbox[X_AXIS].length () / real_bbox[X_AXIS].length ();

  Transform local = transform;
  local.scale (scale, scale);

  open_fm->add_outline_to_skyline (skyline, local, gidx);
}

void
make_glyph_string_boxes (Lazy_skyline_pair *skyline, Transform const &transform,
                         SCM expr)
{
  SCM fm_scm = scm_car (expr);
  Font_metric *fm = unsmob<Font_metric> (fm_scm);
  expr = scm_cdr (expr);
  expr = scm_cdr (expr); // font-name
  expr = scm_cdr (expr); // size
  expr = scm_cdr (expr); // cid?
  SCM whxy = scm_cadar (expr);
  vector<Real> widths;
  vector<Interval> heights;
  vector<Real> xos;
  vector<Real> yos;
  vector<string> char_ids;

  Pango_font *pango_fm = dynamic_cast<Pango_font *> (fm);
  SCM_ASSERT_TYPE (pango_fm, fm_scm, SCM_ARG1, __FUNCTION__, "Pango font");

  for (SCM s = whxy; scm_is_pair (s); s = scm_cdr (s))
    {
      SCM now = scm_car (s);
      widths.push_back (robust_scm2double (scm_car (now), 0.0));
      now = scm_cdr (now);
      heights.push_back (robust_scm2interval (scm_car (now), Interval (0, 0)));
      now = scm_cdr (now);
      xos.push_back (robust_scm2double (scm_car (now), 0.0));
      now = scm_cdr (now);
      yos.push_back (robust_scm2double (scm_car (now), 0.0));
      now = scm_cdr (now);
      char_ids.push_back (robust_scm2string (scm_car (now), ""));
    }
  Real cumulative_x = 0.0;
  for (vsize i = 0; i < widths.size (); i++)
    {
      Offset pt0 (cumulative_x + xos[i], heights[i][DOWN] + yos[i]);
      Offset pt1 (cumulative_x + widths[i] + xos[i], heights[i][UP] + yos[i]);
      cumulative_x += widths[i];

      Box kerned_bbox;
      kerned_bbox.add_point (pt0);
      kerned_bbox.add_point (pt1);
      size_t gidx = pango_fm->name_to_index (char_ids[i]);
      Box real_bbox = pango_fm->get_scaled_indexed_char_dimensions (gidx);
      Box bbox = pango_fm->get_unscaled_indexed_char_dimensions (gidx);

      // scales may have rounding error but should be close
      Real xlen = real_bbox[X_AXIS].length () / bbox[X_AXIS].length ();
      Real ylen = real_bbox[Y_AXIS].length () / bbox[Y_AXIS].length ();

      /*
        TODO:

        The value will be nan for whitespace, in which case we just want
        filler, so the kerned bbox is ok.

        However, if the value is inf, this likely means that LilyPond is
        using a font that is currently difficult to get the measurements
        from the Pango_font.  This should eventually be fixed.  The solution
        for now is just to use the bounding box.
      */
      if (std::isnan (xlen) || std::isnan (ylen) || std::isinf (xlen)
          || std::isinf (ylen))
        {
          skyline->add_box (transform, kerned_bbox);
        }
      else
        {
          assert (abs (xlen - ylen) < 10e-3);

          Real scale_factor = std::max (xlen, ylen);
          // the three operations below move the stencil from its original coordinates to current coordinates
          // FIXME: this looks extremely fishy.
          Transform transcopy = transform;
          transcopy
            .translate (
              Offset (kerned_bbox[X_AXIS][LEFT],
                      kerned_bbox[Y_AXIS][DOWN] - real_bbox[Y_AXIS][DOWN]))
            .translate (
              Offset (real_bbox[X_AXIS][LEFT], real_bbox[Y_AXIS][DOWN]))
            .scale (scale_factor, scale_factor)
            .translate (-Offset (bbox[X_AXIS][LEFT], bbox[Y_AXIS][DOWN]));
          pango_fm->add_outline_to_skyline (skyline, transcopy, gidx);
        }
    }
}

/*
  receives a stencil expression and a transform matrix
  depending on the stencil name, dispatches it to the appropriate function
*/
static void
interpret_stencil_for_skyline (Lazy_skyline_pair *skyline,
                               Transform const &transform, SCM expr)
{
  if (scm_is_null (expr)
      || (scm_is_string (expr) && scm_is_true (scm_string_null_p (expr))))
    return;

  SCM head = scm_car (expr);
  if (scm_is_eq (head, ly_symbol2scm ("combine-stencil")))
    {
      for (SCM s = scm_cdr (expr); scm_is_pair (s); s = scm_cdr (s))
        interpret_stencil_for_skyline (skyline, transform, scm_car (s));
    }
  else if (scm_is_eq (head, ly_symbol2scm ("translate-stencil")))
    {
      Offset p = robust_scm2offset (scm_cadr (expr), Offset (0.0, 0.0));
      Transform local = transform;
      local.translate (p);
      interpret_stencil_for_skyline (skyline, local, scm_caddr (expr));
    }
  else if (scm_is_eq (head, ly_symbol2scm ("scale-stencil")))
    {
      Real x = robust_scm2double (scm_caadr (expr), 0.0);
      Real y = robust_scm2double (scm_cadadr (expr), 0.0);
      Transform local = transform;
      local.scale (x, y);
      interpret_stencil_for_skyline (skyline, local, scm_caddr (expr));
    }
  else if (scm_is_eq (head, ly_symbol2scm ("rotate-stencil")))
    {
      Real ang = robust_scm2double (scm_caadr (expr), 0.0);
      Offset center = robust_scm2offset (scm_cadadr (expr), Offset (0.0, 0.0));
      Transform local = transform;
      local.rotate (ang, center);
      interpret_stencil_for_skyline (skyline, local, scm_caddr (expr));
    }
  else if (scm_is_eq (head, ly_symbol2scm ("grob-cause")))
    interpret_stencil_for_skyline (skyline, transform, scm_caddr (expr));
  else if (scm_is_eq (head, ly_symbol2scm ("color")))
    interpret_stencil_for_skyline (skyline, transform, scm_caddr (expr));
  else if (scm_is_eq (head, ly_symbol2scm ("output-attributes")))
    interpret_stencil_for_skyline (skyline, transform, scm_caddr (expr));
<<<<<<< HEAD
=======
  else if (scm_is_eq (head, ly_symbol2scm ("utf-8-string")))
    {
      // 4th element, strip the (quote ..)
      SCM orig = scm_cadar (scm_cdddr (expr));
      interpret_stencil_for_skyline (skyline, transform, orig);
    }
>>>>>>> 4860434b
  else if (scm_is_eq (head, ly_symbol2scm ("with-outline")))
    interpret_stencil_for_skyline (skyline, transform, scm_cadr (expr));
  else if (scm_is_eq (head, ly_symbol2scm ("draw-line")))
    make_draw_line_boxes (skyline, transform, scm_cdr (expr));
  else if (scm_is_eq (head, ly_symbol2scm ("dashed-line")))
    {
      expr = scm_cdr (expr);
      SCM th = scm_car (expr);
      expr = scm_cdr (expr);
      expr = scm_cdr (expr); // on
      expr = scm_cdr (expr); // off
      SCM x1 = scm_car (expr);
      expr = scm_cdr (expr);
      SCM x2 = scm_car (expr);

      skyline->add_segment (
        transform, Offset (0.0, 0.0),
        Offset (robust_scm2double (x1, 0.0), robust_scm2double (x2, 0.0)),
        robust_scm2double (th, 0.0));
    }
  else if (scm_is_eq (head, ly_symbol2scm ("circle")))
    {
      expr = scm_cdr (expr);
      Real rad = robust_scm2double (scm_car (expr), 0);
      expr = scm_cdr (expr);
      Real th = robust_scm2double (scm_car (expr), 0);
      make_partial_ellipse_boxes (skyline, transform, Offset (rad, rad), 0.0,
                                  360.0, th, false, true);
    }
  else if (scm_is_eq (head, ly_symbol2scm ("ellipse")))
    {
      expr = scm_cdr (expr);
      Real x_rad = robust_scm2double (scm_car (expr), 0);

      expr = scm_cdr (expr);
      Real y_rad = robust_scm2double (scm_car (expr), 0);

      expr = scm_cdr (expr);
      Real th = robust_scm2double (scm_car (expr), 0);
      make_partial_ellipse_boxes (skyline, transform, Offset (x_rad, y_rad), 0,
                                  360, th, false, true);
    }
  else if (scm_is_eq (head, ly_symbol2scm ("partial-ellipse")))
    make_partial_ellipse_boxes_scm (skyline, transform, scm_cdr (expr));
  else if (scm_is_eq (head, ly_symbol2scm ("round-filled-box")))
    make_round_filled_box_boxes (skyline, transform, scm_cdr (expr));
  else if (scm_is_eq (head, ly_symbol2scm ("named-glyph")))
    make_named_glyph_boxes (skyline, transform, scm_cdr (expr));
  else if (scm_is_eq (head, ly_symbol2scm ("polygon")))
    make_polygon_boxes (skyline, transform, scm_cdr (expr));
  else if (scm_is_eq (head, ly_symbol2scm ("path")))
    make_path_boxes (skyline, transform, scm_cdr (expr));
  else if (scm_is_eq (head, ly_symbol2scm ("glyph-string")))
    make_glyph_string_boxes (skyline, transform, scm_cdr (expr));
  else
    {
      /*
        We don't issue a warning here, as we assume that stencil-expression.cc
        is doing stencil-checking correctly.
      */
    }
}

SCM
Grob::maybe_pure_internal_simple_skylines_from_extents (Grob *me, Axis a, bool pure, int beg, int end, bool ignore_x, bool ignore_y)
{
  vector<Box> boxes;
  // we don't know how far spanners stretch along the X axis before
  // line breaking. better have them take up the whole thing
  Interval xex = ignore_x
                 ? Interval (-infinity_f, infinity_f)
                 : me->extent (me, X_AXIS);

  // If we're looking at the x exent of a cross staff grob, it could be
  // very early on in the computation process.  We won't know its height
  // until way later, so we give a brute force approximation.
  Interval yex = ignore_y
                 ? Interval (-infinity_f, infinity_f)
                 : me->maybe_pure_extent (me, Y_AXIS, pure, beg, end);

  if (xex.is_empty () || yex.is_empty ())
    return Skyline_pair ().smobbed_copy ();

  boxes.push_back (Box (xex, yex));
  return Skyline_pair (boxes, a).smobbed_copy ();
}

MAKE_SCHEME_CALLBACK (Grob, pure_simple_vertical_skylines_from_extents, 3);
SCM
Grob::pure_simple_vertical_skylines_from_extents (SCM smob, SCM begscm, SCM endscm)
{
  Grob *me = unsmob<Grob> (smob);
  int beg = robust_scm2int (begscm, 0);
  int end = robust_scm2int (endscm, INT_MAX);
  // We cannot measure the widths before line breaking,
  // so we assume that the width is infinite: pass ignore_x=true
  return maybe_pure_internal_simple_skylines_from_extents (me, X_AXIS, true, beg, end, true, false);
}

MAKE_SCHEME_CALLBACK (Grob, simple_vertical_skylines_from_extents, 1);
SCM
Grob::simple_vertical_skylines_from_extents (SCM smob)
{
  Grob *me = unsmob<Grob> (smob);
  return maybe_pure_internal_simple_skylines_from_extents (me, X_AXIS, false, 0, 0, false, false);
}

MAKE_SCHEME_CALLBACK (Grob, pure_simple_horizontal_skylines_from_extents, 3);
SCM
Grob::pure_simple_horizontal_skylines_from_extents (SCM smob, SCM begscm, SCM endscm)
{
  Grob *me = unsmob<Grob> (smob);
  int beg = robust_scm2int (begscm, 0);
  int end = robust_scm2int (endscm, INT_MAX);
  // If the grob is cross staff, we cannot measure its Y-extent before
  // wayyyy downstream (after spacing of axis groups is done).
  // Thus, we assume that the Y extent is infinite for cross staff grobs.
  return maybe_pure_internal_simple_skylines_from_extents (me, Y_AXIS, true, beg, end, false, to_boolean (get_property (me, "cross-staff")));
}

MAKE_SCHEME_CALLBACK (Grob, simple_horizontal_skylines_from_extents, 1);
SCM
Grob::simple_horizontal_skylines_from_extents (SCM smob)
{
  Grob *me = unsmob<Grob> (smob);
  // See comment in function above.
  return maybe_pure_internal_simple_skylines_from_extents (me, Y_AXIS, false, 0, 0, false, to_boolean (get_property (me, "cross-staff")));
}

SCM
Stencil::skylines_from_stencil (SCM sten, Real pad, SCM rot, Axis a)
{
  Stencil *s = unsmob<Stencil> (sten);

  if (!s)
    return Skyline_pair ().smobbed_copy ();

  Transform transform = Transform::identity;
  if (scm_is_pair (rot))
    {
      Real angle = robust_scm2double (scm_car (rot), 0.0);
      Real x = robust_scm2double (scm_cadr (rot), 0.0);
      Real y = robust_scm2double (scm_caddr (rot), 0.0);

      transform.rotate (angle, Offset (x, y));
    }

  Lazy_skyline_pair lazy (a);
  interpret_stencil_for_skyline (&lazy, transform, s->expr ());

  Skyline_pair out;
  for (DOWN_and_UP (d))
    out[d] = lazy.to_pair ()[d].padded (pad);

  return out.smobbed_copy ();
}

MAKE_SCHEME_CALLBACK (Grob, vertical_skylines_from_stencil, 1);
SCM
Grob::vertical_skylines_from_stencil (SCM smob)
{
  Grob *me = unsmob<Grob> (smob);
  Real pad = robust_scm2double (get_property (me, "skyline-horizontal-padding"), 0.0);
  SCM rot = get_property (me, "rotation");
  SCM out = Stencil::skylines_from_stencil (get_property (me, "stencil"),
                                            pad, rot, X_AXIS);
  return out;
}

MAKE_SCHEME_CALLBACK (Grob, horizontal_skylines_from_stencil, 1);
SCM
Grob::horizontal_skylines_from_stencil (SCM smob)
{
  Grob *me = unsmob<Grob> (smob);
  Real pad = robust_scm2double (get_property (me, "skyline-vertical-padding"), 0.0);
  SCM rot = get_property (me, "rotation");
  SCM out = Stencil::skylines_from_stencil (get_property (me, "stencil"),
                                            pad, rot, Y_AXIS);

  return out;
}

SCM
Grob::internal_skylines_from_element_stencils (Grob *me, Axis a, bool pure, int beg, int end)
{

  extract_grob_set (me, "elements", elts);
  vector<Real> x_pos;
  vector<Real> y_pos;
  Grob *x_common = common_refpoint_of_array (elts, me, X_AXIS);
  Grob *y_common = common_refpoint_of_array (elts, me, Y_AXIS);
  for (vsize i = 0; i < elts.size (); i++)
    {
      x_pos.push_back (elts[i]->relative_coordinate (x_common, X_AXIS));
      y_pos.push_back (elts[i]->maybe_pure_coordinate (y_common, Y_AXIS, pure, beg, end));
    }
  Real my_x = me->relative_coordinate (x_common, X_AXIS);
  Real my_y = me->maybe_pure_coordinate (y_common, Y_AXIS, pure, beg, end);

  Skyline_pair res;
  for (vsize i = 0; i < elts.size (); i++)
    {
      Skyline_pair *skyp = unsmob<Skyline_pair> (get_maybe_pure_property (elts[i], a == X_AXIS ? "vertical-skylines" : "horizontal-skylines", pure, beg, end));
      if (skyp)
        {
          /*
            Here, copying is essential.  Otherwise, the skyline pair will
            get doubly shifted!
          */
          Skyline_pair copy = Skyline_pair (*skyp);
          /*
            It took Mike about 6 months of his life to flip the
            coordinates below.  This is what was causing the problems
            in the shifting with all of the tests. RIP 6 months!
          */
          Offset off (x_pos[i] - my_x, y_pos[i] - my_y);
          copy.shift (off[a]);
          copy.raise (off[other_axis (a)]);
          res.merge (copy);
        }
    }
  return res.smobbed_copy ();
}

MAKE_SCHEME_CALLBACK (Grob, vertical_skylines_from_element_stencils, 1);
SCM
Grob::vertical_skylines_from_element_stencils (SCM smob)
{
  Grob *me = unsmob<Grob> (smob);
  return internal_skylines_from_element_stencils (me, X_AXIS, false, 0, INT_MAX);
}

MAKE_SCHEME_CALLBACK (Grob, horizontal_skylines_from_element_stencils, 1);
SCM
Grob::horizontal_skylines_from_element_stencils (SCM smob)
{
  Grob *me = unsmob<Grob> (smob);
  return internal_skylines_from_element_stencils (me, Y_AXIS, false, 0, INT_MAX);
}

MAKE_SCHEME_CALLBACK (Grob, pure_vertical_skylines_from_element_stencils, 3);
SCM
Grob::pure_vertical_skylines_from_element_stencils (SCM smob, SCM beg_scm, SCM end_scm)
{
  Grob *me = unsmob<Grob> (smob);
  int beg = robust_scm2int (beg_scm, 0);
  int end = robust_scm2int (end_scm, 0);
  return internal_skylines_from_element_stencils (me, X_AXIS, true, beg, end);
}

MAKE_SCHEME_CALLBACK (Grob, pure_horizontal_skylines_from_element_stencils, 3);
SCM
Grob::pure_horizontal_skylines_from_element_stencils (SCM smob, SCM beg_scm, SCM end_scm)
{
  Grob *me = unsmob<Grob> (smob);
  int beg = robust_scm2int (beg_scm, 0);
  int end = robust_scm2int (end_scm, 0);
  return internal_skylines_from_element_stencils (me, Y_AXIS, true, beg, end);
}<|MERGE_RESOLUTION|>--- conflicted
+++ resolved
@@ -694,15 +694,12 @@
     interpret_stencil_for_skyline (skyline, transform, scm_caddr (expr));
   else if (scm_is_eq (head, ly_symbol2scm ("output-attributes")))
     interpret_stencil_for_skyline (skyline, transform, scm_caddr (expr));
-<<<<<<< HEAD
-=======
   else if (scm_is_eq (head, ly_symbol2scm ("utf-8-string")))
     {
       // 4th element, strip the (quote ..)
       SCM orig = scm_cadar (scm_cdddr (expr));
       interpret_stencil_for_skyline (skyline, transform, orig);
     }
->>>>>>> 4860434b
   else if (scm_is_eq (head, ly_symbol2scm ("with-outline")))
     interpret_stencil_for_skyline (skyline, transform, scm_cadr (expr));
   else if (scm_is_eq (head, ly_symbol2scm ("draw-line")))
