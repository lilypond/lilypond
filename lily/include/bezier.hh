--- conflicted
+++ resolved
@@ -22,13 +22,8 @@
   void reverse ();
   void rotate (Real);
   void translate (Offset);
-<<<<<<< HEAD
-  void subdivide (Real, Bezier &, Bezier &);
-  Bezier extract (Real, Real);
-=======
   void subdivide (Real, Bezier * , Bezier * ) const;
   Bezier extract (Real, Real) const;
->>>>>>> b075394a
 
   Real get_other_coordinate (Axis a, Real x) const;
   vector<Real> solve_point (Axis, Real coordinate) const;
