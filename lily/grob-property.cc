/*
  Implement storage and manipulation of grob properties.
*/

#include <cstring>

#include "main.hh"
#include "input.hh"
#include "pointer-group-interface.hh"
#include "misc.hh"
#include "paper-score.hh"
#include "output-def.hh"
#include "spanner.hh"
#include "international.hh"
#include "item.hh"
#include "misc.hh"
#include "item.hh"
#include "program-option.hh"
#include "profile.hh"
#include "simple-closure.hh"
#include "warn.hh"

#ifndef NDEBUG
static SCM modification_callback = SCM_EOL;
static SCM cache_callback = SCM_EOL;

LY_DEFINE (ly_set_grob_modification_callback, "ly:set-grob-modification-callback",
	   1, 0, 0, (SCM cb),
	   "Specify a procedure that will be called every time lilypond modifies "
	   "a grob property. The callback will receive as arguments "
	   "the grob that is being modified, "
	   "the name of the C++ file in which the modification was requested, "
	   "the line number in the C++ file in which the modification was requested, "
	   "the name of the function in which the modification was requested, "
	   "the property to be changed and "
	   "the new value for the property.")
{
  LY_ASSERT_TYPE (ly_is_procedure, cb, 1);

  modification_callback = cb;
  return SCM_UNSPECIFIED;
}

LY_DEFINE (ly_set_property_cache_callback, "ly:set-property-cache-callback",
	   1, 0, 0, (SCM cb),
	   "Specify a procedure that will be called whenever lilypond calculates "
	   "a callback function and caches the result. The callback will "
	   "receive as arguments "
	   "the grob whose property it is, "
	   "the name of the property, "
	   "the name of the callback that calculated the property and "
	   "the new (cached) value of the property.")
{
  LY_ASSERT_TYPE (ly_is_procedure, cb, 1);
  
  cache_callback = cb;
  return SCM_UNSPECIFIED;
}

void
Grob::instrumented_set_property (SCM sym, SCM v,
				 char const *file,
				 int line,
				 char const *fun)
{
  if (ly_is_procedure (modification_callback))
    scm_apply_0 (modification_callback,
		 scm_list_n (self_scm (),
			     scm_from_locale_string (file),
			     scm_from_int (line),
			     scm_from_locale_string (fun),
			     sym, v, SCM_UNDEFINED));
  internal_set_property (sym, v);
}
<<<<<<< HEAD
#endif

SCM
Grob::get_property_alist_chain (SCM def) const
{
  return scm_list_n (mutable_property_alist_,
		     immutable_property_alist_,
		     def,
		     SCM_UNDEFINED);
}


extern void check_interfaces_for_property (Grob const *me, SCM sym);

=======
#else
>>>>>>> 947b9d81
void
Grob::internal_set_property (SCM sym, SCM v)
{
  internal_set_value_on_alist (&mutable_property_alist_,
			       sym, v);

}

void
Grob::internal_set_value_on_alist (SCM *alist, SCM sym, SCM v)
{
  /* Perhaps we simply do the assq_set, but what the heck. */
  if (!is_live ())
    return;

  if (do_internal_type_checking_global)
    {
      if (!ly_is_procedure (v)
	  && !is_simple_closure (v)
	  && v != ly_symbol2scm ("calculation-in-progress"))
	type_check_assignment (sym, v, ly_symbol2scm ("backend-type?"));

      check_interfaces_for_property (this, sym);
    }

  *alist = scm_assq_set_x (*alist, sym, v);
}

SCM
Grob::internal_get_property_data (SCM sym) const
{
#ifndef NDEBUG
  if (profile_property_accesses)
    note_property_access (&grob_property_lookup_table, sym);
#endif
  
  SCM handle = scm_sloppy_assq (sym, mutable_property_alist_);
  if (handle != SCM_BOOL_F)
    return scm_cdr (handle);

  handle = scm_sloppy_assq (sym, immutable_property_alist_);

  if (do_internal_type_checking_global && scm_is_pair (handle))
    {
      SCM val = scm_cdr (handle);
      if (!ly_is_procedure (val) && !is_simple_closure (val))
	type_check_assignment (sym, val, ly_symbol2scm ("backend-type?"));

      check_interfaces_for_property (this, sym);
    }
  
  return (handle == SCM_BOOL_F) ? SCM_EOL : scm_cdr (handle);
}

SCM
Grob::internal_get_property (SCM sym) const
{
  SCM val = get_property_data (sym);

#ifndef NDEBUG
  if (val == ly_symbol2scm ("calculation-in-progress"))
    programming_error (_f ("cyclic dependency: calculation-in-progress encountered for #'%s (%s)",
			   ly_symbol2string (sym).c_str (),
			   name ().c_str ()));
#endif
  
  if (ly_is_procedure (val)
      || is_simple_closure (val))
    {
      Grob *me = ((Grob*)this);
      val = me->try_callback_on_alist (&me->mutable_property_alist_, sym, val);
    }
  
  return val;
}

#ifndef NDEBUG
#include "protected-scm.hh"

Protected_scm grob_property_callback_stack = SCM_EOL;
bool debug_property_callbacks = 0;
#endif

SCM
Grob::try_callback_on_alist (SCM *alist, SCM sym, SCM proc)
{      
  SCM marker = ly_symbol2scm ("calculation-in-progress");
  /*
    need to put a value in SYM to ensure that we don't get a
    cyclic call chain.
  */
  *alist = scm_assq_set_x (*alist, sym, marker);

#ifndef NDEBUG
  if (debug_property_callbacks)
    grob_property_callback_stack = scm_acons (sym, proc, grob_property_callback_stack);
#endif

  SCM value = SCM_EOL;
  if (ly_is_procedure (proc))
    value = scm_call_1 (proc, self_scm ());
  else if (is_simple_closure (proc))
    {
      value = evaluate_with_simple_closure (self_scm (),
					    simple_closure_expression (proc),
					    false, 0, 0);
    }
  
#ifndef NDEBUG
  if (debug_property_callbacks)
    grob_property_callback_stack = scm_cdr (grob_property_callback_stack);
#endif
	  
  /*
    If the function returns SCM_UNSPECIFIED, we assume the
    property has been set with an explicit set_property ()
    call.
  */
  if (value == SCM_UNSPECIFIED)
    {
      value = get_property_data (sym);
      assert (value == SCM_EOL || value == marker);
      if (value == marker)
	*alist = scm_assq_remove_x (*alist, marker);
    }
  else
    {
#ifndef NDEBUG
      if (ly_is_procedure (cache_callback))
	scm_apply_0 (cache_callback,
		     scm_list_n (self_scm (),
				 sym,
				 proc,
				 value,
				 SCM_UNDEFINED));
#endif
      internal_set_value_on_alist (alist, sym, value);
    }
  
  return value;
}

void
Grob::internal_set_object (SCM s, SCM v)
{
  /* Perhaps we simply do the assq_set, but what the heck. */
  if (!is_live ())
    return;

  object_alist_ = scm_assq_set_x (object_alist_, s, v);
}

void
Grob::internal_del_property (SCM sym)
{
  mutable_property_alist_ = scm_assq_remove_x (mutable_property_alist_, sym);
}

SCM
Grob::internal_get_object (SCM sym) const
{
  if (profile_property_accesses)
    note_property_access (&grob_property_lookup_table, sym);

  SCM s = scm_sloppy_assq (sym, object_alist_);
  
  if (s != SCM_BOOL_F)
    {
      SCM val = scm_cdr (s);
      if (ly_is_procedure (val)
	  || is_simple_closure (val))
	{
	  Grob *me = ((Grob*)this);
	  val = me->try_callback_on_alist (&me->object_alist_, sym, val);
	}
      
      return val;
    }

  return SCM_EOL;
}

bool
Grob::is_live () const
{
  return scm_is_pair (immutable_property_alist_);
}

bool
Grob::internal_has_interface (SCM k)
{
  return scm_c_memq (k, interfaces_) != SCM_BOOL_F;
}

SCM
call_pure_function (SCM unpure, SCM args, int start, int end)
{
  SCM scm_call_pure_function = ly_lily_module_constant ("call-pure-function");

  return scm_apply_0 (scm_call_pure_function,
		      scm_list_4 (unpure, args, scm_from_int (start), scm_from_int (end)));
}
<|MERGE_RESOLUTION|>--- conflicted
+++ resolved
@@ -72,7 +72,6 @@
 			     sym, v, SCM_UNDEFINED));
   internal_set_property (sym, v);
 }
-<<<<<<< HEAD
 #endif
 
 SCM
@@ -84,12 +83,8 @@
 		     SCM_UNDEFINED);
 }
 
-
 extern void check_interfaces_for_property (Grob const *me, SCM sym);
 
-=======
-#else
->>>>>>> 947b9d81
 void
 Grob::internal_set_property (SCM sym, SCM v)
 {
