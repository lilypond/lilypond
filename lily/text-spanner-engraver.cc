--- conflicted
+++ resolved
@@ -121,11 +121,6 @@
     }
 }
 
-<<<<<<< HEAD
-=======
-ADD_ACKNOWLEDGER (Text_spanner_engraver, note_column);
-
->>>>>>> 49c5e7ba
 ADD_TRANSLATOR (Text_spanner_engraver,
 		/* doc */
 		"Create text spanner from an event.",
