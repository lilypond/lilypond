--- conflicted
+++ resolved
@@ -156,17 +156,11 @@
       Grob *g = (*elements)[i];
       Interval extent = g->maybe_pure_extent (g, a, pure, start, end);
       Interval other_extent = pure ? Interval (-infinity_f, infinity_f)
-<<<<<<< HEAD
 	: g->extent (common_refpoint, other_axis (a));
-      Box b = (a == X_AXIS) ? Box (extent, other_extent) : Box (other_extent, extent);
-      
-=======
-	: g->extent (other_axis_common, other_axis (a));
       Box b;
       b[a] = extent;
       b[other_axis (a)] = other_extent;
 
->>>>>>> 3089416a
       if (extent.is_empty ())
 	{
 	  elements->erase (elements->begin () + i);
@@ -255,17 +249,7 @@
       else
 	dy = skylines[j-1][stacking_dir].distance (skylines[j][-stacking_dir]);
 
-<<<<<<< HEAD
       where += stacking_dir * max (0.0, dy + padding + extra_space / elems.size ());
-=======
-      if (isinf (dy))
-	{
-	  programming_error ("infinite skyline distance");
-	  dy = 0.0;
-	}
-      
-      where += stacking_dir * (dy + padding + extra_space / elems.size ());
->>>>>>> 3089416a
       translates.push_back (where);
     }
 
