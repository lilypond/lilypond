/*
  lookup.cc -- implement simple Lookup methods.

  source file of the GNU LilyPond music typesetter

  (c) 1997--2009 Han-Wen Nienhuys <hanwen@xs4all.nl>

  Jan Nieuwenhuizen <janneke@gnu.org>
*/

#include "lookup.hh"

#include <cmath>
#include <cctype>
using namespace std;

#include "line-interface.hh"
#include "warn.hh"
#include "dimensions.hh"
#include "bezier.hh"
#include "file-path.hh"
#include "main.hh"
#include "lily-guile.hh"

Stencil
Lookup::dot (Offset p, Real radius)
{
  SCM at = (scm_list_n (ly_symbol2scm ("dot"),
			scm_from_double (p[X_AXIS]),
			scm_from_double (p[Y_AXIS]),
			scm_from_double (radius),
			SCM_UNDEFINED));
  Box box;
  box.add_point (p - Offset (radius, radius));
  box.add_point (p + Offset (radius, radius));
  return Stencil (box, at);
}

Stencil
Lookup::beam (Real slope, Real width, Real thick, Real blot)
{
  Box b;

  Offset p;

  p = Offset (0, thick / 2);
  b.add_point (p);
  p += Offset (1, -1) * (blot / 2);

  SCM points = SCM_EOL;

  points = scm_cons (scm_from_double (p[X_AXIS]),
		     scm_cons (scm_from_double (p[Y_AXIS]),
			       points));

  p = Offset (0, -thick / 2);
  b.add_point (p);
  p += Offset (1, 1) * (blot / 2);

  points = scm_cons (scm_from_double (p[X_AXIS]),
		     scm_cons (scm_from_double (p[Y_AXIS]),
			       points));

  p = Offset (width, width * slope - thick / 2);
  b.add_point (p);
  p += Offset (-1, 1) * (blot / 2);

  points = scm_cons (scm_from_double (p[X_AXIS]),
		     scm_cons (scm_from_double (p[Y_AXIS]),
			       points));

  p = Offset (width, width * slope + thick / 2);
  b.add_point (p);
  p += Offset (-1, -1) * (blot / 2);

  points = scm_cons (scm_from_double (p[X_AXIS]),
		     scm_cons (scm_from_double (p[Y_AXIS]),
			       points));

  SCM expr = scm_list_n (ly_symbol2scm ("polygon"),
			 ly_quote_scm (points),
			 scm_from_double (blot),
			 SCM_BOOL_T,
			 SCM_UNDEFINED);

  return Stencil (b, expr);
}

Stencil
Lookup::rotated_box (Real slope, Real width, Real thick, Real blot)
{
  vector<Offset> pts;
  Offset rot (1, slope);

  thick -= 2*blot;
  width -= 2*blot;
  rot /= sqrt (1 + slope*slope);
  pts.push_back (Offset (0, -thick / 2) * rot);
  pts.push_back (Offset (width, -thick / 2) * rot);
  pts.push_back (Offset (width, thick / 2) * rot);
  pts.push_back (Offset (0, thick / 2) * rot);
  return Lookup::round_filled_polygon (pts, blot);
}

Stencil
Lookup::horizontal_line (Interval w, Real th)
{
  SCM at = scm_list_n (ly_symbol2scm ("draw-line"),
		       scm_from_double (th),
		       scm_from_double (w[LEFT]),
		       scm_from_double (0),
		       scm_from_double (w[RIGHT]),
		       scm_from_double (0),
		       SCM_UNDEFINED);

  Box box;
  box[X_AXIS] = w;
  box[Y_AXIS] = Interval (-th / 2, th / 2);

  return Stencil (box, at);
}

Stencil
Lookup::blank (Box b)
{
  return Stencil (b, scm_from_locale_string (""));
}

Stencil
Lookup::filled_box (Box b)
{
  return round_filled_box (b, 0.0);
}

/*
 * round filled box:
 *
 *   __________________________________
 *  /     \  ^           /     \      ^
 * |         |blot              |     |
 * |       | |dia       |       |     |
 * |         |meter             |     |
 * |\ _ _ /  v           \ _ _ /|     |
 * |                            |     |
 * |                            |     | Box
 * |                    <------>|     | extent
 * |                      blot  |     | (Y_AXIS)
 * |                    diameter|     |
 * |                            |     |
 * |  _ _                  _ _  |     |
 * |/     \              /     \|     |
 * |                            |     |
 * |       |            |       |     |
 * |                            |     |
 * x\_____/______________\_____/|_____v
 * |(0, 0)                       |
 * |                            |
 * |                            |
 * |<-------------------------->|
 *       Box extent (X_AXIS)
 */
Stencil
Lookup::round_filled_box (Box b, Real blotdiameter)
{
  if (b.x ().length () < blotdiameter)
    blotdiameter = b.x ().length ();
  if (b.y ().length () < blotdiameter)
    blotdiameter = b.y ().length ();

  SCM at = (scm_list_n (ly_symbol2scm ("round-filled-box"),
			scm_from_double (-b[X_AXIS][LEFT]),
			scm_from_double (b[X_AXIS][RIGHT]),
			scm_from_double (-b[Y_AXIS][DOWN]),
			scm_from_double (b[Y_AXIS][UP]),
			scm_from_double (blotdiameter),
			SCM_UNDEFINED));

  return Stencil (b, at);
}

/*
 * Create Stencil that represents a filled polygon with round edges.
 *
 * LIMITATIONS:
 *
 * (a) Only outer (convex) edges are rounded.
 *
 * (b) This algorithm works as expected only for polygons whose edges
 * do not intersect.  For example, the polygon ((0, 0), (q, 0), (0,
 * q), (q, q)) has an intersection at point (q/2, q/2) and therefore
 * will give a strange result.  Even non-adjacent edges that just
 * touch each other will in general not work as expected for non-null
 * blotdiameter.
 *
 * (c) Given a polygon ((x0, y0), (x1, y1), ... , (x (n-1), y (n-1))),
 * if there is a natural number k such that blotdiameter is greater
 * than the maximum of { | (x (k mod n), y (k mod n)) - (x ((k+1) mod n),
 * y ((k+1) mod n)) |, | (x (k mod n), y (k mod n)) - (x ((k+2) mod n),
 * y ((k+2) mod n)) |, | (x ((k+1) mod n), y ((k+1) mod n)) - (x ((k+2)
 * mod n), y ((k+2) mod n)) | }, then the outline of the rounded
 * polygon will exceed the outline of the core polygon.  In other
 * words: Do not draw rounded polygons that have a leg smaller or
 * thinner than blotdiameter (or set blotdiameter to a sufficiently
 * small value -- maybe even 0.0)!
 *
 * NOTE: Limitations (b) and (c) arise from the fact that round edges
 * are made by moulding sharp edges to round ones rather than adding
 * to a core filled polygon.  For details of these two different
 * approaches, see the thread upon the ledger lines patch that started
 * on March 25, 2002 on the devel mailing list.  The below version of
 * round_filled_polygon () sticks to the moulding model, which the
 * majority of the list participants finally voted for.  This,
 * however, results in the above limitations and a much increased
 * complexity of the algorithm, since it has to compute a shrinked
 * polygon -- which is not trivial define precisely and unambigously.
 * With the other approach, one simply could move a circle of size
 * blotdiameter along all edges of the polygon (which is what the
 * postscript routine in the backend effectively does, but on the
 * shrinked polygon). --jr
 */
Stencil
Lookup::round_filled_polygon (vector<Offset> const &points,
			      Real blotdiameter)
{
  /* TODO: Maybe print a warning if one of the above limitations
     applies to the given polygon.  However, this is quite complicated
     to check. */

  const Real epsilon = 0.01;

#ifndef NDEBUG
  /* remove consecutive duplicate points */
  for (vsize i = 0; i < points.size (); i++)
    {
      int next = (i + 1) % points.size ();
      Real d = (points[i] - points[next]).length ();
      if (d < epsilon)
	programming_error ("Polygon should not have duplicate points");
    }
#endif

  /* special cases: degenerated polygons */
  if (points.size () == 0)
    return Stencil ();
  if (points.size () == 1)
    return dot (points[0], 0.5 * blotdiameter);
  if (points.size () == 2)
    return Line_interface::make_line (blotdiameter, points[0], points[1]);

  /* shrink polygon in size by 0.5 * blotdiameter */
  vector<Offset> shrunk_points;
  shrunk_points.resize (points.size ());
  bool ccw = 1; // true, if three adjacent points are counterclockwise ordered
  for (vsize i = 0; i < points.size (); i++)
    {
      int i0 = i;
      int i1 = (i + 1) % points.size ();
      int i2 = (i + 2) % points.size ();
      Offset p0 = points[i0];
      Offset p1 = points[i1];
      Offset p2 = points[i2];
      Offset p10 = p0 - p1;
      Offset p12 = p2 - p1;
      if (p10.length () != 0.0)
	{ // recompute ccw
	  Real phi = p10.arg ();
	  // rotate (p2 - p0) by (-phi)
	  Offset q = complex_multiply (p2 - p0, complex_exp (Offset (1.0, -phi)));

	  if (q[Y_AXIS] > 0)
	    ccw = 1;
	  else if (q[Y_AXIS] < 0)
	    ccw = 0;
	  else {} // keep ccw unchanged
	}
      else {} // keep ccw unchanged
      Offset p10n = (1.0 / p10.length ()) * p10; // normalize length to 1.0
      Offset p12n = (1.0 / p12.length ()) * p12;
      Offset p13n = 0.5 * (p10n + p12n);
      Offset p14n = 0.5 * (p10n - p12n);
      Offset p13;
      Real d = p13n.length () * p14n.length (); // distance p3n to line (p1..p0)
      if (d < epsilon)
	// special case: p0, p1, p2 are on a single line => build
	// vector orthogonal to (p2-p0) of length 0.5 blotdiameter
	{
	  p13[X_AXIS] = p10[Y_AXIS];
	  p13[Y_AXIS] = -p10[X_AXIS];
	  p13 = (0.5 * blotdiameter / p13.length ()) * p13;
	}
      else
	p13 = (0.5 * blotdiameter / d) * p13n;
      shrunk_points[i1] = p1 + ((ccw) ? p13 : -p13);
    }

  /* build scm expression and bounding box */
  SCM shrunk_points_scm = SCM_EOL;
  Box box;
  for (vsize i = 0; i < shrunk_points.size (); i++)
    {
      SCM x = scm_from_double (shrunk_points[i][X_AXIS]);
      SCM y = scm_from_double (shrunk_points[i][Y_AXIS]);
      shrunk_points_scm = scm_cons (x, scm_cons (y, shrunk_points_scm));
      box.add_point (points[i]);
    }
  SCM polygon_scm = scm_list_n (ly_symbol2scm ("polygon"),
				ly_quote_scm (shrunk_points_scm),
				scm_from_double (blotdiameter),
				SCM_BOOL_T,
				SCM_UNDEFINED);

  Stencil polygon = Stencil (box, polygon_scm);
  shrunk_points.clear ();
  return polygon;
}

/*
  TODO: deprecate?
*/
Stencil
Lookup::frame (Box b, Real thick, Real blot)
{
  Stencil m;
  Direction d = LEFT;
  for (Axis a = X_AXIS; a < NO_AXES; a = Axis (a + 1))
    {
      Axis o = Axis ((a + 1)%NO_AXES);
      do
	{
	  Box edges;
	  edges[a] = b[a][d] + 0.5 * thick * Interval (-1, 1);
	  edges[o][DOWN] = b[o][DOWN] - thick / 2;
	  edges[o][UP] = b[o][UP] + thick / 2;

	  m.add_stencil (round_filled_box (edges, blot));
	}
      while (flip (&d) != LEFT);
    }
  return m;
}

/*
  Make a smooth curve along the points
*/
Stencil
Lookup::slur (Bezier curve, Real curvethick, Real linethick,
              SCM dash_details)
{
  Stencil return_value;

<<<<<<< HEAD
  /* calculate the offset for the two beziers that make the sandwich
   *   for the slur
=======
  /* 
      calculate the offset for the two beziers that make the sandwich
      for the slur
>>>>>>> b075394a
  */
  Real alpha = (curve.control_[3] - curve.control_[0]).arg ();
  Bezier back = curve;
  Offset perp = curvethick * complex_exp (Offset (0, alpha + M_PI / 2)) * 0.5;
  back.control_[1] += perp;
  back.control_[2] += perp;

  curve.control_[1] -= perp;
  curve.control_[2] -= perp;
 
<<<<<<< HEAD
/*  Bezier test1, test2, test3, test4;
  test1 = back.extract(0., 1.0) ;
  test2 = curve.extract (0., 1.0);
  test3 = back.extract(0.0, 0.2);
  test4 = curve.extract (0.0, 0.2);
  return_value = bezier_sandwich (test1, test2, linethick);
//  return_value.add_stencil (
//      bezier_sandwich (test3, test4, linethick));
  return return_value; */

  if ((dash_details == SCM_UNDEFINED) || (dash_details == SCM_EOL))
    { /* solid slur  */
      return_value = bezier_sandwich (back, curve, linethick);
    }
  else
    { /* dashed or combination slur */
=======
  if (!scm_is_pair (dash_details))
    { 
      /* solid slur  */
      return_value = bezier_sandwich (back, curve, linethick);
    }
  else
    { 
      /* dashed or combination slur */
>>>>>>> b075394a
      int num_segments = scm_to_int (scm_length (dash_details));
      for (int i=0; i<num_segments; i++)
        {
          SCM dash_pattern = scm_list_ref (dash_details, scm_from_int (i));
          Real t_min = robust_scm2double (scm_car (dash_pattern), 0);
          Real t_max = robust_scm2double (scm_cadr (dash_pattern), 1.0);
          Real dash_fraction = 
            robust_scm2double (scm_caddr (dash_pattern), 1.0);
          Real dash_period = 
            robust_scm2double (scm_cadddr (dash_pattern), 0.75);
          Bezier back_segment = back.extract (t_min, t_max);
          Bezier curve_segment = curve.extract (t_min, t_max);
          if (dash_fraction == 1.0) 
<<<<<<< HEAD
            {
              return_value.add_stencil (bezier_sandwich (back_segment,
                                                         curve_segment,
                                                         linethick));
            }
=======
              return_value.add_stencil (bezier_sandwich (back_segment,
                                                         curve_segment,
                                                         linethick));
>>>>>>> b075394a
          else
            {
              Bezier back_dash, curve_dash;
              Real seg_length = (back_segment.control_[3] - 
                                 back_segment.control_[0]).length ();
              int pattern_count = seg_length / dash_period;
              Real pattern_length = 1.0 / (pattern_count + dash_fraction);
              Real start_t, end_t;
              for (int p = 0; p <= pattern_count; p++)
                {
                  start_t = p * pattern_length;
                  end_t = (p + dash_fraction) * pattern_length;
                  back_dash = 
                    back_segment.extract (start_t, end_t);
                  curve_dash =
                    curve_segment.extract (start_t, end_t);
                  return_value.add_stencil (bezier_sandwich (back_dash,
                                                             curve_dash,
                                                             linethick));
                }
            }
<<<<<<< HEAD
        }/* end for num_segments */
    }/* end dashed or combination slur */
=======
        }
    }
>>>>>>> b075394a
  return return_value;
}


/*
 * Bezier Sandwich:
 *
 *                               .|
 *                        .       |
 *              top .             |
 *              . curve           |
 *          .                     |
 *       .                        |
 *     .                          |
 *    |                           |
 *    |                          .|
 *    |                     .
 *    |         bottom .
 *    |            . curve
 *    |         .
 *    |      .
 *    |   .
 *    | .
 *    |.
 *    |
 *
 */
Stencil
Lookup::bezier_sandwich (Bezier top_curve, Bezier bottom_curve, Real thickness)
{
  /*
    Need the weird order b.o. the way PS want its arguments
  */
  SCM list = SCM_EOL;
  list = scm_cons (ly_offset2scm (bottom_curve.control_[3]), list);
  list = scm_cons (ly_offset2scm (bottom_curve.control_[0]), list);
  list = scm_cons (ly_offset2scm (bottom_curve.control_[1]), list);
  list = scm_cons (ly_offset2scm (bottom_curve.control_[2]), list);
  list = scm_cons (ly_offset2scm (top_curve.control_[0]), list);
  list = scm_cons (ly_offset2scm (top_curve.control_[3]), list);
  list = scm_cons (ly_offset2scm (top_curve.control_[2]), list);
  list = scm_cons (ly_offset2scm (top_curve.control_[1]), list);

  SCM horizontal_bend = scm_list_n (ly_symbol2scm ("bezier-sandwich"),
				    ly_quote_scm (list),
				    scm_from_double (thickness),
				    SCM_UNDEFINED);

  Interval x_extent = top_curve.extent (X_AXIS);
  x_extent.unite (bottom_curve.extent (X_AXIS));
  Interval y_extent = top_curve.extent (Y_AXIS);
  y_extent.unite (bottom_curve.extent (Y_AXIS));
  Box b (x_extent, y_extent);

  b.widen (0.5 * thickness, 0.5 * thickness);
  return Stencil (b, horizontal_bend);
}

Stencil
Lookup::repeat_slash (Real w, Real s, Real t)
{
#if 0 /*  TODO */
  vector<Offset> points;
  Real blotdiameter = 0.0;

  Offset p1 (0, 0);
  Offset p2 (w, w * s);

  return Lookup::round_filled_polygon (points, blotdiameter);
#endif

  SCM wid = scm_from_double (w);
  SCM sl = scm_from_double (s);
  SCM thick = scm_from_double (t);
  SCM slashnodot = scm_list_n (ly_symbol2scm ("repeat-slash"),
			       wid, sl, thick, SCM_UNDEFINED);

  Box b (Interval (0, w + sqrt (sqr (t / s) + sqr (t))),
	 Interval (0, w * s));

  return Stencil (b, slashnodot); //  http://slashnodot.org
}

Stencil
Lookup::bracket (Axis a, Interval iv, Real thick, Real protrude, Real blot)
{
  Box b;
  Axis other = Axis ((a + 1)%2);
  b[a] = iv;
  b[other] = Interval (-1, 1) * thick * 0.5;

  Stencil m = round_filled_box (b, blot);

  b[a] = Interval (iv[UP] - thick, iv[UP]);
  Interval oi = Interval (-thick / 2, thick / 2 + fabs (protrude));
  oi *= sign (protrude);
  b[other] = oi;
  m.add_stencil (round_filled_box (b, blot));
  b[a] = Interval (iv[DOWN], iv[DOWN] + thick);
  m.add_stencil (round_filled_box (b, blot));

  return m;
}

Stencil
Lookup::triangle (Interval iv, Real thick, Real protrude)
{
  Box b;
  b[X_AXIS] = Interval (0, iv.length ());
  b[Y_AXIS] = Interval (min (0., protrude), max (0.0, protrude));

  vector<Offset> points;
  points.push_back (Offset (iv[LEFT], 0));
  points.push_back (Offset (iv[RIGHT], 0));
  points.push_back (Offset (iv.center (), protrude));

  return points_to_line_stencil (thick, points);

}



Stencil
Lookup::points_to_line_stencil (Real thick, vector<Offset> const &points)
{
  Stencil ret;
  for (vsize i = 1; i < points.size (); i++)
    {
      if (points[i-1].is_sane () && points[i].is_sane ())
	{
	  Stencil line
	    = Line_interface::make_line (thick, points[i-1], points[i]);
	  ret.add_stencil (line);
	}
    }
  return ret;
}<|MERGE_RESOLUTION|>--- conflicted
+++ resolved
@@ -348,14 +348,9 @@
 {
   Stencil return_value;
 
-<<<<<<< HEAD
-  /* calculate the offset for the two beziers that make the sandwich
-   *   for the slur
-=======
   /* 
       calculate the offset for the two beziers that make the sandwich
       for the slur
->>>>>>> b075394a
   */
   Real alpha = (curve.control_[3] - curve.control_[0]).arg ();
   Bezier back = curve;
@@ -366,24 +361,6 @@
   curve.control_[1] -= perp;
   curve.control_[2] -= perp;
  
-<<<<<<< HEAD
-/*  Bezier test1, test2, test3, test4;
-  test1 = back.extract(0., 1.0) ;
-  test2 = curve.extract (0., 1.0);
-  test3 = back.extract(0.0, 0.2);
-  test4 = curve.extract (0.0, 0.2);
-  return_value = bezier_sandwich (test1, test2, linethick);
-//  return_value.add_stencil (
-//      bezier_sandwich (test3, test4, linethick));
-  return return_value; */
-
-  if ((dash_details == SCM_UNDEFINED) || (dash_details == SCM_EOL))
-    { /* solid slur  */
-      return_value = bezier_sandwich (back, curve, linethick);
-    }
-  else
-    { /* dashed or combination slur */
-=======
   if (!scm_is_pair (dash_details))
     { 
       /* solid slur  */
@@ -392,7 +369,6 @@
   else
     { 
       /* dashed or combination slur */
->>>>>>> b075394a
       int num_segments = scm_to_int (scm_length (dash_details));
       for (int i=0; i<num_segments; i++)
         {
@@ -406,17 +382,9 @@
           Bezier back_segment = back.extract (t_min, t_max);
           Bezier curve_segment = curve.extract (t_min, t_max);
           if (dash_fraction == 1.0) 
-<<<<<<< HEAD
-            {
               return_value.add_stencil (bezier_sandwich (back_segment,
                                                          curve_segment,
                                                          linethick));
-            }
-=======
-              return_value.add_stencil (bezier_sandwich (back_segment,
-                                                         curve_segment,
-                                                         linethick));
->>>>>>> b075394a
           else
             {
               Bezier back_dash, curve_dash;
@@ -438,13 +406,8 @@
                                                              linethick));
                 }
             }
-<<<<<<< HEAD
-        }/* end for num_segments */
-    }/* end dashed or combination slur */
-=======
         }
     }
->>>>>>> b075394a
   return return_value;
 }
 
