/*
  page-breaking.cc -- implement a superclass and utility
  functions shared by various page-breaking algorithms

  source file of the GNU LilyPond music typesetter

  (c) 2006--2007 Joe Neeman <joeneeman@gmail.com>
*/

#include "page-breaking.hh"

#include "international.hh"
#include "item.hh"
#include "output-def.hh"
#include "page-spacing.hh"
#include "paper-book.hh"
#include "paper-score.hh"
#include "paper-system.hh"
#include "system.hh"
#include "warn.hh"

/* for Page_breaking, the start index (when we are dealing with the stuff
   between a pair of breakpoints) refers to the break_ index of the end of
   the previous page. So the system index of the start of the current page
   could either be the same as the end of the previous page or one more than
   it. */

/* Turn a break index into the sys index that starts the next page */
vsize
Page_breaking::next_system (Break_position const &break_pos) const
{
  vsize sys = break_pos.sys_;

  if (sys == VPOS) /* beginning of the book */
    return 0;
  if (all_[sys].pscore_ && !break_pos.score_ender_)
    return sys; /* the score overflows the previous page */
  return sys + 1; /* this page starts with a new sys */
}

Page_breaking::Page_breaking (Paper_book *pb, Break_predicate is_break)
{
  book_ = pb;
  create_system_list ();
  find_chunks_and_breaks (is_break);
}

Page_breaking::~Page_breaking ()
{
}

/* translate indices into breaks_ into start-end parameters for the line breaker */
void
Page_breaking::line_breaker_args (vsize sys,
				  Break_position const &start,
				  Break_position const &end,
				  vsize *line_breaker_start,
				  vsize *line_breaker_end)
{
  assert (all_[sys].pscore_);
  assert (next_system (start) <= sys && sys <= end.sys_);

  if (start.sys_ == sys)
    *line_breaker_start = start.score_break_;
  else
    *line_breaker_start = 0;

  if (end.sys_ == sys)
    *line_breaker_end = end.score_break_;
  else
    *line_breaker_end = VPOS;
}

void
Page_breaking::break_into_pieces (vsize start_break, vsize end_break, Line_division const &div)
{
  vector<Break_position> chunks = chunk_list (start_break, end_break);
  bool ignore_div = false;
  if (chunks.size () != div.size () + 1)
    {
      programming_error ("did not find a valid page breaking configuration");
      ignore_div = true;
      assert (0);
    }

  for (vsize i = 0; i + 1 < chunks.size (); i++)
    {
      vsize sys = next_system (chunks[i]);
      if (all_[sys].pscore_)
	{
	  vsize start;
	  vsize end;
	  line_breaker_args (sys, chunks[i], chunks[i+1], &start, &end);

<<<<<<< HEAD
	  vector<Column_x_positions> pos = line_breaking_[sys].solve (start, end, div[i]);
=======
	  vector<Column_x_positions> pos = ignore_div
	    ? line_breaking_[sys].get_best_solution (start, end)
	    : line_breaking_[sys].get_solution (start, end, div[i]);
>>>>>>> dbe08fc4
	  all_[sys].pscore_->root_system ()->break_into_pieces (pos);
	}
    }
}

SCM
Page_breaking::systems ()
{
  SCM ret = SCM_EOL;
  for (vsize sys = 0; sys < all_.size (); sys++)
    {
      if (all_[sys].pscore_)
	{
	  all_[sys].pscore_->root_system ()->do_break_substitution_and_fixup_refpoints ();
	  SCM lines = all_[sys].pscore_->root_system ()->get_broken_system_grobs ();
	  ret = scm_cons (lines, ret);
	}
      else
	{
	  Prob *pb = all_[sys].prob_;
	  ret = scm_cons (scm_list_1 (pb->self_scm ()), ret);
	  pb->unprotect ();
	}
    }
  return scm_append (scm_reverse (ret));
}

vector<Line_details>
Page_breaking::line_details (vsize start_break, vsize end_break, Line_division const &div)
{
  vector<Break_position> chunks = chunk_list (start_break, end_break);
  vector<Line_details> ret;
  assert (chunks.size () == div.size () + 1);

  for (vsize i = 0; i + 1 < chunks.size (); i++)
    {
      vsize sys = next_system (chunks[i]);
      if (all_[sys].pscore_)
	{
	  vsize start;
	  vsize end;
	  line_breaker_args (sys, chunks[i], chunks[i+1], &start, &end);

	  vector<Line_details> details = line_breaking_[sys].line_details (start, end, div[i]);
	  ret.insert (ret.end (), details.begin (), details.end ());
	}
      else
	{
	  assert (div[i] == 1);
	  ret.push_back (Line_details (all_[sys].prob_));
	}
    }
  return ret;
}

Real
Page_breaking::page_height (int page_num, bool last)
{
  SCM mod = scm_c_resolve_module ("scm page");
  SCM calc_height = scm_c_module_lookup (mod, "calc-printable-height");
  SCM make_page = scm_c_module_lookup (mod, "make-page");

  calc_height = scm_variable_ref (calc_height);
  make_page = scm_variable_ref (make_page);

  SCM page = scm_apply_0 (make_page, scm_list_n (
                  book_->self_scm (),
                  ly_symbol2scm ("page-number"), scm_from_int (page_num),
                  ly_symbol2scm ("is-last"), scm_from_bool (last),
                  SCM_UNDEFINED));
  SCM height = scm_apply_1 (calc_height, page, SCM_EOL);
  return scm_to_double (height) - scm_to_double (book_->paper_->c_variable ("page-top-space"));
}

SCM
Page_breaking::breakpoint_property (vsize breakpoint, char const *str)
{
  Break_position const &pos = breaks_[breakpoint];

  if (pos.sys_ == VPOS)
    return SCM_EOL;
  if (all_[pos.sys_].pscore_)
    return pos.col_->get_property (str);
  return all_[pos.sys_].prob_->get_property (str);
}

SCM
Page_breaking::make_pages (vector<vsize> lines_per_page, SCM systems)
{
  SCM layout_module = scm_c_resolve_module ("scm layout-page-layout");
  SCM page_module = scm_c_resolve_module ("scm page");

  SCM make_page = scm_c_module_lookup (layout_module, "stretch-and-draw-page");
  SCM page_stencil = scm_c_module_lookup (page_module, "page-stencil");
  make_page = scm_variable_ref (make_page);
  page_stencil = scm_variable_ref (page_stencil);

  SCM book = book_->self_scm ();
  bool ragged_all = to_boolean (book_->paper_->c_variable ("ragged-bottom"));
  bool ragged_last = to_boolean (book_->paper_->c_variable ("ragged-last-bottom"));
  int first_page_number = robust_scm2int (book_->paper_->c_variable ("first-page-number"), 1);
  SCM ret = SCM_EOL;

  for (vsize i = 0; i < lines_per_page.size (); i++)
    {
      SCM page_num = scm_from_int (i + first_page_number);
      SCM last = scm_from_bool (i == lines_per_page.size () - 1);
      SCM ragged = scm_from_bool (ragged_all || (to_boolean (last) && ragged_last));
      SCM line_count = scm_from_int (lines_per_page[i]);
      SCM lines = scm_list_head (systems, line_count);
      SCM page = scm_apply_0 (make_page,
			      scm_list_n (book, lines, page_num, ragged, last, SCM_UNDEFINED));

      scm_apply_1 (page_stencil, page, SCM_EOL);
      ret = scm_cons (page, ret);
      systems = scm_list_tail (systems, line_count);
    }
  ret = scm_reverse (ret);
  return ret;
}

/* The page-turn-page-breaker needs to have a line-breaker between any two
   columns with non-NULL page-turn-permission.

   The optimal-breaker needs to have a line-breaker between any two columns
   with page-break-permission = 'force.

   By using a grob predicate, we can accommodate both of these uses.
*/
void
Page_breaking::create_system_list ()
{
  SCM specs = book_->get_system_specs ();
  for (SCM s = specs; scm_is_pair (s); s = scm_cdr (s))
    {
      if (Paper_score *ps = dynamic_cast<Paper_score*> (unsmob_music_output (scm_car (s))))
	{
	  SCM system_count = ps->layout ()->c_variable ("system-count");

	  if (scm_is_number (system_count))
	    s = scm_append (scm_list_3 (scm_list_1 (scm_car (s)),
					scm_vector_to_list (ps->get_paper_systems ()),
					scm_cdr (s)));
	  else
	    all_.push_back (System_spec (ps));
	}
      else
        {
          Prob *pb = unsmob_prob (scm_car (s));
          assert (pb);

          pb->protect ();
          all_.push_back (System_spec (pb));
        }
    }
}

void
Page_breaking::find_chunks_and_breaks (Break_predicate is_break)
{
  SCM force_sym = ly_symbol2scm ("force");

  chunks_.push_back (Break_position ());
  breaks_.push_back (Break_position ());

  for (vsize i = 0; i < all_.size (); i++)
    {
      if (all_[i].pscore_)
	{
	  vector<Grob*> cols = all_[i].pscore_->root_system ()->used_columns ();
	  vector<vsize> line_breaker_columns;
	  line_breaker_columns.push_back (0);

	  for (vsize j = 1; j < cols.size (); j++)
	    {
	      bool last = j == cols.size () - 1;
	      bool break_point = is_break (cols[j]);
	      bool chunk_end = cols[j]->get_property ("page-break-permission") == force_sym;
	      Break_position cur_pos = Break_position (i,
						       line_breaker_columns.size (),
						       cols[j],
						       last);

	      if (break_point || (i == all_.size () - 1 && last))
		breaks_.push_back (cur_pos);
	      if (chunk_end || last)
		chunks_.push_back (cur_pos);

	      if ((break_point || chunk_end) && !last)
		line_breaker_columns.push_back (j);
	    }
	  line_breaking_.push_back (Constrained_breaking (all_[i].pscore_, line_breaker_columns));
	}
      else
	{
	  /* TODO: we want some way of applying Break_p to a prob? */
	  if (i == all_.size () - 1)
	    breaks_.push_back (Break_position (i));

	  chunks_.push_back (Break_position (i));
	  line_breaking_.push_back (Constrained_breaking (NULL));
	}
    }
}

vector<Break_position>
Page_breaking::chunk_list (vsize start_index, vsize end_index)
{
  Break_position start = breaks_[start_index];
  Break_position end = breaks_[end_index];

  vsize i;
  for (i = 0; i < chunks_.size () && chunks_[i] <= start; i++)
    ;

  vector<Break_position> ret;
  ret.push_back (start);
  for (; i < chunks_.size () && chunks_[i] < end; i++)
    ret.push_back (chunks_[i]);
  ret.push_back (end);
  return ret;
}

vsize
Page_breaking::min_system_count (vsize start, vsize end)
{
  vector<Break_position> chunks = chunk_list (start, end);
  Line_division div = system_count_bounds (chunks, true);
  vsize ret = 0;

  for (vsize i = 0; i < div.size (); i++)
    ret += div[i];
  return ret;
}

vsize
Page_breaking::max_system_count (vsize start, vsize end)
{
  vector<Break_position> chunks = chunk_list (start, end);
  Line_division div = system_count_bounds (chunks, false);
  vsize ret = 0;

  for (vsize i = 0; i < div.size (); i++)
    ret += div[i];
  return ret;
}

Page_breaking::Line_division
Page_breaking::system_count_bounds (vector<Break_position> const &chunks, bool min)
{
  assert (chunks.size () >= 2);

  Line_division ret;
  ret.resize (chunks.size () - 1, 1);

  for (vsize i = 0; i + 1 < chunks.size (); i++)
    {
      vsize sys = next_system (chunks[i]);
      if (all_[sys].pscore_)
	{
	  vsize start;
	  vsize end;
	  line_breaker_args (sys, chunks[i], chunks[i+1], &start, &end);
	  ret[i] = min
	    ? line_breaking_[sys].min_system_count (start, end)
	    : line_breaking_[sys].max_system_count (start, end);
	}
    }

  return ret;
}

vector<Page_breaking::Line_division>
Page_breaking::line_divisions (vsize start,
			       vsize end,
			       vsize system_count,
			       Line_division lower_bound,
			       Line_division upper_bound)
{
  vector<Break_position> chunks = chunk_list (start, end);

  if (!lower_bound.size ())
    lower_bound = system_count_bounds (chunks, true);
  if (!upper_bound.size ())
    upper_bound = system_count_bounds (chunks, false);

  assert (lower_bound.size () == chunks.size () - 1);
  assert (upper_bound.size () == chunks.size () - 1);

  vector<Line_division> ret;
  Line_division work_in_progress;

  line_divisions_rec (system_count,
		      lower_bound,
		      upper_bound,
		      &ret,
		      &work_in_progress);
  return ret;
}

void
Page_breaking::line_divisions_rec (vsize system_count,
				   Line_division const &min_sys,
				   Line_division const &max_sys,
				   vector<Line_division > *result,
				   Line_division *cur_division)
{
  vsize my_index = cur_division->size ();
  vsize others_min = 0;
  vsize others_max = 0;

  for (vsize i = my_index + 1; i < min_sys.size (); i++)
    {
      others_min += min_sys[i];
      others_max += max_sys[i];
    }
  others_max = min (others_max, system_count);
  vsize real_min = max (min_sys[my_index], system_count - others_max);
  vsize real_max = min (max_sys[my_index], system_count - others_min);

  if (real_min > real_max || real_min <= 0)
    {
      /* this should never happen within a recursive call. If it happens
	 at all, it means that we were called with an unsolvable problem
	 and we should return an empty result */
      assert (my_index == 0);
      return;
    }

  for (vsize i = real_min; i <= real_max; i++)
    {
      cur_division->push_back (i);
      if (my_index == min_sys.size () - 1)
        result->push_back (*cur_division);
      else
        line_divisions_rec (system_count - i, min_sys, max_sys, result, cur_division);
      cur_division->pop_back ();
    }
}<|MERGE_RESOLUTION|>--- conflicted
+++ resolved
@@ -92,13 +92,9 @@
 	  vsize end;
 	  line_breaker_args (sys, chunks[i], chunks[i+1], &start, &end);
 
-<<<<<<< HEAD
-	  vector<Column_x_positions> pos = line_breaking_[sys].solve (start, end, div[i]);
-=======
 	  vector<Column_x_positions> pos = ignore_div
 	    ? line_breaking_[sys].get_best_solution (start, end)
 	    : line_breaking_[sys].get_solution (start, end, div[i]);
->>>>>>> dbe08fc4
 	  all_[sys].pscore_->root_system ()->break_into_pieces (pos);
 	}
     }
