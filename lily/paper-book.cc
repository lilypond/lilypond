--- conflicted
+++ resolved
@@ -108,11 +108,7 @@
   performances_ = scm_cons (s, performances_);
 }
 
-<<<<<<< HEAD
-void
-=======
 int
->>>>>>> 9c1421a4
 Paper_book::output_aux (SCM output_channel,
 			bool is_last,
 			int *first_page_number,
@@ -132,16 +128,6 @@
 
   if (scm_is_pair (bookparts_))
     {
-<<<<<<< HEAD
-      for (SCM p = scm_reverse (bookparts_); scm_is_pair (p); p = scm_cdr (p))
-	if (Paper_book *pbookpart = unsmob_paper_book (scm_car (p)))
-	  {
-	    bool is_last_part = (is_last && !scm_is_pair (scm_cdr (p)));
-	    pbookpart->output_aux (output_channel,
-				   is_last_part,
-				   first_page_number,
-				   first_performance_number);
-=======
       for (SCM p = bookparts_; scm_is_pair (p); p = scm_cdr (p))
 	if (Paper_book *pbookpart = unsmob_paper_book (scm_car (p)))
 	  {
@@ -150,43 +136,22 @@
 					      is_last_part,
 					      first_page_number,
 					      first_performance_number);
->>>>>>> 9c1421a4
 	  }
     }
   else
     {
       if (scores_ == SCM_EOL)
-<<<<<<< HEAD
-	return;
-=======
 	return 0;
->>>>>>> 9c1421a4
       paper_->set_variable (ly_symbol2scm ("first-page-number"),
 			    scm_long2num (*first_page_number));
       paper_->set_variable (ly_symbol2scm ("is-last-bookpart"),
 			    ly_bool2scm (is_last));
       /* Generate all stencils to trigger font loads.  */
-<<<<<<< HEAD
-      *first_page_number += scm_ilength (pages ());
-    }
-}
-
-void
-Paper_book::output (SCM output_channel)
-{
-  int first_page_number = robust_scm2int (paper_->c_variable ("first-page-number"), 1);
-  int first_performance_number = 0;
-  output_aux (output_channel,
-	      true,
-	      &first_page_number,
-	      &first_performance_number);
-=======
       page_nb = scm_ilength (pages ());
       *first_page_number += page_nb;
     }
   return page_nb;
 }
->>>>>>> 9c1421a4
 
 void
 Paper_book::output (SCM output_channel)
@@ -556,11 +521,7 @@
   systems_ = SCM_EOL;
   if (scm_is_pair (bookparts_))
     {
-<<<<<<< HEAD
-      for (SCM p = scm_reverse (bookparts_); scm_is_pair (p); p = scm_cdr (p))
-=======
       for (SCM p = bookparts_; scm_is_pair (p); p = scm_cdr (p))
->>>>>>> 9c1421a4
 	if (Paper_book *pbookpart = unsmob_paper_book (scm_car (p)))
 	  systems_ = scm_append_x (scm_list_2 (systems_, pbookpart->systems ()));
     }
@@ -620,19 +581,11 @@
   pages_ = SCM_EOL;
   if (scm_is_pair (bookparts_))
     {
-<<<<<<< HEAD
-      for (SCM p = scm_reverse (bookparts_); scm_is_pair (p); p = scm_cdr (p))
-	if (Paper_book *pbookpart = unsmob_paper_book (scm_car (p)))
-	  pages_ = scm_append_x (scm_list_2 (pages_, pbookpart->pages ()));
-    }
-  else
-=======
       for (SCM p = bookparts_; scm_is_pair (p); p = scm_cdr (p))
 	if (Paper_book *pbookpart = unsmob_paper_book (scm_car (p)))
 	  pages_ = scm_append_x (scm_list_2 (pages_, pbookpart->pages ()));
     }
   else if (scm_is_pair (scores_))
->>>>>>> 9c1421a4
     {
       SCM proc = paper_->c_variable ("page-breaking-wrapper");
       pages_ = scm_apply_0 (proc, scm_list_1 (self_scm ()));
