<<<<<<< HEAD
%% Translation of GIT committish: 740b9a6c16eb30a84b216d23aeb848aa1b632be6
=======
%% Translation of GIT committish: 00e3a8264e138ad61b4f115a173190d5e9dc7533
>>>>>>> 1e1d7dc9
  texidoces = "
Si están especificadas, las marcas de texto se pueden alinear con
objetos de notación distintos a las líneas divisorias.  Entre estos
objetos se encuentran @code{ambitus}, @code{breathing-sign},
@code{clef}, @code{custos}, @code{staff-bar}, @code{left-edge},
@code{key-cancellation}, @code{key-signature} y @code{time-signature}.

En estos casos, las marcas de texto se centran horizontalmente sobre
el objeto, aunque esto se puede cambiar, como se muestra en la segunda
línea de este ejemplo (en una partitura con varios pentagramas, se
debe hacer este ajuste para todos los pentagramas).

"
  doctitlees = "Alinear marcas con varios objetos de notación"

%% Translation of GIT committish: 0364058d18eb91836302a567c18289209d6e9706
  texidocde = "
Wenn angegeben, können Textzeichen auch an anderen Objekten als Taktstrichen
ausgerichtet werden.  Zu diesen Objekten gehören @code{ambitus},
@code{breathing-sign}, @code{clef}, @code{custos}, @code{staff-bar},
@code{left-edge}, @code{key-cancellation}, @code{key-signature} und
@code{time-signature}.

In diesem Fall werden die Zeichen horizontal über dem Objekt zentriert.
Diese Ausrichtung kann auch geändert werden, wie die zweite Zeile
des Beispiels zeigt.  In einer Partitur mit vielen Systemen sollte
diese Einstellung für alle Systeme gemacht werden.

"

  doctitlede = "Zeichen an verschiedenen Notationsobjekten ausrichten"<|MERGE_RESOLUTION|>--- conflicted
+++ resolved
@@ -1,8 +1,4 @@
-<<<<<<< HEAD
-%% Translation of GIT committish: 740b9a6c16eb30a84b216d23aeb848aa1b632be6
-=======
-%% Translation of GIT committish: 00e3a8264e138ad61b4f115a173190d5e9dc7533
->>>>>>> 1e1d7dc9
+%% Translation of GIT committish: b2d4318d6c53df8469dfa4da09b27c15a374d0ca
   texidoces = "
 Si están especificadas, las marcas de texto se pueden alinear con
 objetos de notación distintos a las líneas divisorias.  Entre estos
