--- conflicted
+++ resolved
@@ -1,8 +1,4 @@
-<<<<<<< HEAD
-%% Translation of GIT committish: 740b9a6c16eb30a84b216d23aeb848aa1b632be6
-=======
-%% Translation of GIT committish: 33d87eaa6928c0242687fc2361e89de854161c1d
->>>>>>> 1e1d7dc9
+%% Translation of GIT committish: b2d4318d6c53df8469dfa4da09b27c15a374d0ca
   texidoces = "
 El «Makam» es un tipo de melodía de Turquía que
 utiliza alteraciones microtonales de 1/9 de tono.  Consulte el
