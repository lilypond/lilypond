%% Translation of GIT committish: 2a049d3e874aae48c065787dc1fb4a1ba95a45f2
  texidoces = "
Las opciones para agrupar los pulsos de un compás están a nuestra
disposición a través de la función de Scheme
@code{set-time-signature}, que acepta tres argumentos: el número
de pulsos, la longitud del pulso, y la agrupación interna de los
pulsos dentro del compás.  Si se incluye el grabador
@code{Measure_grouping_engraver}, la función crea también símbolos
de agrupación @code{MeasureGrouping}.  Dichos símbolos facilitan
la lectura de la música moderna de cierta complejidad rítmica.  En
el ejemplo, el compás de 9/8 se subdivide en 2, 2, 2 y 3.  Esto se
pasa a la función @code{set-time-signature} como tercer argumento:
@code{'(2 2 2 3)}:

"
doctitlees = "Símbolos de dirección, símbolos de agrupación de compás"

%% Translation of GIT committish: 0364058d18eb91836302a567c18289209d6e9706
  texidocde = "
Optionen, mit denen die Balken in einem Takt gruppiert werden, sind
durch die Scheme-Funktion @code{set-time-signature} erhältlich, die
drei Argumente braucht:  Die Zahl der Taktschläge, die Länge des
Schlages und die interne gruppieren von Balken in dem Takt.  Wenn der
@code{Measure_grouping_engraver} hinzugefügt worden ist, erstellt
diese Funktion auch @code{MeasureGrouping}-(Taktgruppen)-Zeichen.  Derartige
Zeichen erleichtern das Lesen von rhythmisch komplexer Musik.  In dem
Beispiel ist der 9/8-Takt in 2, 2, 2 und 3 aufgeteilt.  Das wird
der @code{set-time-signature}-Funktion als das dritte Argument mitgegeben:
@code{'(2 2 2 3)}:

"
  doctitlede = "Dirigirzeichen, Taktgruppenzeichen"


<<<<<<< HEAD
%% Translation of GIT committish :<b3196fadd8f42d05ba35e8ac42f7da3caf8a3079>
=======
%% Translation of GIT committish: b3196fadd8f42d05ba35e8ac42f7da3caf8a3079
>>>>>>> 39eaf5fa
  texidocfr = "
Il existe des options qui permettent de grouper les ligatures au sein
d'une mesure, grâce à la fonction Scheme @code{set-time-signature}.
Celle-ci prend trois arguments : le nombre de pulsations, la durée de la
pulsation et le regroupement des pulsations dans la mesure.  Si l'on
fait appel au @code{Measure_grouping_engraver}, la fonction 
@code{set-time-signature} créera aussi des symboles
@code{MeasureGrouping}.  Ces symboles aident à la lecture des œuvres
modernes à la rythmique complexe.  Dans l'exemple qui suit, la mesure à
9/8 este divisée en 2, 2, 2 et 3.  Ceci est fourni en tant que troisième
argument à @code{set-time-signature} : @code{'(2 2 2 3)}.

"
  doctitlefr = "Signes de direction, signes de sous-groupe"<|MERGE_RESOLUTION|>--- conflicted
+++ resolved
@@ -32,11 +32,7 @@
   doctitlede = "Dirigirzeichen, Taktgruppenzeichen"
 
 
-<<<<<<< HEAD
-%% Translation of GIT committish :<b3196fadd8f42d05ba35e8ac42f7da3caf8a3079>
-=======
 %% Translation of GIT committish: b3196fadd8f42d05ba35e8ac42f7da3caf8a3079
->>>>>>> 39eaf5fa
   texidocfr = "
 Il existe des options qui permettent de grouper les ligatures au sein
 d'une mesure, grâce à la fonction Scheme @code{set-time-signature}.
