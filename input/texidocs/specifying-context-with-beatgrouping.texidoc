--- conflicted
+++ resolved
@@ -19,11 +19,7 @@
   doctitlede = "Den Kontext für beatGrouping angeben"
 
 
-<<<<<<< HEAD
-%% Translation of GIT committish :<b3196fadd8f42d05ba35e8ac42f7da3caf8a3079>
-=======
 %% Translation of GIT committish: b3196fadd8f42d05ba35e8ac42f7da3caf8a3079
->>>>>>> 39eaf5fa
   texidocfr = "
 Le fait de spécifier un contexte à @code{beatGrouping} permet d'en 
 limiter les effets.  Par voie de conséquence, il sera possible
