--- conflicted
+++ resolved
@@ -31,11 +31,7 @@
   doctitlede = "Balken in Untergruppen teilen"
 
 
-<<<<<<< HEAD
-%% Translation of GIT committish :<b3196fadd8f42d05ba35e8ac42f7da3caf8a3079>
-=======
 %% Translation of GIT committish: b3196fadd8f42d05ba35e8ac42f7da3caf8a3079
->>>>>>> 39eaf5fa
   texidocfr = "
 Les ligatures d'une succession de notes de durée inférieure à la croche
 ne sont pas subdivisées par défaut.  Autrement dit, tous les traits de
