%% Translation of GIT committish: 2a049d3e874aae48c065787dc1fb4a1ba95a45f2
  texidoces = "
Normalmente están prohibidos los saltos de línea si las barras
atraviesan las líneas divisorias.  Se puede cambiar este
comportamiento como se muestra aquí:

"
  doctitle = "Barras que atraviesan saltos de línea"
  
%% Translation of GIT committish: 6ce7f350682dfa99af97929be1dec6b9f1cbc01a
  
texidocde = "
Zeilenumbrüche sind normalerweise während Balken verboten.  Das kann geändert
werden.

"
  doctitlede = "Balken über Zeilenumbrüche"


<<<<<<< HEAD
%% Translation of GIT committish :<b3196fadd8f42d05ba35e8ac42f7da3caf8a3079>
=======
%% Translation of GIT committish: b3196fadd8f42d05ba35e8ac42f7da3caf8a3079
>>>>>>> 39eaf5fa
  
  texidocfr = "
Il est normalement impensable qu'un saut de ligne tombe au milieu d'une
ligature.  LilyPond permet néanmoins de l'obtenir.

"
  doctitlefr = "Ligature au moment d'un saut de ligne"<|MERGE_RESOLUTION|>--- conflicted
+++ resolved
@@ -17,11 +17,7 @@
   doctitlede = "Balken über Zeilenumbrüche"
 
 
-<<<<<<< HEAD
-%% Translation of GIT committish :<b3196fadd8f42d05ba35e8ac42f7da3caf8a3079>
-=======
 %% Translation of GIT committish: b3196fadd8f42d05ba35e8ac42f7da3caf8a3079
->>>>>>> 39eaf5fa
   
   texidocfr = "
 Il est normalement impensable qu'un saut de ligne tombe au milieu d'une
