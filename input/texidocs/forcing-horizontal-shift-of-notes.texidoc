<<<<<<< HEAD
%% Translation of GIT committish: 0ead6a9062687a17d199f72b2d94f0d9fbd1e591

=======
%% Translation of GIT committish: 73115c93908af74c12a19753e79cbca47b2c2978
>>>>>>> 1e1d7dc9
 doctitlees = "Forzar el desplazamiento horizontal de las notas"
 
texidoces = "
 Cuando el motor de tipografiado no es capaz de todo, se puede usar la
 sintaxis siguiente para sobreescribir las decisiones de tipografía.
 Las unidades de medida que se usan aquí son espacios de pentagrama.

"

%% Translation of GIT committish: 0364058d18eb91836302a567c18289209d6e9706
  texidocde = "
Wenn es zu Zusammenstößen kommt, kann mit folgender Lösung eine andere
Position manuell eingestellt werden.  Die Einheiten hier sind
Notenlinienzwischenräume.

"
  doctitlede = "Horizontale Verschiebung von Noten erzwingen"<|MERGE_RESOLUTION|>--- conflicted
+++ resolved
@@ -1,9 +1,5 @@
-<<<<<<< HEAD
-%% Translation of GIT committish: 0ead6a9062687a17d199f72b2d94f0d9fbd1e591
+%% Translation of GIT committish: b2d4318d6c53df8469dfa4da09b27c15a374d0ca
 
-=======
-%% Translation of GIT committish: 73115c93908af74c12a19753e79cbca47b2c2978
->>>>>>> 1e1d7dc9
  doctitlees = "Forzar el desplazamiento horizontal de las notas"
  
 texidoces = "
