%% Translation of GIT committish: 2a049d3e874aae48c065787dc1fb4a1ba95a45f2
  texidoces = "
Para la música de guitarra, es posible mostrar los ritmos de rasgueo,
además de las notas de la melodía, acordes y diagramas de posiciones.

"
  doctitlees = "Ritmos rasgueados de guitarra"

%% Translation of GIT committish: 6ce7f350682dfa99af97929be1dec6b9f1cbc01a
  texidocde = "
In Guitarrennotation kann neben Melodie, Akkordbezeichnungen und
Bunddiagrammen auch der Schlagrhythmus angegeben werden.

"
  doctitlede = "Schlagrhythmus für Guitarren"


<<<<<<< HEAD
%% Translation of GIT committish :<>
=======
%% Translation of GIT committish: 
>>>>>>> 39eaf5fa
  texidocfr = "
En matière de notation pour guitare, il arrive que soient indiqués les
@qq{coups de gratte} en plus de la mélodie, grilles d'accords et
diagrammes de tablature.

"
  doctitlede = "Rythmique et guitare"<|MERGE_RESOLUTION|>--- conflicted
+++ resolved
@@ -15,11 +15,7 @@
   doctitlede = "Schlagrhythmus für Guitarren"
 
 
-<<<<<<< HEAD
-%% Translation of GIT committish :<>
-=======
 %% Translation of GIT committish: 
->>>>>>> 39eaf5fa
   texidocfr = "
 En matière de notation pour guitare, il arrive que soient indiqués les
 @qq{coups de gratte} en plus de la mélodie, grilles d'accords et
