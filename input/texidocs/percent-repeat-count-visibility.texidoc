--- conflicted
+++ resolved
@@ -1,8 +1,4 @@
-<<<<<<< HEAD
-%% Translation of GIT committish: 740b9a6c16eb30a84b216d23aeb848aa1b632be6
-=======
-%% Translation of GIT committish: 43774ddb81b9017802da04ba2862cae4586935b2
->>>>>>> 1e1d7dc9
+%% Translation of GIT committish: b2d4318d6c53df8469dfa4da09b27c15a374d0ca
   texidoces = "
 Se pueden mostrar los contadores de las repeticiones del tipo
 porcentaje a intervalos regulares mediante el establecimiento de
