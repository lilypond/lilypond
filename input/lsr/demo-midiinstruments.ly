%% Do not edit this file; it is auto-generated from LSR http://lsr.dsi.unimi.it
%% This file is in the public domain.
\version "2.11.38"

\header {
<<<<<<< HEAD
  lsrtags = "vocal-music, unfretted-strings, midi"
=======
  lsrtags = "vocal-music, keyboards, unfretted-strings, midi"
>>>>>>> 3dda2823

  texidoc = "
Problem: How to know which @code{midiInstrument} would be best for your
composition?Solution: A LilyPond demo file.



"
  doctitle = "Demo MidiInstruments"
} % begin verbatim
\header {
  title = "Demo of all midi sounds"
  arranger = "Myself "
}

basemelodie = \relative c' {
  c4. \mf g  c16 b' c d |
  e d e f g4 g'4 r |
  r1
}
melodie = { \tempo 4 = 150 \basemelodie }

\score {
  \new Staff <<
    \new Voice { \melodie 
    }
  >>
  \layout { }
}

\score { 
  \new Staff <<
    %\set Staff.instrumentName= "S/A"
    %\set Staff.midiMinimumVolume = #0.2 
    %\set Staff.midiMaximumVolume = #0.4
    %\set Voice.dynamicAbsoluteVolumeFunction = #0.6
    \new Voice { r \mf
      \set Staff.midiInstrument = "acoustic grand" \melodie
      \set Staff.midiInstrument = "bright acoustic" \melodie
      \set Staff.midiInstrument = "electric grand" \melodie
      \set Staff.midiInstrument = "honky-tonk" \melodie
      \set Staff.midiInstrument = "electric piano 1" \melodie
      \set Staff.midiInstrument = "electric piano 2" \melodie
      \set Staff.midiInstrument = "harpsichord" \melodie
      \set Staff.midiInstrument = "clav" \melodie
      \set Staff.midiInstrument = "celesta" \melodie
      \set Staff.midiInstrument = "glockenspiel" \melodie
      \set Staff.midiInstrument = "music box" \melodie
      \set Staff.midiInstrument = "vibraphone" \melodie
      \set Staff.midiInstrument = "marimba" \melodie
      \set Staff.midiInstrument = "xylophone" \melodie
      \set Staff.midiInstrument = "tubular bells" \melodie
      \set Staff.midiInstrument = "dulcimer" \melodie
      \set Staff.midiInstrument = "drawbar organ" \melodie
      \set Staff.midiInstrument = "percussive organ" \melodie
      \set Staff.midiInstrument = "rock organ" \melodie
      \set Staff.midiInstrument = "church organ" \melodie
      \set Staff.midiInstrument = "reed organ" \melodie
      \set Staff.midiInstrument = "accordion" \melodie
      \set Staff.midiInstrument = "harmonica" \melodie
      \set Staff.midiInstrument = "concertina" \melodie
      \set Staff.midiInstrument = "acoustic guitar (nylon)" \melodie
      \set Staff.midiInstrument = "acoustic guitar (steel)" \melodie
      \set Staff.midiInstrument = "electric guitar (jazz)" \melodie
      \set Staff.midiInstrument = "electric guitar (clean)" \melodie
      \set Staff.midiInstrument = "electric guitar (muted)" \melodie
      \set Staff.midiInstrument = "overdriven guitar" \melodie
      \set Staff.midiInstrument = "distorted guitar" \melodie
      \set Staff.midiInstrument = "acoustic bass" \melodie
      \set Staff.midiInstrument = "electric bass (finger)" \melodie
      \set Staff.midiInstrument = "electric bass (pick)" \melodie
      \set Staff.midiInstrument = "fretless bass" \melodie
      \set Staff.midiInstrument = "slap bass 1" \melodie
      \set Staff.midiInstrument = "slap bass 2" \melodie
      \set Staff.midiInstrument = "synth bass 1" \melodie
      \set Staff.midiInstrument = "synth bass 2" \melodie
      \set Staff.midiInstrument = "violin" \melodie
      \set Staff.midiInstrument = "viola" \melodie
      \set Staff.midiInstrument = "cello" \melodie
      \set Staff.midiInstrument = "contrabass" \melodie
      \set Staff.midiInstrument = "tremolo strings" \melodie
      \set Staff.midiInstrument = "pizzicato strings" \melodie
      \set Staff.midiInstrument = "orchestral strings" \melodie
      \set Staff.midiInstrument = "timpani" \melodie
      \set Staff.midiInstrument = "string ensemble 1" \melodie
      \set Staff.midiInstrument = "string ensemble 2" \melodie
      \set Staff.midiInstrument = "synthstrings 1" \melodie
      \set Staff.midiInstrument = "synthstrings 2" \melodie
      \set Staff.midiInstrument = "choir aahs" \melodie
      \set Staff.midiInstrument = "voice oohs" \melodie
      \set Staff.midiInstrument = "synth voice" \melodie
      \set Staff.midiInstrument = "orchestra hit" \melodie
      \set Staff.midiInstrument = "trumpet" \melodie
      \set Staff.midiInstrument = "trombone" \melodie
      \set Staff.midiInstrument = "tuba" \melodie
      \set Staff.midiInstrument = "muted trumpet" \melodie
      \set Staff.midiInstrument = "french horn" \melodie
      \set Staff.midiInstrument = "brass section" \melodie
      \set Staff.midiInstrument = "synthbrass 1" \melodie
      \set Staff.midiInstrument = "synthbrass 2" \melodie
      \set Staff.midiInstrument = "soprano sax" \melodie
      \set Staff.midiInstrument = "alto sax" \melodie
      \set Staff.midiInstrument = "tenor sax" \melodie
      \set Staff.midiInstrument = "baritone sax" \melodie
      \set Staff.midiInstrument = "oboe" \melodie
      \set Staff.midiInstrument = "english horn" \melodie
      \set Staff.midiInstrument = "bassoon" \melodie
      \set Staff.midiInstrument = "clarinet" \melodie
      \set Staff.midiInstrument = "piccolo" \melodie
      \set Staff.midiInstrument = "flute" \melodie
      \set Staff.midiInstrument = "recorder" \melodie
      \set Staff.midiInstrument = "pan flute" \melodie
      \set Staff.midiInstrument = "blown bottle" \melodie
      \set Staff.midiInstrument = "shakuhachi" \melodie
      \set Staff.midiInstrument = "whistle" \melodie
      \set Staff.midiInstrument = "ocarina" \melodie
      \set Staff.midiInstrument = "lead 1 (square)" \melodie
      \set Staff.midiInstrument = "lead 2 (sawtooth)" \melodie
      \set Staff.midiInstrument = "lead 3 (calliope)" \melodie
      \set Staff.midiInstrument = "lead 4 (chiff)" \melodie
      \set Staff.midiInstrument = "lead 5 (charang)" \melodie
      \set Staff.midiInstrument = "lead 6 (voice)" \melodie
      \set Staff.midiInstrument = "lead 7 (fifths)" \melodie
      \set Staff.midiInstrument = "lead 8 (bass+lead)" \melodie
      \set Staff.midiInstrument = "pad 1 (new age)" \melodie
      \set Staff.midiInstrument = "pad 2 (warm)" \melodie
      \set Staff.midiInstrument = "pad 3 (polysynth)" \melodie
      \set Staff.midiInstrument = "pad 4 (choir)" \melodie
      \set Staff.midiInstrument = "pad 5 (bowed)" \melodie
      \set Staff.midiInstrument = "pad 6 (metallic)" \melodie
      \set Staff.midiInstrument = "pad 7 (halo)" \melodie
      \set Staff.midiInstrument = "pad 8 (sweep)" \melodie
      \set Staff.midiInstrument = "fx 1 (rain)" \melodie
      \set Staff.midiInstrument = "fx 2 (soundtrack)" \melodie
      \set Staff.midiInstrument = "fx 3 (crystal)" \melodie
      \set Staff.midiInstrument = "fx 4 (atmosphere)" \melodie
      \set Staff.midiInstrument = "fx 5 (brightness)" \melodie
      \set Staff.midiInstrument = "fx 6 (goblins)" \melodie
      \set Staff.midiInstrument = "fx 7 (echoes)" \melodie
      \set Staff.midiInstrument = "fx 8 (sci-fi)" \melodie
      \set Staff.midiInstrument = "sitar" \melodie
      \set Staff.midiInstrument = "banjo" \melodie
      \set Staff.midiInstrument = "shamisen" \melodie
      \set Staff.midiInstrument = "koto" \melodie
      \set Staff.midiInstrument = "kalimba" \melodie
      \set Staff.midiInstrument = "bagpipe" \melodie
      \set Staff.midiInstrument = "fiddle" \melodie
      \set Staff.midiInstrument = "shanai" \melodie
      \set Staff.midiInstrument = "tinkle bell" \melodie
      \set Staff.midiInstrument = "agogo" \melodie
      \set Staff.midiInstrument = "steel drums" \melodie
      \set Staff.midiInstrument = "woodblock" \melodie
      \set Staff.midiInstrument = "taiko drum" \melodie
      \set Staff.midiInstrument = "melodic tom" \melodie
      \set Staff.midiInstrument = "synth drum" \melodie
      \set Staff.midiInstrument = "reverse cymbal" \melodie
      \set Staff.midiInstrument = "guitar fret noise" \melodie
      \set Staff.midiInstrument = "breath noise" \melodie
      \set Staff.midiInstrument = "seashore" \melodie
      \set Staff.midiInstrument = "bird tweet" \melodie
      \set Staff.midiInstrument = "telephone ring" \melodie
      \set Staff.midiInstrument = "helicopter" \melodie
      \set Staff.midiInstrument = "applause" \melodie
      \set Staff.midiInstrument = "gunshot" \melodie
    }
  >>
  \midi { }
}<|MERGE_RESOLUTION|>--- conflicted
+++ resolved
@@ -3,11 +3,7 @@
 \version "2.11.38"
 
 \header {
-<<<<<<< HEAD
-  lsrtags = "vocal-music, unfretted-strings, midi"
-=======
   lsrtags = "vocal-music, keyboards, unfretted-strings, midi"
->>>>>>> 3dda2823
 
   texidoc = "
 Problem: How to know which @code{midiInstrument} would be best for your
