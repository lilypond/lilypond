--- conflicted
+++ resolved
@@ -3,11 +3,7 @@
 \version "2.11.38"
 
 \header {
-<<<<<<< HEAD
-  lsrtags = "editorial-annotations, chords"
-=======
   lsrtags = "editorial-annotations, chords, keyboards"
->>>>>>> 3dda2823
 
   texidoc = "
 The placement of fingering numbers can be controlled precisely.
