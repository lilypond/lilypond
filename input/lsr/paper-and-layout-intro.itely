--- conflicted
+++ resolved
@@ -1,10 +1,7 @@
 @node Paper and layout
 @chapter Paper and layout
-<<<<<<< HEAD
-=======
 
 @c FIXME not precise enough reference?
 @ruser{Spacing issues}
->>>>>>> d82f6f85
 
 @lysnippets
