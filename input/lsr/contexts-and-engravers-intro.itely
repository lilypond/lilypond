--- conflicted
+++ resolved
@@ -1,13 +1,10 @@
 @node Contexts and engravers
 @chapter Contexts and engravers
-<<<<<<< HEAD
-=======
 
 @c FIXME make xref more precise when the chapter has been
 @c revised in GDP
 @ruser{Changing defaults}
 
 @rlearning{Contexts and engravers}
->>>>>>> d82f6f85
 
 @lysnippets
