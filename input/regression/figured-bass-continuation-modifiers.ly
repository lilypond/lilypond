\header {

  texidoc = "Figured bass extender lines shall be broken when a figure has
  a different alteration, augmentation or diminishment."

}

<<<<<<< HEAD
\version "2.11.64"
=======
\version "2.12.0"
>>>>>>> 9c1421a4

<<
  \relative \new Voice {
    c8 c c c c c
  }
  \figures {
    \bassFigureExtendersOn
    <6 4 3>8 <6\\ 4! 3!> <6 4- 3+> <6/ 4\+ 3>  <6 4\! 3+>  <6\+ 4\+ 3++>
  } 
>><|MERGE_RESOLUTION|>--- conflicted
+++ resolved
@@ -5,11 +5,7 @@
 
 }
 
-<<<<<<< HEAD
-\version "2.11.64"
-=======
 \version "2.12.0"
->>>>>>> 9c1421a4
 
 <<
   \relative \new Voice {
