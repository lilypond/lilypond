--- conflicted
+++ resolved
@@ -2,11 +2,7 @@
   texidoc = "Behave sensibly in the presence of large collisions."
 }
 
-<<<<<<< HEAD
-\version "2.15.0"
-=======
 \version "2.13.62"
->>>>>>> 553dac29
 \new Staff {
   <<
     { \voiceOne s2 }
