--- conflicted
+++ resolved
@@ -3380,7 +3380,11 @@
     str = re.sub ('\n"(' + wordsyntax + r')"(\s*=\s*\\stringTuning)', "\n\\1\\2", str)
     return str
 
-<<<<<<< HEAD
+@rule ((2, 16, 0),
+       _ ("bump version for release"))
+def conv (str):
+    return str
+
 @rule ((2, 17, 0), r"blank-*-force -> blank-*-penalty")
 def conv (str):
     str = re.sub ('blank-page-force', 'blank-page-penalty', str)
@@ -3388,14 +3392,6 @@
     str = re.sub ('blank-after-score-page-force', 'blank-after-score-page-penalty', str)
     return str
 
-=======
-@rule ((2, 16, 0),
-       _ ("bump version for release"))
-def conv (str):
-    return str
-
-
->>>>>>> 0fef4774
 # Guidelines to write rules (please keep this at the end of this file)
 #
 # - keep at most one rule per version; if several conversions should be done,
