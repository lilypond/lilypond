# (setq py-indent-offset 4)


import string
import re
import sys
import lilylib

_ = lilylib._


NOT_SMART = _ ("Not smart enough to convert %s")
UPDATE_MANUALLY	= _ ("Please refer to the manual for details, and update manually.")
FROM_TO = _ ( "%s has been replaced by %s")


class FatalConversionError:
    pass

conversions = []
stderr_write = lilylib.stderr_write

def warning (str):
    stderr_write (_ ("warning: %s") % str)

# Decorator to make rule syntax simpler
def rule (version, message):
    """
    version: a LilyPond version tuple like (2, 11, 50)
    message: the message that describes the conversion.

    This decorator adds its function together with the version and the
    message to the global conversions list.  (It doesn't need to return
    the function as it isn't used directly anyway.)

    A conversion rule using this decorator looks like this:

    @rule ((1, 2, 3), "convert foo to bar")
    def conv(str):
        str = str.replace('foo', 'bar')
        return str

    """
    def dec(f):
        conversions.append ((version, f, message))
    return dec


@rule ((0, 1, 9), _ ('\\header { key = concat + with + operator }'))
def conv(str):
    if re.search ('\\\\multi', str):
	stderr_write ('\n')
	stderr_write (NOT_SMART % "\\multi")
	stderr_write ('\n')
    return str


@rule ((0, 1, 19), _ ('deprecated %s') % '\\octave')
def conv (str):
    if re.search ('\\\\octave', str):
	stderr_write ('\n')
	stderr_write (NOT_SMART % "\\octave")
	stderr_write ('\n')
	stderr_write (UPDATE_MANUALLY)
	stderr_write ('\n')
    #	raise FatalConversionError ()
    return str


@rule ((0, 1, 20), _ ('deprecated \\textstyle, new \\key syntax'))
def conv (str):
    str = re.sub ('\\\\textstyle([^;]+);',
			     '\\\\property Lyrics . textstyle = \\1', str)
    # harmful to current .lys
    # str = re.sub ('\\\\key([^;]+);', '\\\\accidentals \\1;', str)
    return str


@rule ((0, 1, 21), '\\musical_pitch -> \\musicalpitch, \\meter -> \\time')
def conv (str):
    str = re.sub ('\\\\musical_pitch', '\\\\musicalpitch',str)
    str = re.sub ('\\\\meter', '\\\\time',str)
    return str


@rule ((1, 0, 0), _ ("bump version for release"))
def conv (str):
    return str


@rule ((1, 0, 1), '\\accidentals -> \\keysignature, specialaccidentals -> keyoctaviation')
def conv (str):
    str = re.sub ('\\\\accidentals', '\\\\keysignature',str)
    str = re.sub ('specialaccidentals *= *1', 'keyoctaviation = 0',str)
    str = re.sub ('specialaccidentals *= *0', 'keyoctaviation = 1',str)
    return str


@rule ((1, 0, 2), _ ('\\header { key = concat + with + operator }'))
def conv(str):
    if re.search ('\\\\header', str):
	stderr_write ('\n')
	stderr_write (NOT_SMART % _ ("new \\header format"))
	stderr_write ('\n')
    return str


@rule ((1, 0, 3), '\\melodic -> \\notes')
def conv(str):
    str =  re.sub ('\\\\melodic([^a-zA-Z])', '\\\\notes\\1',str)
    return str


@rule ((1, 0, 4), 'default_{paper,midi}')
def conv(str):
    str =  re.sub ('default_paper *=', '',str)
    str =  re.sub ('default_midi *=', '',str)
    return str


@rule ((1, 0, 5), 'ChoireStaff -> ChoirStaff')
def conv(str):
    str =  re.sub ('ChoireStaff', 'ChoirStaff',str)
    str =  re.sub ('\\\\output', 'output = ',str)
    return str


@rule ((1, 0, 6), 'foo = \\translator {\\type .. } ->\\translator {\\type ..; foo; }')
def conv(str):
    if re.search ('[a-zA-Z]+ = *\\translator',str):
	stderr_write ('\n')
	stderr_write (NOT_SMART % _ ("\\translator syntax"))
	stderr_write ('\n')
    #	raise FatalConversionError ()
    return str


@rule ((1, 0, 7), '\\lyric -> \\lyrics')
def conv(str):
    str =  re.sub ('\\\\lyrics*', '\\\\lyrics',str)
    return str


@rule ((1, 0, 10), '[2/3 ]1/1 -> \\times 2/3 ')
def conv(str):
    str =  re.sub ('\\\\\\[/3+', '\\\\times 2/3 { ',str)
    str =  re.sub ('\\[/3+', '\\\\times 2/3 { [',str)
    str =  re.sub ('\\\\\\[([0-9/]+)', '\\\\times \\1 {',str)
    str =  re.sub ('\\[([0-9/]+)', '\\\\times \\1 { [',str)
    str =  re.sub ('\\\\\\]([0-9/]+)', '}', str)
    str =  re.sub ('\\\\\\]', '}',str)
    str =  re.sub ('\\]([0-9/]+)', '] }', str)
    return str


@rule ((1, 0, 12), 'Chord syntax stuff')
def conv(str):
    return str


@rule ((1, 0, 13), '<a ~ b> c -> <a b> ~ c')
def conv(str):
    str =  re.sub ('<([^>~]+)~([^>]*)>','<\\1 \\2> ~', str)
    return str


@rule ((1, 0, 14), '<[a b> <a b]>c -> [<a b> <a b>]')
def conv(str):
    str =  re.sub ('<\\[','[<', str)
    str =  re.sub ('\\]>','>]', str)
    return str


@rule ((1, 0, 16), '\\type -> \\context, textstyle -> textStyle')
def conv(str):
    str =  re.sub ('\\\\type([^\n]*engraver)','\\\\TYPE\\1', str)
    str =  re.sub ('\\\\type([^\n]*performer)','\\\\TYPE\\1', str)
    str =  re.sub ('\\\\type','\\\\context', str)
    str =  re.sub ('\\\\TYPE','\\\\type', str)
    str =  re.sub ('textstyle','textStyle', str)
    return str


@rule ((1, 0, 18), _ ('\\repeat NUM Music Alternative -> \\repeat FOLDSTR Music Alternative'))
def conv(str):
    if re.search ('\\\\repeat',str):
	stderr_write ('\n')
	stderr_write (NOT_SMART % "\\repeat")
	stderr_write ('\n')
    #	raise FatalConversionError ()
    return str


@rule ((1, 0, 19), 'fontsize -> fontSize, midi_instrument -> midiInstrument, SkipBars -> skipBars')
def conv(str):
    str =  re.sub ('SkipBars','skipBars', str)
    str =  re.sub ('fontsize','fontSize', str)
    str =  re.sub ('midi_instrument','midiInstrument', str)
    return str


@rule ((1, 0, 20), '{,tie,slur}ydirection -> {v,tieV,slurV}erticalDirection')
def conv(str):
    str =  re.sub ('tieydirection','tieVerticalDirection', str)
    str =  re.sub ('slurydirection','slurVerticalDirection', str)
    str =  re.sub ('ydirection','verticalDirection', str)
    return str


@rule ((1, 0, 21), 'hshift -> horizontalNoteShift')
def conv(str):
    str =  re.sub ('hshift','horizontalNoteShift', str)
    return str


@rule ((1, 1, 52), _ ('deprecate %s') % '\\grouping')
def conv(str):
    str =  re.sub ('\\\\grouping[^;]*;','', str)
    return str


@rule ((1, 1, 55), '\\wheel -> \\coda')
def conv(str):
    str =  re.sub ('\\\\wheel','\\\\coda', str)
    return str


@rule ((1, 1, 65), 'slurdash -> slurDash, keyoctaviation -> keyOctaviation')
def conv(str):
    str =  re.sub ('keyoctaviation','keyOctaviation', str)
    str =  re.sub ('slurdash','slurDash', str)
    return str


@rule ((1, 1, 66), 'semi -> volta')
def conv(str):
    str =  re.sub ('\\\\repeat *\"?semi\"?','\\\\repeat "volta"', str)
    return str


@rule ((1, 1, 67), 'beamAuto -> noAutoBeaming')
def conv(str):
    str =  re.sub ('\"?beamAuto\"? *= *\"?0?\"?','noAutoBeaming = "1"', str)
    return str


@rule ((1, 2, 0), 'automaticMelismas -> automaticMelismata')
def conv(str):
    str =  re.sub ('automaticMelismas', 'automaticMelismata', str)
    return str


@rule ((1, 2, 1), 'dynamicDir -> dynamicDirection')
def conv(str):
    str =  re.sub ('dynamicDir\\b', 'dynamicDirection', str)
    return str


@rule ((1, 3, 4), '\\cadenza -> \\cadenza{On|Off}')
def conv(str):
    str =  re.sub ('\\\\cadenza *0 *;', '\\\\cadenzaOff', str)
    str =  re.sub ('\\\\cadenza *1 *;', '\\\\cadenzaOn', str)
    return str


@rule ((1, 3, 5), 'beamAuto moment properties')
def conv (str):
    str = re.sub ('"?beamAuto([^"=]+)"? *= *"([0-9]+)/([0-9]+)" *;*',
		  'beamAuto\\1 = #(make-moment \\2 \\3)',
		  str)
    return str


@rule ((1, 3, 17), 'stemStyle -> flagStyle')
def conv (str):
    str = re.sub ('stemStyle',
		  'flagStyle',
		  str)
    return str


@rule ((1, 3, 18), 'staffLineLeading -> staffSpace')
def conv (str):
    str = re.sub ('staffLineLeading',
		  'staffSpace',
		  str)
    return str


@rule ((1, 3, 23), _ ('deprecate %s ') % '\\repetitions')
def conv(str):
    if re.search ('\\\\repetitions',str):
	stderr_write ('\n')
	stderr_write (NOT_SMART % "\\repetitions")
	stderr_write ('\n')
    #	raise FatalConversionError ()
    return str


@rule ((1, 3, 35), 'textEmptyDimension -> textNonEmpty')
def conv (str):
    str = re.sub ('textEmptyDimension *= *##t',
		  'textNonEmpty = ##f',
		  str)
    str = re.sub ('textEmptyDimension *= *##f',
		  'textNonEmpty = ##t',
		  str)
    return str


@rule ((1, 3, 38), '\musicalpitch { a b c } -> #\'(a b c)')
def conv (str):
    str = re.sub ("([a-z]+)[ \t]*=[ \t]*\\\\musicalpitch *{([- 0-9]+)} *\n",
		  "(\\1 . (\\2))\n", str)
    str = re.sub ("\\\\musicalpitch *{([0-9 -]+)}",
		  "\\\\musicalpitch #'(\\1)", str)
    if re.search ('\\\\notenames',str):
	stderr_write ('\n')
	stderr_write (NOT_SMART % _ ("new \\notenames format"))
	stderr_write ('\n')
    return str


@rule ((1, 3, 39), '\\key A ;  ->\\key a;')
def conv (str):
    def replace (match):
	return '\\key %s;' % match.group (1).lower ()

    str = re.sub ("\\\\key ([^;]+);",  replace, str)
    return str


@rule ((1, 3, 41), '[:16 c4 d4 ] -> \\repeat "tremolo" 2 { c16 d16 }')
def conv (str):
    if re.search ('\\[:',str):
	stderr_write ('\n')
	stderr_write (NOT_SMART % _ ("new tremolo format"))
	stderr_write ('\n')
    return str


@rule ((1, 3, 42), _ ('Staff_margin_engraver deprecated, use Instrument_name_engraver'))
def conv (str):
    str = re.sub ('Staff_margin_engraver' , 'Instrument_name_engraver', str)
    return str


@rule ((1, 3, 49), 'noteHeadStyle value: string -> symbol')
def conv (str):
    str = re.sub ('note[hH]eadStyle\\s*=\\s*"?(\\w+)"?' , "noteHeadStyle = #'\\1", str)
    return str


@rule ((1, 3, 58), 'noteHeadStyle value: string -> symbol')
def conv (str):
    if re.search ('\\\\keysignature', str):
	stderr_write ('\n')
	stderr_write (NOT_SMART % '\\keysignature')
	stderr_write ('\n')
    return str


@rule ((1, 3, 59), '\key X ; -> \key X major; ')
def conv (str):
    str = re.sub (r"""\\key *([a-z]+) *;""", r"""\\key \1 \major;""",str);
    return str


@rule ((1, 3, 68), 'latexheaders = "\\input global" -> latexheaders = "global"')
def conv (str):
    str = re.sub (r'latexheaders *= *"\\\\input ',
		  'latexheaders = "',
		  str)
    return str


# TODO: lots of other syntax change should be done here as well
@rule ((1, 3, 92), 'basicXXXProperties -> XXX, Repeat_engraver -> Volta_engraver')
def conv (str):
    str = re.sub ('basicCollisionProperties', 'NoteCollision', str)
    str = re.sub ('basicVoltaSpannerProperties' , "VoltaBracket", str)
    str = re.sub ('basicKeyProperties' , "KeySignature", str)

    str = re.sub ('basicClefItemProperties' ,"Clef", str)


    str = re.sub ('basicLocalKeyProperties' ,"Accidentals", str)
    str = re.sub ('basicMarkProperties' ,"Accidentals", str)
    str = re.sub ('basic([A-Za-z_]+)Properties', '\\1', str)

    str = re.sub ('Repeat_engraver' ,'Volta_engraver', str)
    return str


@rule ((1, 3, 93), _ ('change property definiton case (eg. onevoice -> oneVoice)'))
def conv (str):
    # Ugh, but meaning of \stemup changed too
    # maybe we should do \stemup -> \stemUp\slurUp\tieUp ?
    str = re.sub ('\\\\stemup', '\\\\stemUp', str)
    str = re.sub ('\\\\stemdown', '\\\\stemDown', str)
    str = re.sub ('\\\\stemboth', '\\\\stemBoth', str)

    str = re.sub ('\\\\slurup', '\\\\slurUp', str)
    str = re.sub ('\\\\slurboth', '\\\\slurBoth', str)
    str = re.sub ('\\\\slurdown', '\\\\slurDown', str)
    str = re.sub ('\\\\slurdotted', '\\\\slurDotted', str)
    str = re.sub ('\\\\slurnormal', '\\\\slurNoDots', str)

    str = re.sub ('\\\\shiftoff', '\\\\shiftOff', str)
    str = re.sub ('\\\\shifton', '\\\\shiftOn', str)
    str = re.sub ('\\\\shiftonn', '\\\\shiftOnn', str)
    str = re.sub ('\\\\shiftonnn', '\\\\shiftOnnn', str)

    str = re.sub ('\\\\onevoice', '\\\\oneVoice', str)
    str = re.sub ('\\\\voiceone', '\\\\voiceOne', str)
    str = re.sub ('\\\\voicetwo', '\\\\voiceTwo', str)
    str = re.sub ('\\\\voicethree', '\\\\voiceThree', str)
    str = re.sub ('\\\\voicefour', '\\\\voiceFour', str)

    # I don't know exactly when these happened...
    # ugh, we loose context setting here...
    str = re.sub ('\\\\property *[^ ]*verticalDirection[^=]*= *#?"?(1|(\\\\up))"?', '\\\\stemUp\\\\slurUp\\\\tieUp', str)
    str = re.sub ('\\\\property *[^ ]*verticalDirection[^=]*= *#?"?((-1)|(\\\\down))"?', '\\\\stemDown\\\\slurDown\\\\tieDown', str)
    str = re.sub ('\\\\property *[^ ]*verticalDirection[^=]*= *#?"?(0|(\\\\center))"?', '\\\\stemBoth\\\\slurBoth\\\\tieBoth', str)

    str = re.sub ('verticalDirection[^=]*= *#?"?(1|(\\\\up))"?', 'Stem \\\\override #\'direction = #0\nSlur \\\\override #\'direction = #0\n Tie \\\\override #\'direction = #1', str)
    str = re.sub ('verticalDirection[^=]*= *#?"?((-1)|(\\\\down))"?', 'Stem \\\\override #\'direction = #0\nSlur \\\\override #\'direction = #0\n Tie \\\\override #\'direction = #-1', str)
    str = re.sub ('verticalDirection[^=]*= *#?"?(0|(\\\\center))"?', 'Stem \\\\override #\'direction = #0\nSlur \\\\override #\'direction = #0\n Tie \\\\override #\'direction = #0', str)

    str = re.sub ('\\\\property *[^ .]*[.]?([a-z]+)VerticalDirection[^=]*= *#?"?(1|(\\\\up))"?', '\\\\\\1Up', str)
    str = re.sub ('\\\\property *[^ .]*[.]?([a-z]+)VerticalDirection[^=]*= *#?"?((-1)|(\\\\down))"?', '\\\\\\1Down', str)
    str = re.sub ('\\\\property *[^ .]*[.]?([a-z]+)VerticalDirection[^=]*= *#?"?(0|(\\\\center))"?', '\\\\\\1Both', str)

    # (lacks capitalisation slur -> Slur)
    str = re.sub ('([a-z]+)VerticalDirection[^=]*= *#?"?(1|(\\\\up))"?', '\\1 \\\\override #\'direction = #1', str)
    str = re.sub ('([a-z]+)VerticalDirection[^=]*= *#?"?((-1)|(\\\\down))"?', '\\1 \\override #\'direction = #-1', str)
    str = re.sub ('([a-z]+)VerticalDirection[^=]*= *#?"?(0|(\\\\center))"?', '\\1 \\\\override #\'direction = #0', str)

    ## dynamic..
    str = re.sub ('\\\\property *[^ .]*[.]?dynamicDirection[^=]*= *#?"?(1|(\\\\up))"?', '\\\\dynamicUp', str)
    str = re.sub ('\\\\property *[^ .]*[.]?dyn[^=]*= *#?"?((-1)|(\\\\down))"?', '\\\\dynamicDown', str)
    str = re.sub ('\\\\property *[^ .]*[.]?dyn[^=]*= *#?"?(0|(\\\\center))"?', '\\\\dynamicBoth', str)

    str = re.sub ('\\\\property *[^ .]*[.]?([a-z]+)Dash[^=]*= *#?"?(0|(""))"?', '\\\\\\1NoDots', str)
    str = re.sub ('\\\\property *[^ .]*[.]?([a-z]+)Dash[^=]*= *#?"?([1-9]+)"?', '\\\\\\1Dotted', str)

    str = re.sub ('\\\\property *[^ .]*[.]?noAutoBeaming[^=]*= *#?"?(0|(""))"?', '\\\\autoBeamOn', str)
    str = re.sub ('\\\\property *[^ .]*[.]?noAutoBeaming[^=]*= *#?"?([1-9]+)"?', '\\\\autoBeamOff', str)
    return str


@rule ((1, 3, 97), 'ChordName -> ChordNames')
def conv (str):
    str = re.sub ('ChordNames*', 'ChordNames', str)
    if re.search ('\\\\textscript "[^"]* *"[^"]*"', str):
	stderr_write ('\n')
	stderr_write (NOT_SMART % _ ("new \\textscript markup text"))
	stderr_write ('\n')

    str = re.sub ('\\textscript +("[^"]*")', '\\textscript #\\1', str)
    return str

# TODO: add lots of these

@rule ((1, 3, 98), 'CONTEXT.textStyle -> GROB.#font-style ')
def conv (str):
    str = re.sub ('\\\\property *"?Voice"? *[.] *"?textStyle"? *= *"([^"]*)"', '\\\\property Voice.TextScript \\\\set #\'font-style = #\'\\1', str)
    str = re.sub ('\\\\property *"?Lyrics"? *[.] *"?textStyle"? *= *"([^"]*)"', '\\\\property Lyrics.LyricText \\\\set #\'font-style = #\'\\1', str)

    str = re.sub ('\\\\property *"?([^.]+)"? *[.] *"?timeSignatureStyle"? *= *"([^"]*)"', '\\\\property \\1.TimeSignature \\\\override #\'style = #\'\\2', str)

    str = re.sub ('"?timeSignatureStyle"? *= *#?""', 'TimeSignature \\\\override #\'style = ##f', str)

    str = re.sub ('"?timeSignatureStyle"? *= *#?"([^"]*)"', 'TimeSignature \\\\override #\'style = #\'\\1', str)

    str = re.sub ('#\'style *= #*"([^"])"', '#\'style = #\'\\1', str)

    str = re.sub ('\\\\property *"?([^.]+)"? *[.] *"?horizontalNoteShift"? *= *"?#?([-0-9]+)"?', '\\\\property \\1.NoteColumn \\\\override #\'horizontal-shift = #\\2', str)

    # ugh
    str = re.sub ('\\\\property *"?([^.]+)"? *[.] *"?flagStyle"? *= *""', '\\\\property \\1.Stem \\\\override #\'flag-style = ##f', str)

    str = re.sub ('\\\\property *"?([^.]+)"? *[.] *"?flagStyle"? *= *"([^"]*)"', '\\\\property \\1.Stem \\\\override #\'flag-style = #\'\\2', str)
    return str


@rule ((1, 3, 102), 'beamAutoEnd -> autoBeamSettings \\push (end * * * *)')
def conv (str):
    str = re.sub ('"?beamAutoEnd_([0-9]*)"? *= *(#\\([^)]*\\))', 'autoBeamSettings \\push #\'(end 1 \\1 * *) = \\2', str)
    str = re.sub ('"?beamAutoBegin_([0-9]*)"? *= *(#\\([^)]*\))', 'autoBeamSettings \\push #\'(begin 1 \\1 * *) = \\2', str)
    str = re.sub ('"?beamAutoEnd"? *= *(#\\([^)]*\\))', 'autoBeamSettings \\push #\'(end * * * *) = \\1', str)
    str = re.sub ('"?beamAutoBegin"? *= *(#\\([^)]*\\))', 'autoBeamSettings \\push #\'(begin * * * *) = \\1', str)
    return str


@rule ((1, 3, 111), '\\push -> \\override, \\pop -> \\revert')
def conv (str):
    str = re.sub ('\\\\push', '\\\\override', str)
    str = re.sub ('\\\\pop', '\\\\revert', str)
    return str


@rule ((1, 3, 113), 'LyricVoice -> LyricsVoice')
def conv (str):
    str = re.sub ('LyricVoice', 'LyricsVoice', str)
    # old fix
    str = re.sub ('Chord[Nn]ames*.Chord[Nn]ames*', 'ChordNames.ChordName', str)
    str = re.sub ('Chord[Nn]ames([ \t\n]+\\\\override)', 'ChordName\\1', str)
    return str


def regularize_id (str):
    s = ''
    lastx = ''
    for x in str:
        if x == '_':
            lastx = x
            continue
        elif x in string.digits:
            x = chr(ord (x) - ord ('0')  +ord ('A'))
        elif x not in string.letters:
            x = 'x'
        elif x in string.lowercase and lastx == '_':
            x = x.upper ()
        s = s + x
        lastx = x
    return s


@rule ((1, 3, 117), _ ('identifier names: %s') % '$!foo_bar_123 -> xfooBarABC')
def conv (str):
    def regularize_dollar_reference (match):
	return regularize_id (match.group (1))
    def regularize_assignment (match):
	return '\n' + regularize_id (match.group (1)) + ' = '
    str = re.sub ('\$([^\t\n ]+)', regularize_dollar_reference, str)
    str = re.sub ('\n([^ \t\n]+)[ \t]*= *', regularize_assignment, str)
    return str


@rule ((1, 3, 120), 'paper_xxx -> paperXxxx, pedalup -> pedalUp.')
def conv (str):
    def regularize_paper (match):
	return regularize_id (match.group (1))
    str = re.sub ('(paper_[a-z]+)', regularize_paper, str)
    str = re.sub ('sustainup', 'sustainUp', str)
    str = re.sub ('nobreak', 'noBreak', str)
    str = re.sub ('sustaindown', 'sustainDown', str)
    str = re.sub ('sostenutoup', 'sostenutoUp', str)
    str = re.sub ('sostenutodown', 'sostenutoDown', str)
    str = re.sub ('unachorda', 'unaChorda', str)
    str = re.sub ('trechorde', 'treChorde', str)
    return str


@rule ((1, 3, 122), 'drarnChords -> chordChanges, \\musicalpitch -> \\pitch')
def conv (str):
    str = re.sub ('drarnChords', 'chordChanges', str)
    str = re.sub ('\\musicalpitch', '\\pitch', str)
    return str


@rule ((1, 3, 136), 'ly-X-elt-property -> ly-X-grob-property')
def conv (str):
    str = re.sub ('ly-([sg])et-elt-property', 'ly-\\1et-grob-property', str)
    return str


@rule ((1, 3, 138), _ ('point-and-click argument changed to procedure.'))
def conv (str):
    str = re.sub ('point-and-click +#t', 'point-and-click line-column-location', str)
    return str


@rule ((1, 3, 138), 'followThread -> followVoice.')
def conv (str):
    str = re.sub ('followThread', 'followVoice', str)
    str = re.sub ('Thread.FollowThread', 'Voice.VoiceFollower', str)
    str = re.sub ('FollowThread', 'VoiceFollower', str)
    return str


@rule ((1, 3, 139), 'font-point-size -> font-design-size.')
def conv (str):
    str = re.sub ('font-point-size', 'font-design-size', str)
    return str


@rule ((1, 3, 141), 'xNoDots -> xSolid')
def conv (str):
    str = re.sub ('([a-zA-Z]*)NoDots', '\\1Solid', str)
    return str


@rule ((1, 3, 144), 'Chorda -> Corda')
def conv (str):
    str = re.sub ('([Cc])hord([ea])', '\\1ord\\2', str)
    return str


@rule ((1, 3, 145), 'ContextNameXxxxVerticalExtent -> XxxxVerticalExtent')
def conv (str):
    str = re.sub ('([A-Za-z]+)MinimumVerticalExtent', 'MinimumV@rticalExtent', str)
    str = re.sub ('([A-Za-z]+)ExtraVerticalExtent', 'ExtraV@rticalExtent', str)
    str = re.sub ('([A-Za-z]+)VerticalExtent', 'VerticalExtent', str)
    str = re.sub ('ExtraV@rticalExtent', 'ExtraVerticalExtent', str)
    str = re.sub ('MinimumV@rticalExtent', 'MinimumVerticalExtent', str)
    return str


@rule ((1, 3, 146), _('semicolons removed'))
def conv (str):
    str = re.sub ('\\\\key[ \t]*;', '\\key \\default;', str)
    str = re.sub ('\\\\mark[ \t]*;', '\\mark \\default;', str)

    # Make sure groups of more than one ; have space before
    # them, so that non of them gets removed by next rule
    str = re.sub ("([^ \n\t;]);(;+)", "\\1 ;\\2", str)

    # Only remove ; that are not after spaces, # or ;
    # Otherwise  we interfere with Scheme comments,
    # which is badbadbad.
    str = re.sub ("([^ \t;#]);", "\\1", str)
    return str


@rule ((1, 3, 147), 'default-neutral-direction -> neutral-direction')
def conv (str):
    str = re.sub ('default-neutral-direction', 'neutral-direction',str)
    return str


@rule ((1, 3, 148), '"(align" -> "(axis", "(rows" -> "(columns"')
def conv (str):
    str = re.sub ('\(align', '(axis', str)
    str = re.sub ('\(rows', '(columns', str)
    return str


@rule ((1, 5, 33), 'SystemStartDelimiter -> systemStartDelimiter')
def conv (str):
    str = re.sub ('SystemStartDelimiter', 'systemStartDelimiter', str)
    return str


@rule ((1, 5, 38), 'arithmetic... -> spacing...')
def conv (str):
    str = re.sub ('arithmetic-multiplier', 'spacing-increment', str)
    str = re.sub ('arithmetic-basicspace', 'shortest-duration-space', str)
    return str


# 40 ?
@rule ((1, 5, 40), _ ('%s property names') % 'breakAlignOrder')
def conv (str):

    def func(match):
	break_dict = {
	"Instrument_name": "instrument-name",
	"Left_edge_item": "left-edge",
	"Span_bar": "span-bar",
	"Breathing_sign": "breathing-sign",
	"Staff_bar": "staff-bar",
	"Clef_item": "clef",
	"Key_item": "key-signature",
	"Time_signature": "time-signature",
	"Custos": "custos"
	}
	props =  match.group (1)
	for (k,v) in break_dict.items():
	    props = re.sub (k, v, props)
	return  "breakAlignOrder = #'(%s)" % props

    str = re.sub ("breakAlignOrder *= *#'\\(([a-z_\n\tA-Z ]+)\\)",
		  func, str)
    return str


@rule ((1, 5, 49), 'noAutoBeaming -> autoBeaming')
def conv (str):
    str = re.sub ('noAutoBeaming *= *##f', 'autoBeaming = ##t', str)
    str = re.sub ('noAutoBeaming *= *##t', 'autoBeaming = ##f', str)
    return str


@rule ((1, 5, 52), 'tuplet-X-visibility -> X-visibility')
def conv (str):
    str = re.sub ('tuplet-bracket-visibility', 'bracket-visibility', str)
    str = re.sub ('tuplet-number-visibility', 'number-visibility', str)
    return str


@rule ((1, 5, 56), 'Pitch::transpose -> ly-transpose-pitch')
def conv (str):
    str = re.sub ('Pitch::transpose', 'ly-transpose-pitch', str)
    return str


@rule ((1, 5, 58), _ ('deprecate %s') % 'textNonEmpty')
def conv (str):
    str = re.sub ('textNonEmpty *= *##t', "TextScript \\set #'no-spacing-rods = ##f", str)
    str = re.sub ('textNonEmpty *= *##f', "TextScript \\set #'no-spacing-rods = ##t", str)
    return str


@rule ((1, 5, 59), 'XxxxVerticalExtent -> xxxVerticalExtent')
def conv (str):
    str = re.sub ('MinimumVerticalExtent', 'minimumV@rticalExtent', str)
    str = re.sub ('minimumVerticalExtent', 'minimumV@rticalExtent', str)
    str = re.sub ('ExtraVerticalExtent', 'extraV@rticalExtent', str)
    str = re.sub ('extraVerticalExtent', 'extraV@rticalExtent', str)
    str = re.sub ('VerticalExtent', 'verticalExtent', str)
    str = re.sub ('extraV@rticalExtent', 'extraVerticalExtent', str)
    str = re.sub ('minimumV@rticalExtent', 'minimumVerticalExtent', str)
    return str


@rule ((1, 5, 62), 'visibility-lambda -> break-visibility')
def conv (str):
    str = re.sub ('visibility-lambda', 'break-visibility', str)
    return str


@rule ((1, 5, 67), _ ('automaticMelismata turned on by default'))
def conv (str):
    if re.search (r'\addlyrics',str) \
	   and re.search ('automaticMelismata', str)  == None:
	stderr_write ('\n')
	stderr_write (NOT_SMART % "automaticMelismata; turned on by default since 1.5.67.")
	stderr_write ('\n')
	raise FatalConversionError ()
    return str


@rule ((1, 5, 68), 'ly-set-X-property -> ly-set-X-property!')
def conv (str):
    str = re.sub ('ly-set-grob-property([^!])', 'ly-set-grob-property!\1', str)
    str = re.sub ('ly-set-mus-property([^!])', 'ly-set-mus-property!\1', str)
    return str


@rule ((1, 5, 71), 'extent-[XY] -> [XY]-extent')
def conv (str):
    str = re.sub ('extent-X', 'X-extent', str)
    str = re.sub ('extent-Y', 'Y-extent', str)
    return str


@rule ((1, 5, 72), 'set! point-and-click -> set-point-and-click!')
def conv (str):
    str = re.sub ("""#\(set! +point-and-click +line-column-location\)""",
		  """#(set-point-and-click! \'line-column)""", str)
    str = re.sub ("""#\(set![ \t]+point-and-click +line-location\)""",
		  '#(set-point-and-click! \'line)', str)
    str = re.sub ('#\(set! +point-and-click +#f\)',
		  '#(set-point-and-click! \'none)', str)
    return str


@rule ((1, 6, 5), 'Stems: flag-style -> stroke-style; style -> flag-style')
def conv (str):
    str = re.sub ('flag-style', 'stroke-style', str)
    str = re.sub (r"""Stem([ ]+)\\override #'style""", r"""Stem \\override #'flag-style""", str);
    str = re.sub (r"""Stem([ ]+)\\set([ ]+)#'style""", r"""Stem \\set #'flag-style""", str);
    return str


def subst_req_name (match):
    return "(make-music-by-name \'%sEvent)" % regularize_id (match.group(1))


@rule ((1, 7, 1), 'ly-make-music foo_bar_req -> make-music-by-name FooBarEvent')
def conv (str):
    str = re.sub ('\\(ly-make-music *\"([A-Z][a-z_]+)_req\"\\)', subst_req_name, str)
    str = re.sub ('Request_chord', 'EventChord', str)
    return str


spanner_subst ={
	"text" : 'TextSpanEvent',
	"decrescendo" : 'DecrescendoEvent',
	"crescendo" : 'CrescendoEvent',
	"Sustain" : 'SustainPedalEvent',
	"slur" : 'SlurEvent',
	"UnaCorda" : 'UnaCordaEvent',
	"Sostenuto" : 'SostenutoEvent',
	}

def subst_ev_name (match):
    stype = 'STOP'
    if re.search ('start', match.group(1)):
	stype= 'START'
    mtype = spanner_subst[match.group(2)]
    return "(make-span-event '%s %s)" % (mtype , stype)

def subst_definition_ev_name(match):
    return ' = #%s' % subst_ev_name (match)

def subst_inline_ev_name (match):
    s = subst_ev_name (match)
    return '#(ly-export %s)' % s

def subst_csp_definition (match):
    return ' = #(make-event-chord (list %s))' % subst_ev_name (match)

def subst_csp_inline (match):
    return '#(ly-export (make-event-chord (list %s)))' % subst_ev_name (match)


@rule ((1, 7, 2), '\\spanrequest -> #(make-span-event .. ), \script -> #(make-articulation .. )')
def conv (str):
    str = re.sub (r' *= *\\spanrequest *([^ ]+) *"([^"]+)"', subst_definition_ev_name, str)
    str = re.sub (r'\\spanrequest *([^ ]+) *"([^"]+)"', subst_inline_ev_name, str)
    str = re.sub (r' *= *\\commandspanrequest *([^ ]+) *"([^"]+)"', subst_csp_definition, str)
    str = re.sub (r'\\commandspanrequest *([^ ]+) *"([^"]+)"', subst_csp_inline, str)
    str = re.sub (r'ly-id ', 'ly-import ', str)

    str = re.sub (r' *= *\\script "([^"]+)"', ' = #(make-articulation "\\1")', str)
    str = re.sub (r'\\script "([^"]+)"', '#(ly-export (make-articulation "\\1"))', str)
    return str


@rule ((1, 7, 3), 'ly- -> ly:')
def conv(str):
    str = re.sub (r'\(ly-', '(ly:', str)

    changed = [
	    r'duration\?',
	    r'font-metric\?',
	    r'molecule\?',
	    r'moment\?',
	    r'music\?',
	    r'pitch\?',
	    'make-duration',
	    'music-duration-length',
	    'duration-log',
	    'duration-dotcount',
	    'intlog2',
	    'duration-factor',
	    'transpose-key-alist',
	    'get-system',
	    'get-broken-into',
	    'get-original',
	    'set-point-and-click!',
	    'make-moment',
	    'make-pitch',
	    'pitch-octave',
	    'pitch-alteration',
	    'pitch-notename',
	    'pitch-semitones',
	    r'pitch<\?',
	    r'dir\?',
	    'music-duration-compress',
	    'set-point-and-click!'
	    ]

    origre = r'\b(%s)' % '|'.join (changed)

    str = re.sub (origre, r'ly:\1',str)
    str = re.sub ('set-point-and-click!', 'set-point-and-click', str)
    return str


@rule ((1, 7, 4), '<< >> -> < <  > >')
def conv(str):
    if re.search ('new-chords-done',str):
	return str

    str = re.sub (r'<<', '< <', str)
    str = re.sub (r'>>', '> >', str)
    return str


@rule ((1, 7, 5), '\\transpose TO -> \\transpose FROM  TO')
def conv(str):
    str = re.sub (r"\\transpose", r"\\transpose c'", str)
    str = re.sub (r"\\transpose c' *([a-z]+)'", r"\\transpose c \1", str)
    return str


@rule ((1, 7, 6), 'note\\script -> note-\script')
def conv(str):
    kws =   ['arpeggio',
	     'sustainDown',
	     'sustainUp',
	     'f',
	     'p',
	     'pp',
	     'ppp',
	     'fp',
	     'ff',
	     'mf',
	     'mp',
	     'sfz',
	     ]

    origstr = '|'.join (kws)
    str = re.sub (r'([^_^-])\\(%s)\b' % origstr, r'\1-\\\2', str)
    return str


@rule ((1, 7, 10), "\property ChordName #'style -> #(set-chord-name-style 'style)")
def conv(str):
    str = re.sub (r"\\property *ChordNames *\. *ChordName *\\(set|override) *#'style *= *#('[a-z]+)",
		  r"#(set-chord-name-style \2)", str)
    str = re.sub (r"\\property *ChordNames *\. *ChordName *\\revert *#'style",
		  r"", str)
    return str


@rule ((1, 7, 11), "transpose-pitch -> pitch-transpose")
def conv(str):
    str = re.sub (r"ly:transpose-pitch", "ly:pitch-transpose", str)
    return str


@rule ((1, 7, 13), "ly:XX-molecule-YY -> ly:molecule-XX-YY")
def conv(str):
    str = re.sub (r"ly:get-molecule-extent", "ly:molecule-get-extent", str)
    str = re.sub (r"ly:set-molecule-extent!", "ly:molecule-set-extent!", str)
    str = re.sub (r"ly:add-molecule", "ly:molecule-add", str)
    str = re.sub (r"ly:combine-molecule-at-edge", "ly:molecule-combine-at-edge", str)
    str = re.sub (r"ly:align-to!", "ly:molecule-align-to!", str)
    return str


@rule ((1, 7, 15), "linewidth = -1 -> raggedright = ##t")
def conv(str):
    str = re.sub (r"linewidth *= *-[0-9.]+ *(\\mm|\\cm|\\in|\\pt)?", 'raggedright = ##t', str )
    return str


@rule ((1, 7, 16), "divisiomaior -> divisioMaior")
def conv(str):
    str = re.sub ("divisiomaior",
		  "divisioMaior", str)
    str = re.sub ("divisiominima",
		  "divisioMinima", str)
    str = re.sub ("divisiomaxima",
		  "divisioMaxima", str)
    return str


@rule ((1, 7, 17), "Skip_req  -> Skip_event")
def conv(str):
    str = re.sub ("Skip_req_swallow_translator",
		  "Skip_event_swallow_translator", str)
    return str


@rule ((1, 7, 18), "groupOpen/Close  -> start/stopGroup, #'outer  -> #'enclose-bounds")
def conv(str):
    str = re.sub ("groupOpen",
		  "startGroup", str)
    str = re.sub ("groupClose",
		  "stopGroup", str)
    str = re.sub ("#'outer",
		  "#'enclose-bounds", str)

    return str


@rule ((1, 7, 19), _ ("remove %s") % "GraceContext")
def conv(str):
    if re.search( r'\\GraceContext', str):
	stderr_write ('\n')
	stderr_write (NOT_SMART % "GraceContext")
	stderr_write (FROM_TO \
			  % ("GraceContext", "#(add-to-grace-init .. )"))
	stderr_write ('\n')
	stderr_write (UPDATE_MANUALLY)
	stderr_write ('\n')
	raise FatalConversionError ()

    str = re.sub ('HaraKiriStaffContext', 'RemoveEmptyStaffContext', str)
    return str


@rule ((1, 7, 22), "#'type -> #'style")
def conv(str):
    str = re.sub (
	    r"(set|override|revert) *#'type",
	    r"\1 #'style",
	    str)
    return str


@rule ((1, 7, 23), "barNonAuto -> automaticBars")
def conv(str):
    str = re.sub (
	    "barNonAuto *= *##t",
	    "automaticBars = ##f",
	    str)
    str = re.sub (
	    "barNonAuto *= *##f",
	    "automaticBars = ##t",
	    str)
    return str


@rule ((1, 7, 24), _ ("cluster syntax"))
def conv(str):
    if re.search( r'-(start|stop)Cluster', str):
	stderr_write ('\n')
	stderr_write (NOT_SMART % _ ("cluster syntax"))
	stderr_write ('\n')
	stderr_write (UPDATE_MANUALLY)
	stderr_write ('\n')

	raise FatalConversionError ()
    return str


@rule ((1, 7, 28), _ ("new Pedal style syntax"))
def conv(str):
    str = re.sub (r"\\property *Staff\.(Sustain|Sostenuto|UnaCorda)Pedal *\\(override|set) *#'pedal-type *",
		    r"\property Staff.pedal\1Style ", str)
    str = re.sub (r"\\property *Staff\.(Sustain|Sostenuto|UnaCorda)Pedal *\\revert *#'pedal-type", '', str)
    return str


def sub_chord (m):
    str = m.group(1)

    origstr =  '<%s>' % str
    if re.search (r'\\\\', str):
	return origstr

    if re.search (r'\\property', str):
	return origstr

    if re.match (r'^\s*\)?\s*\\[a-zA-Z]+', str):
	return origstr

    durs = []
    def sub_durs (m, durs = durs):
	durs.append(m.group(2))
	return m.group (1)

    str = re.sub (r"([a-z]+[,'!? ]*)([0-9]+\.*)", sub_durs, str)
    dur_str = ''

    for d in durs:
	if dur_str == '':
	    dur_str = d
	if dur_str <> d:
	    return '<%s>' % m.group (1)

    pslur_strs = ['']
    dyns = ['']
    slur_strs = ['']

    last_str = ''
    while last_str <> str:
	last_str = str

	def sub_tremolos (m, slur_strs = slur_strs):
	    tr = m.group (2)
	    if tr not in slur_strs:
		slur_strs.append (tr)
	    return  m.group (1)

	str = re.sub (r"([a-z]+[',!? ]*)(:[0-9]+)",
		      sub_tremolos, str)

	def sub_dyn_end (m, dyns = dyns):
	    dyns.append (' \!')
	    return ' ' + m.group(2)

	str = re.sub (r'(\\!)\s*([a-z]+)', sub_dyn_end, str)
	def sub_slurs(m, slur_strs = slur_strs):
	    if '-)' not in slur_strs:
		slur_strs.append (')')
	    return m.group(1)

	def sub_p_slurs(m, slur_strs = slur_strs):
	    if '-\)' not in slur_strs:
		slur_strs.append ('\)')
	    return m.group(1)

	str = re.sub (r"\)[ ]*([a-z]+)", sub_slurs, str)
	str = re.sub (r"\\\)[ ]*([a-z]+)", sub_p_slurs, str)
	def sub_begin_slurs(m, slur_strs = slur_strs):
	    if '-(' not in slur_strs:
		slur_strs.append ('(')
	    return m.group(1)

	str = re.sub (r"([a-z]+[,'!?0-9 ]*)\(",
		      sub_begin_slurs, str)
	def sub_begin_p_slurs(m, slur_strs = slur_strs):
	    if '-\(' not in slur_strs:
		slur_strs.append ('\(')
	    return m.group(1)

	str = re.sub (r"([a-z]+[,'!?0-9 ]*)\\\(",
		sub_begin_p_slurs, str)

	def sub_dyns (m, slur_strs = slur_strs):
	    s = m.group(0)
	    if s == '@STARTCRESC@':
		slur_strs.append ("\\<")
	    elif s == '@STARTDECRESC@':
		slur_strs.append ("\\>")
	    elif s == r'-?\\!':
		slur_strs.append ('\\!')
	    return ''

	str = re.sub (r'@STARTCRESC@', sub_dyns, str)
	str = re.sub (r'-?\\!', sub_dyns, str)

	def sub_articulations (m, slur_strs = slur_strs):
	    a = m.group(1)
	    if a not in slur_strs:
		slur_strs.append (a)
	    return ''

	str = re.sub (r"([_^-]\@ACCENT\@)", sub_articulations,
		      str)
	str = re.sub (r"([_^-]\\[a-z]+)", sub_articulations,
		      str)
	str = re.sub (r"([_^-][>_.+|^-])", sub_articulations,
		      str)
	str = re.sub (r'([_^-]"[^"]+")', sub_articulations,
		      str)

	def sub_pslurs(m, slur_strs = slur_strs):
	    slur_strs.append (' \\)')
	    return m.group(1)
	str = re.sub (r"\\\)[ ]*([a-z]+)", sub_pslurs, str)

    ## end of while <>

    suffix = ''.join (slur_strs) + ''.join (pslur_strs) \
	     + ''.join (dyns)

    return '@STARTCHORD@%s@ENDCHORD@%s%s' % (str , dur_str, suffix)



def sub_chords (str):
    simend = '>'
    simstart = '<'
    chordstart = '<<'
    chordend = '>>'
    marker_str = '%% new-chords-done %%'

    if re.search (marker_str,str):
	return str
    str = re.sub ('<<', '@STARTCHORD@', str)
    str = re.sub ('>>', '@ENDCHORD@', str)

    str = re.sub (r'\\<', '@STARTCRESC@', str)
    str = re.sub (r'\\>', '@STARTDECRESC@', str)
    str = re.sub (r'([_^-])>', r'\1@ACCENT@', str)
    str = re.sub (r'<([^<>{}]+)>', sub_chord, str)

    # add dash: -[, so that [<<a b>> c d] becomes
    #                      <<a b>>-[ c d]
    # and gets skipped by articulation_substitute
    str = re.sub (r'\[ *(@STARTCHORD@[^@]+@ENDCHORD@[0-9.]*)',
		  r'\1-[', str)
    str = re.sub (r'\\! *(@STARTCHORD@[^@]+@ENDCHORD@[0-9.]*)',
		  r'\1-\\!', str)

    str = re.sub (r'<([^?])', r'%s\1' % simstart, str)
    str = re.sub (r'>([^?])', r'%s\1' % simend,  str)
    str = re.sub ('@STARTCRESC@', r'\\<', str)
    str = re.sub ('@STARTDECRESC@', r'\\>' ,str)
    str = re.sub (r'\\context *Voice *@STARTCHORD@',
		  '@STARTCHORD@', str)
    str = re.sub ('@STARTCHORD@', chordstart, str)
    str = re.sub ('@ENDCHORD@', chordend, str)
    str = re.sub (r'@ACCENT@', '>', str)
    return str

markup_start = re.compile(r"([-^_]|\\mark)\s*(#\s*'\s*)\(")
musicglyph = re.compile(r"\(\s*music\b")
columns = re.compile(r"\(\s*columns\b")
submarkup_start = re.compile(r"\(\s*([a-zA-Z]+)")
leftpar = re.compile(r"\(")
rightpar = re.compile(r"\)")

def text_markup (str):
    result = ''
    # Find the beginning of each markup:
    match = markup_start.search (str)
    while match:
	result = result + str[:match.end (1)] + " \markup"
	str = str[match.end( 2):]
	# Count matching parentheses to find the end of the 
	# current markup:
	nesting_level = 0
	pars = re.finditer(r"[()]",str)
	for par in pars:
	    if par.group () == '(':
		nesting_level = nesting_level + 1
	    else:
		nesting_level = nesting_level - 1
	    if nesting_level == 0:
		markup_end = par.end ()
		break
	# The full markup in old syntax:
	markup = str[:markup_end]
	# Modify to new syntax:
	markup = musicglyph.sub (r"{\\musicglyph", markup)
	markup = columns.sub (r"{", markup)
	markup = submarkup_start.sub (r"{\\\1", markup)
	markup = leftpar.sub ("{", markup)
	markup = rightpar.sub ("}", markup)

	result = result + markup
	# Find next markup
	str = str[markup_end:]
	match = markup_start.search(str)
    result = result + str
    return result

def articulation_substitute (str):
    str = re.sub (r"""([^-])\[ *(\\?\)?[a-z]+[,']*[!?]?[0-9:]*\.*)""",
		  r"\1 \2[", str)
    str = re.sub (r"""([^-])\\\) *([a-z]+[,']*[!?]?[0-9:]*\.*)""",
		  r"\1 \2\\)", str)
    str = re.sub (r"""([^-\\])\) *([a-z]+[,']*[!?]?[0-9:]*\.*)""",
		  r"\1 \2)", str)
    str = re.sub (r"""([^-])\\! *([a-z]+[,']*[!?]?[0-9:]*\.*)""",
		  r"\1 \2\\!", str)
    return str

string_or_scheme = re.compile ('("(?:[^"\\\\]|\\\\.)*")|(#\\s*\'?\\s*\\()')

# Only apply articulation_substitute () outside strings and 
# Scheme expressions:
def smarter_articulation_subst (str):
    result = ''
    # Find the beginning of next string or Scheme expr.:
    match = string_or_scheme.search (str)
    while match:
	# Convert the preceding LilyPond code:
	previous_chunk = str[:match.start()]
	result = result + articulation_substitute (previous_chunk)
	if match.group (1): # Found a string
	    # Copy the string to output:
	    result = result + match.group (1)
	    str = str[match.end(1):]
	else: # Found a Scheme expression. Count 
	    # matching parentheses to find its end
	    str = str[match.start ():]
	    nesting_level = 0
	    pars = re.finditer(r"[()]",str)
	    for par in pars:
		if par.group () == '(':
		    nesting_level = nesting_level + 1
		else:
		    nesting_level = nesting_level - 1
		if nesting_level == 0:
		    scheme_end = par.end ()
		    break
	    # Copy the Scheme expression to output:
	    result = result + str[:scheme_end]
	    str = str[scheme_end:]
	# Find next string or Scheme expression:
	match = string_or_scheme.search (str)
    # Convert the remainder of the file
    result = result + articulation_substitute (str)
    return result

def conv_relative(str):
    if re.search (r"\\relative", str):
	str= "#(ly:set-option 'old-relative)\n" + str

    return str

@rule ((1, 9, 0), _ ("""New relative mode,
Postfix articulations, new text markup syntax, new chord syntax."""))
def conv (str):
    str = re.sub (r"#'\(\)", "@SCM_EOL@", str)
    str =  conv_relative (str)
    str = sub_chords (str)

    str = text_markup (str)
    str = smarter_articulation_subst (str)
    str = re.sub ("@SCM_EOL@", "#'()", str)
    return str


@rule ((1, 9, 1), _ ("Remove - before articulation"))
def conv (str):
    if re.search ("font-style",str):
	stderr_write ('\n')
	stderr_write (NOT_SMART % "font-style")
	stderr_write ('\n')
	stderr_write (UPDATE_MANUALLY)
	stderr_write ('\n')

	raise FatalConversionError ()

    str = re.sub (r'-\\markup', r'@\\markup', str)
    str = re.sub (r'-\\', r'\\', str)
    str = re.sub (r'-\)', ')', str)
    str = re.sub (r'-\(', '(', str)
    str = re.sub ('-\[', '[', str)
    str = re.sub ('-\]', ']', str)
    str = re.sub ('-~', '~', str)
    str = re.sub (r'@\\markup', r'-\\markup', str)
    return str


@rule ((1, 9, 2), "\\newcontext -> \\new")
def conv (str):
    str = re.sub ('ly:set-context-property',
		  'ly:set-context-property!', str)
    str = re.sub ('\\\\newcontext', '\\\\new', str)
    str = re.sub ('\\\\grace[\t\n ]*([^{ ]+)',
		  r'\\grace { \1 }', str)
    str = re.sub ("\\\\grace[\t\n ]*{([^}]+)}",
		  r"""\\grace {
\\property Voice.Stem \\override #'stroke-style = #"grace"
  \1
  \\property Voice.Stem \\revert #'stroke-style }
""", str)
    return str


@rule ((1, 9, 3), (_ ("%s misspelling") % "\\acciaccatura") + 
                         ", fingerHorizontalDirection -> fingeringOrientations")
def conv (str):
    str = re.sub ('accacciatura',
		  'acciaccatura', str)

    if re.search ("context-spec-music", str):
	stderr_write ('\n')
	stderr_write (NOT_SMART % "context-spec-music")
	stderr_write ('\n')
	stderr_write (UPDATE_MANUALLY)
	stderr_write ('\n')

	raise FatalConversionError ()

    str = re.sub ('fingerHorizontalDirection *= *#(LEFT|-1)',
		  "fingeringOrientations = #'(up down left)", str)
    str = re.sub ('fingerHorizontalDirection *= *#(RIGHT|1)',
		  "fingeringOrientations = #'(up down right)", str)
    return str


@rule ((1, 9, 4), _ ('Swap < > and << >>'))
def conv (str):
    if re.search ('\\figures', str):
	warning (_ ("attempting automatic \\figures conversion.  Check results!"));

    def figures_replace (m):
	s = m.group (1)
	s = re.sub ('<', '@FIGOPEN@',s)
	s = re.sub ('>', '@FIGCLOSE@',s)
	return '\\figures { %s }' % s

    str = re.sub (r'\\figures[ \t\n]*{([^}]+)}', figures_replace, str)
    str = re.sub (r'\\<', '@STARTCRESC@', str)
    str = re.sub (r'\\>', '@STARTDECRESC@', str)
    str = re.sub (r'([-^_])>', r'\1@ACCENT@', str)
    str = re.sub (r'<<', '@STARTCHORD@', str)
    str = re.sub (r'>>', '@ENDCHORD@', str)
    str = re.sub (r'>', '@ENDSIMUL@', str)
    str = re.sub (r'<', '@STARTSIMUL@', str)
    str = re.sub ('@STARTDECRESC@', '\\>', str)
    str = re.sub ('@STARTCRESC@', '\\<', str)
    str = re.sub ('@ACCENT@', '>', str)
    str = re.sub ('@ENDCHORD@', '>', str)
    str = re.sub ('@STARTCHORD@', '<', str)
    str = re.sub ('@STARTSIMUL@', '<<', str)
    str = re.sub ('@ENDSIMUL@', '>>', str)
    str = re.sub ('@FIGOPEN@', '<', str)
    str = re.sub ('@FIGCLOSE@', '>', str)
    return str


@rule ((1, 9, 5), 'HaraKiriVerticalGroup -> RemoveEmptyVerticalGroup')
def conv (str):
    str = re.sub ('HaraKiriVerticalGroup', 'RemoveEmptyVerticalGroup', str)
    return str


@rule ((1, 9, 6), _ ('deprecate %s') % 'ly:get-font')
def conv (str):
    if re.search ("ly:get-font", str) :
	stderr_write ('\n')
	stderr_write (NOT_SMART % "(ly:-get-font")
	stderr_write ('\n')
	stderr_write (FROM_TO \
			  % ("(ly:paper-get-font (ly:grob-get-paper foo) .. )",
			     "(ly:paper-get-font (ly:grob-get-paper foo) .. )"))
	stderr_write (UPDATE_MANUALLY)
	stderr_write ('\n')
	raise FatalConversionError ()

    if re.search ("\\pitch *#", str) :
	stderr_write ('\n')
	stderr_write (NOT_SMART % "\\pitch")
	stderr_write ('\n')
	stderr_write (_ ("Use Scheme code to construct arbitrary note events."))
	stderr_write ('\n')

	raise FatalConversionError ()
    return str


@rule ((1, 9, 7), _ ('''use symbolic constants for alterations,
remove \\outputproperty, move ly:verbose into ly:get-option'''))
def conv (str):
    def sub_alteration (m):
	alt = m.group (3)
	alt = {
		'-1': 'FLAT',
		'-2': 'DOUBLE-FLAT',
		'0': 'NATURAL',
		'1': 'SHARP',
		'2': 'DOUBLE-SHARP',
		}[alt]

	return '(ly:make-pitch %s %s %s)' % (m.group(1), m.group (2),
					     alt)

    str =re.sub ("\\(ly:make-pitch *([0-9-]+) *([0-9-]+) *([0-9-]+) *\\)",
		 sub_alteration, str)


    str = re.sub ("ly:verbose", "ly:get-option 'verbose", str)

    m= re.search ("\\\\outputproperty #([^#]+)[\t\n ]*#'([^ ]+)", str)
    if m:
	stderr_write (_ (\
		r"""\outputproperty found,
Please hand-edit, using

  \applyoutput #(outputproperty-compatibility %s '%s <GROB PROPERTY VALUE>)

as a substitution text.""") % (m.group (1), m.group (2)) )
	raise FatalConversionError ()

    if re.search ("ly:(make-pitch|pitch-alteration)", str) \
	   or re.search ("keySignature", str):
	stderr_write ('\n')
	stderr_write (NOT_SMART % "pitches")
	stderr_write ('\n')
	stderr_write (
	    _ ("""The alteration field of Scheme pitches was multiplied by 2
to support quarter tone accidentals.  You must update the following constructs manually:

* calls of ly:make-pitch and ly:pitch-alteration
* keySignature settings made with \property
"""))
	raise FatalConversionError ()
    return str


@rule ((1, 9, 8), "dash-length -> dash-fraction")
def conv (str):
    if re.search ("dash-length",str):
	stderr_write ('\n')
	stderr_write (NOT_SMART % "dash-length")
	stderr_write ('\n')
	stderr_write (FROM_TO % ("dash-length", "dash-fraction"))
	stderr_write ('\n')
	stderr_write (UPDATE_MANUALLY)
	stderr_write ('\n')
	raise FatalConversionError ()
    return str


@rule ((2, 1, 1), "font-relative-size -> font-size")
def conv (str):
    def func(match):
	return "#'font-size = #%d" % (2*int (match.group (1)))

    str =re.sub (r"#'font-relative-size\s*=\s*#\+?([0-9-]+)", func, str)
    str =re.sub (r"#'font-family\s*=\s*#'ancient",
		 r"#'font-family = #'music", str)
    return str


@rule ((2, 1, 2), "ly:get-music-length -> ly:music-length")
def conv (str):
    str =re.sub (r"ly:get-music-length", "ly:music-length", str)
    return str


@rule ((2, 1, 3), "stanza -> instrument")
def conv (str):
    str =re.sub (r"\.\s+stz=", ". instr ", str)
    return str


@rule ((2, 1, 4), _ ("removal of automaticMelismata; use melismaBusyProperties instead."))
def conv (str):
    def func (match):
	c = match.group (1)
	b = match.group (2)

	if b == 't':
	    if c == 'Score':
		return ''
	    else:
		return r" \property %s.melismaBusyProperties \unset"  % c
	elif b == 'f':
	    return r"\property %s.melismaBusyProperties = #'(melismaBusy)"  % c

    str = re.sub (r"\\property ([a-zA-Z]+)\s*\.\s*automaticMelismata\s*=\s*##([ft])", func, str)
    return str


@rule ((2, 1, 7), "\\translator Staff -> \\change Staff")
def conv (str):
    str =re.sub (r"\\translator\s+([a-zA-Z]+)", r"\\change \1", str)
    return str


@rule ((2, 1, 10), "\\newaddlyrics -> \\lyricsto")
def conv (str):
    str =re.sub (r"\\newaddlyrics", r"\\lyricsto", str)
    return str


@rule ((2, 1, 11), """\\include "paper16.ly" -> #(set-staff-size 16)
\\note #3 #1 #1 -> \\note #"8." #1
""")
def conv (str):
    str = re.sub (r'\\include\s*"paper([0-9]+)(-init)?.ly"',
		  r"#(set-staff-size \1)", str)

    def sub_note (match):
	dur = ''
	log = int (match.group (1))
	dots = int (match.group (2))

	if log >= 0:
	    dur = '%d' % (1 << log)
	else:
	    dur = { -1 : 'breve',
		    -2 : 'longa',
		    -3 : 'maxima'}[log]

	dur += ('.' * dots)

	return r'\note #"%s" #%s' % (dur, match.group (3))

    str = re.sub (r'\\note\s+#([0-9-]+)\s+#([0-9]+)\s+#([0-9.-]+)',
		  sub_note, str)
    return str


@rule ((2, 1, 12), "OttavaSpanner -> OttavaBracket")
def conv (str):
    str = re.sub (r"OttavaSpanner", r"OttavaBracket", str)
    return str


@rule ((2, 1, 13), "set-staff-size -> set-global-staff-size")
def conv (str):
    str = re.sub (r"\(set-staff-size ", r"(set-global-staff-size ", str)
    return str


@rule ((2, 1, 14), "style = dotted -> dash-fraction = 0")
def conv (str):
    str = re.sub (r"#'style\s*=\s*#'dotted-line",
		 r"#'dash-fraction = #0.0 ", str)
    return str


@rule ((2, 1, 15), "LyricsVoice . instr(ument) -> vocalName")
def conv (str):
    str = re.sub (r'LyricsVoice\s*\.\s*instrument\s*=\s*("[^"]*")',
		 r'LyricsVoice . vocalName = \1', str)

    str = re.sub (r'LyricsVoice\s*\.\s*instr\s*=\s*("[^"]*")',
		 r'LyricsVoice . vocNam = \1', str)
    return str


@rule ((2, 1, 16), '\\musicglyph #"accidentals-NUM" -> \\sharp/flat/etc.')
def conv (str):
    def sub_acc (m):
	d = {
	'4': 'doublesharp',
	'3': 'threeqsharp',
	'2': 'sharp',
	'1': 'semisharp',
	'0': 'natural',
	'-1': 'semiflat',
	'-2': 'flat',
	'-3': 'threeqflat',
	'-4': 'doubleflat'}
	return '\\%s' %  d[m.group (1)]

    str = re.sub (r'\\musicglyph\s*#"accidentals-([0-9-]+)"',
		  sub_acc, str)
    return str


@rule ((2, 1, 17), _ ("\\partcombine syntax change to \\newpartcombine"))
def conv (str):

    if re.search (r'\\partcombine', str):
	stderr_write ('\n')
	stderr_write (NOT_SMART % "\\partcombine")
	stderr_write ('\n')
	stderr_write (UPDATE_MANUALLY)
	stderr_write ('\n')
	raise FatalConversionError ()

    # this rule doesn't really work,
    # too lazy to figure out why.
    str = re.sub (r'\\context\s+Voice\s*=\s*one\s*\\partcombine\s+Voice\s*\\context\s+Thread\s*=\s*one(.*)\s*'
		  + r'\\context\s+Thread\s*=\s*two',
		  '\\\\newpartcombine\n\\1\n', str)
    return str


@rule ((2, 1, 18), """\\newpartcombine -> \\partcombine,
\\autochange Staff -> \\autochange
""")
def conv (str):
    str = re.sub (r'\\newpartcombine', r'\\partcombine', str)
    str = re.sub (r'\\autochange\s+Staff', r'\\autochange ', str)
    return str


@rule ((2, 1, 19), _ ("""Drum notation changes, Removing \\chordmodifiers, \\notenames.
Harmonic notes. Thread context removed. Lyrics context removed."""))
def conv (str):
    if re.search ('include "drumpitch', str):
	stderr_write (_ ("Drums found. Enclose drum notes in \\drummode"))

    str = re.sub (r'\\include "drumpitch-init.ly"','', str)

    str = re.sub (r'\\pitchnames ','pitchnames = ', str)
    str = re.sub (r'\\chordmodifiers ','chordmodifiers = ', str)
    str = re.sub (r'\bdrums\b\s*=','drumContents = ', str)
    str = re.sub (r'\\drums\b','\\drumContents ', str)


    if re.search ('drums->paper', str):
	stderr_write (_ ("\n%s found. Check file manually!\n") % _("Drum notation"))

    str = re.sub (r"""\\apply\s+#\(drums->paper\s+'([a-z]+)\)""",
		  r"""\property DrumStaff.drumStyleTable = #\1-style""",
		  str)

    if re.search ('Thread', str):
	stderr_write (_ ("\n%s found. Check file manually!\n") % "Thread");

    str = re.sub (r"""(\\once\s*)?\\property\s+Thread\s*\.\s*NoteHead\s*"""
		  + r"""\\(set|override)\s*#'style\s*=\s*#'harmonic"""
		  + r"""\s+([a-z]+[,'=]*)([0-9]*\.*)"""
		  ,r"""<\3\\harmonic>\4""", str)

    str = re.sub (r"""\\new Thread""", """\context Voice""", str)
    str = re.sub (r"""Thread""", """Voice""", str)

    if re.search ('\bLyrics\b', str):
	stderr_write (_ ("\n%s found. Check file manually!\n") % "Lyrics");

    str = re.sub (r"""LyricsVoice""", r"""L@ricsVoice""", str)
    str = re.sub (r"""\bLyrics\b""", r"""LyricsVoice""", str)
    str = re.sub (r"""LyricsContext""", r"""LyricsVoiceContext""", str)
    str = re.sub (r"""L@ricsVoice""", r"""LyricsVoice""",str)
    return str


@rule ((2, 1, 20), "nonevent-skip -> skip-music")
def conv (str):
    str = re.sub (r'nonevent-skip', 'skip-music', str)
    return str


@rule ((2, 1, 21), """molecule-callback -> print-function,
brew_molecule -> print
brew-new-markup-molecule -> Text_item::print
LyricsVoice -> Lyrics
tupletInvisible -> TupletBracket \set #'transparent
%s.
""" % (_ ("remove %s") % "Grob::preset_extent"))
def conv (str):
    str = re.sub (r'molecule-callback', 'print-function', str)
    str = re.sub (r'brew_molecule', 'print', str)
    str = re.sub (r'brew-new-markup-molecule', 'Text_item::print', str)
    str = re.sub (r'LyricsVoice', 'Lyrics', str)
    str = re.sub (r'tupletInvisible',
		  r"TupletBracket \\set #'transparent", str)
#	str = re.sub (r'molecule', 'collage', str)
#molecule -> collage
    str = re.sub (r"\\property\s+[a-zA-Z]+\s*\.\s*[a-zA-Z]+\s*"
		  + r"\\set\s*#'X-extent-callback\s*=\s*#Grob::preset_extent",
		  "", str)
    return str


@rule ((2, 1, 22), """%s
        \\set A.B = #C , \\unset A.B
        \\override A.B #C = #D, \\revert A.B #C

""" % _ ("new syntax for property settings:"))
def conv (str):
    str = re.sub (r'(\\property[^=]+)=\s*([-0-9]+)',
		  r'\1= #\2', str)
    str = re.sub (r'\\property\s+([^. ]+)\s*\.\s*([^\\=]+)\s*\\(set|override)',
		  r"\\overrid@ \1.\2 ", str)
    str = re.sub (r'\\property\s+([^. ]+)\s*\.\s*([^\\= ]+)\s*=\s*',
		  r'\\s@t \1.\2 = ', str)
    str = re.sub (r'\\property\s+([^. ]+)\s*\.\s*([^\\= ]+)\s*\\unset',
		  r'\\uns@t \1.\2 ', str)
    str = re.sub (r'\\property\s+([^. ]+)\s*\.\s*([^\\= ]+)\s*\\revert'
		  + r"\s*#'([-a-z0-9_]+)",
		  r"\\rev@rt \1.\2 #'\3", str)
    str = re.sub (r'Voice\.', '', str)
    str = re.sub (r'Lyrics\.', '', str)
    str = re.sub (r'ChordNames\.', '', str)

    str = re.sub ('rev@rt', 'revert',str)
    str = re.sub ('s@t', 'set',str)
    str = re.sub ('overrid@', 'override',str)

    str = re.sub ('molecule', 'stencil', str)
    str = re.sub ('Molecule', 'Stencil', str)
    return str


@rule ((2, 1, 23), _ ("Property setting syntax in \\translator{ }"))
def conv (str):
    def subst_in_trans (match):
	s = match.group (0)
	s = re.sub (r'\s([a-zA-Z]+)\s*\\override',
		      r' \\override \1', s)
	s = re.sub (r'\s([a-zA-Z]+)\s*\\set',
		      r' \\override \1', s)
	s = re.sub (r'\s([a-zA-Z]+)\s*\\revert',
		      r' \\revert \1', s)
	return s
    str = re.sub (r'\\(translator|with)\s*{[^}]+}',  subst_in_trans, str)

    def sub_abs (m):

	context = m.group ('context')
	d = m.groupdict ()
	if context:
	    context = " '%s" % context[:-1] # -1: remove .
	else:
	    context = ''

	d['context'] = context

	return r"""#(override-auto-beam-setting %(prop)s %(num)s %(den)s%(context)s)""" % d

    str = re.sub (r"""\\override\s*(?P<context>[a-zA-Z]+\s*\.\s*)?autoBeamSettings"""
		  +r"""\s*#(?P<prop>[^=]+)\s*=\s*#\(ly:make-moment\s+(?P<num>\d+)\s+(?P<den>\d)\s*\)""",
		  sub_abs, str)
    return str


@rule ((2, 1, 24), "music-list? -> ly:music-list?")
def conv (str):
    str = re.sub (r'music-list\?', 'ly:music-list?', str)
    str = re.sub (r'\|\s*~', '~ |', str)
    return str


@rule ((2, 1, 25), _ ("Scheme grob function renaming"))
def conv (str):
    str = re.sub (r'ly:get-spanner-bound', 'ly:spanner-get-bound', str)
    str = re.sub (r'ly:get-extent', 'ly:grob-extent', str)
    str = re.sub (r'ly:get-system', 'ly:grob-system', str)
    str = re.sub (r'ly:get-original', 'ly:grob-original', str)
    str = re.sub (r'ly:get-parent', 'ly:grob-parent', str)
    str = re.sub (r'ly:get-broken-into', 'ly:spanner-broken-into', str)
    str = re.sub (r'Melisma_engraver', 'Melisma_translator', str)
    if re.search ("ly:get-paper-variable", str):
	stderr_write ('\n')
	stderr_write (NOT_SMART % "ly:paper-get-variable")
	stderr_write ('\n')
	stderr_write (_ ('use %s') % '(ly:paper-lookup (ly:grob-paper ))')
	stderr_write ('\n')
	raise FatalConversionError ()

    str = re.sub (r'\\defaultAccidentals', "#(set-accidental-style 'default)", str)
    str = re.sub (r'\\voiceAccidentals', "#(set-accidental-style 'voice)", str)
    str = re.sub (r'\\modernAccidentals', "#(set-accidental-style 'modern)", str)
    str = re.sub (r'\\modernCautionaries', "#(set-accidental-style 'modern-cautionary)", str)
    str = re.sub (r'\\modernVoiceAccidental', "#(set-accidental-style 'modern-voice)", str)
    str = re.sub (r'\\modernVoiceCautionaries', "#(set-accidental-style 'modern-voice-cautionary)", str)
    str = re.sub (r'\\pianoAccidentals', "#(set-accidental-style 'piano)", str)
    str = re.sub (r'\\pianoCautionaries', "#(set-accidental-style 'piano-cautionary)", str)
    str = re.sub (r'\\forgetAccidentals', "#(set-accidental-style 'forget)", str)
    str = re.sub (r'\\noResetKey', "#(set-accidental-style 'no-reset)", str)
    return str


@rule ((2, 1, 26), _ ("More Scheme function renaming"))
def conv (str):
    str = re.sub ('ly:set-grob-property!', 'ly:grob-set-property!',str)
    str = re.sub ('ly:set-mus-property!', 'ly:music-set-property!',str)
    str = re.sub ('ly:set-context-property!', 'ly:context-set-property!', str)
    str = re.sub ('ly:get-grob-property', 'ly:grob-property',str)
    str = re.sub ('ly:get-mus-property', 'ly:music-property',str)
    str = re.sub ('ly:get-context-property', 'ly:context-property',str)
    return str


@rule ((2, 1, 27), "property transposing -> tuning")
def conv (str):
    def subst (m):
	g = int (m.group (2))
	o = g / 12
	g -= o * 12
	if g <  0:
	    g += 12
	    o -= 1


	lower_pitches = filter (lambda x : x <= g, [0, 2, 4, 5, 7, 9, 11, 12])
	s = len (lower_pitches) -1
	a = g - lower_pitches [-1]


	print s , lower_pitches, g, a, s
	str = 'cdefgab' [s]
	str += ['eses', 'es', '', 'is', 'isis'][a + 2]
	if o < 0:
	    str += ',' * (-o - 1)
	elif o >= 0:
	    str += "'" * (o + 1)

	return '\\transposition %s ' % str


    str = re.sub (r"\\set ([A-Za-z]+\s*\.\s*)?transposing\s*=\s*#([-0-9]+)",
		  subst, str)
    return str


@rule ((2, 1, 28), """make-music-by-name -> make-music,
new syntax for setting \\arpeggioBracket""")
def conv (str):
    str = re.sub (r'make-music-by-name', 'make-music', str)
    str = re.sub (r"\\override\s+.*Arpeggio\s+#.print-function\s+=\s+\\arpeggioBracket", r"\\arpeggioBracket", str)
    return str


@rule ((2, 1, 29), '\\center -> \\center-align, \\translator -> \\context')
def conv (str):
    str = re.sub (r'\\center([^-])', '\\center-align\\1', str)
    str = re.sub (r'\\translator', '\\context', str)
    return str


@rule ((2, 1, 30), '''\\threeq{flat,sharp} -> \\sesqui{flat,sharp}
ly:get-mutable-properties -> ly:mutable-music-properties
centralCPosition -> middleCPosition
ly:unset-context-property -> ly:context-unset-property
ly:translator-find -> ly:context-find
ly:get-stencil-extent -> ly:stencil-extent
''')
def conv (str):
    str = re.sub (r'\\threeq(flat|sharp)', r'\\sesqui\1', str)
    str = re.sub (r'ly:stencil-get-extent',
		  'ly:stencil-extent', str)
    str = re.sub (r'ly:translator-find',
		  'ly:context-find', str)
    str = re.sub ('ly:unset-context-property','ly:context-unset-property',
		  str)

    str = re.sub (r'ly:get-mutable-properties',
		  'ly:mutable-music-properties',str)
    str = re.sub (r'centralCPosition',
		  'middleCPosition',str)
    return str


@rule ((2, 1, 31), 'remove \\alias Timing')
def conv (str):
    str = re.sub (r'\\alias\s*"?Timing"?', '', str)
    return str


@rule ((2, 1, 33), 'breakAlignOrder -> break-align-orders.')
def conv (str):
    str = re.sub (r"(\\set\s+)?(?P<context>(Score\.)?)breakAlignOrder\s*=\s*#'(?P<list>[^\)]+)",
		  r"\n\\override \g<context>BreakAlignment #'break-align-orders = "
		  + "#(make-vector 3 '\g<list>)", str)
    return str


@rule ((2, 1, 34), 'set-paper-size -> set-default-paper-size.')
def conv (str):
    str = re.sub (r"\(set-paper-size",
		  "(set-default-paper-size",str)
    return str


@rule ((2, 1, 36), 'ly:mutable-music-properties -> ly:music-mutable-properties')
def conv (str):
    str = re.sub (r"ly:mutable-music-properties",
		  "ly:music-mutable-properties", str)
    return str


@rule ((2, 2, 0), _ ("bump version for release"))
def conv (str):
    return str


@rule ((2, 3, 1), '\\apply -> \\applymusic')
def conv (str):
    return re.sub (r'\\apply\b', r'\\applymusic', str)


@rule ((2, 3, 2), '\\FooContext -> \\Foo')
def conv (str):
    if re.search ('textheight', str):
	stderr_write ('\n')
	stderr_write (NOT_SMART % "textheight")
	stderr_write ('\n')
	stderr_write (UPDATE_MANUALLY)
	stderr_write ('\n')
	stderr_write (
_ ("""Page layout has been changed, using paper size and margins.
textheight is no longer used.
"""))
    str = re.sub (r'\\OrchestralScoreContext', '\\Score', str)
    def func(m):
	if m.group(1) not in ['RemoveEmptyStaff',
			      'AncientRemoveEmptyStaffContext',
			      'EasyNotation']:
	    return '\\' + m.group (1)
	else:
	    return m.group (0)


    str = re.sub (r'\\([a-zA-Z]+)Context\b', func, str)
    str = re.sub ('ly:paper-lookup', 'ly:output-def-lookup', str)
    return str


@rule ((2, 3, 4), _ ('remove %s') % '\\notes')
def conv (str):
    str = re.sub (r'\\notes\b', '', str)
    return str


@rule ((2, 3, 6), 'lastpagefill -> raggedlastbottom')
def conv (str):
    str = re.sub (r'lastpagefill\s*=\s*"?1"', 'raggedlastbottom = ##t', str)
    return str


@rule ((2, 3, 8), 'remove \\consistsend, strip \\lyrics from \\lyricsto.')
def conv (str):
    str = re.sub (r'\\consistsend', '\\consists', str)
    str = re.sub (r'\\lyricsto\s+("?[a-zA-Z]+"?)(\s*\\new Lyrics\s*)?\\lyrics',
		  r'\\lyricsto \1 \2', str)
    return str


@rule ((2, 3, 9), 'neo_mensural -> neomensural, if-text-padding -> bound-padding')
def conv (str):
    str = re.sub (r'neo_mensural', 'neomensural', str)
    str = re.sub (r'if-text-padding', 'bound-padding', str)
    return str


@rule ((2, 3, 10), '\\addlyrics -> \\oldaddlyrics, \\newlyrics -> \\addlyrics')
def conv (str):
    str = re.sub (r'\\addlyrics', r'\\oldaddlyrics', str)
    str = re.sub (r'\\newlyrics', r'\\addlyrics', str)
    if re.search (r"\\override\s*TextSpanner", str):
	stderr_write ("\nWarning: TextSpanner has been split into DynamicTextSpanner and TextSpanner\n")
    return str


@rule ((2, 3, 11), '\\setMmRestFermata -> ^\\fermataMarkup')
def conv (str):
    str = re.sub (r'\\setMmRestFermata\s+(R[0-9.*/]*)',
		  r'\1^\\fermataMarkup', str)
    return str


@rule ((2, 3, 12), '''\\newpage -> \\pageBreak, junk \\script{up,down,both},
soloADue -> printPartCombineTexts, #notes-to-clusters -> \\makeClusters
''')
def conv (str):
    str = re.sub (r'\\newpage', r'\\pageBreak', str)
    str = re.sub (r'\\scriptUp', r"""{
\\override TextScript  #'direction = #1
\\override Script  #'direction = #1
}""", str)
    str = re.sub (r'\\scriptDown', r"""{
  \\override TextScript  #'direction = #-1
  \\override Script  #'direction = #-1
}""", str)
    str = re.sub (r'\\scriptBoth', r"""{
  \\revert TextScript  #'direction
  \\revert Script  #'direction
}""", str)
    str = re.sub ('soloADue', 'printPartCombineTexts', str)
    str = re.sub (r'\\applymusic\s*#notes-to-clusters',
		      '\\makeClusters', str)
    
    str = re.sub (r'pagenumber\s*=', 'firstpagenumber = ', str)
    return str


@rule ((2, 3, 16), _ ('''\\foo -> \\foomode (for chords, notes, etc.)
fold \\new FooContext \\foomode into \\foo.'''))
def conv (str):
    str = re.sub (r'\\chords\b', r'\\chordmode', str)
    str = re.sub (r'\\lyrics\b', r'\\lyricmode', str)
    str = re.sub (r'\\figures\b', r'\\figuremode', str)
    str = re.sub (r'\\notes\b', r'\\notemode', str)
    str = re.sub (r'\\drums\b', r'\\drummode', str)
    str = re.sub (r'\\chordmode\s*\\new ChordNames', r'\\chords', str)
    str = re.sub (r'\\new ChordNames\s*\\chordmode', r'\\chords', str)
    str = re.sub (r'\\new FiguredBass\s*\\figuremode', r'\\figures', str)
    str = re.sub (r'\\figuremode\s*\new FiguredBass', r'\\figures', str)
    str = re.sub (r'\\new DrumStaff\s*\\drummode', r'\\drums', str)
    str = re.sub (r'\\drummode\s*\\new DrumStaff', r'\\drums', str)

    return str


@rule ((2, 3, 17), '''slurBoth -> slurNeutral, stemBoth -> stemNeutral, etc.
\\applymusic #(remove-tag 'foo) -> \\removeWithTag 'foo''')
def conv (str):
    str = re.sub (r'(slur|stem|phrasingSlur|tie|dynamic|dots|tuplet|arpeggio|)Both', r'\1Neutral', str)
    str = re.sub (r"\\applymusic\s*#\(remove-tag\s*'([a-z-0-9]+)\)",
		  r"\\removeWithTag #'\1", str)
    return str


@rule ((2, 3, 18), 'Text_item -> Text_interface')
def conv (str):
    str = re.sub (r'Text_item', 'Text_interface', str)
    return str


@rule ((2, 3, 22), 'paper -> layout, bookpaper -> paper')
def conv (str):
    str = re.sub (r'\\paper', r'\\layout', str)
    str = re.sub (r'\\bookpaper', r'\\paper', str)
    if re.search ('paper-set-staff-size', str):
	warning (_ ('''staff size should be changed at top-level
with

  #(set-global-staff-size <STAFF-HEIGHT-IN-POINT>)

'''))


    str = re.sub (r'#\(paper-set-staff-size', '%Use set-global-staff-size at toplevel\n% #(layout-set-staff-size', str)
    return str
    

@rule ((2, 3, 23), r'\context Foo = NOTENAME -> \context Foo = "NOTENAME"')
def conv (str):
    str = re.sub (r'\\context\s+([a-zA-Z]+)\s*=\s*([a-z]+)\s',
		  r'\\context \1 = "\2" ',
		  str )
    return str


@rule ((2, 3, 24), _ ('''regularize other identifiers'''))
def conv (str):
    def sub(m):
	return regularize_id (m.group (1))
    str = re.sub (r'(maintainer_email|maintainer_web|midi_stuff|gourlay_maxmeasures)',
		  sub, str)
    return str


@rule ((2, 3, 25), 'petrucci_c1 -> petrucci-c1, 1style -> single-digit')
def conv (str):
    str = re.sub ('petrucci_c1', 'petrucci-c1', str)
    str = re.sub ('1style', 'single-digit', str)
    return str


@rule ((2, 4, 0), _ ("bump version for release"))
def conv (str):
    return str


@rule ((2, 5, 0), '\\quote -> \\quoteDuring')
def conv (str):
    str = re.sub (r'\\quote\s+"?([a-zA-Z0-9]+)"?\s+([0-9.*/]+)',
		  r'\\quoteDuring #"\1" { \skip \2 }',
		  str)
    return str


@rule ((2, 5, 1), 'ly:import-module -> ly:module-copy')
def conv (str):
    str = re.sub (r'ly:import-module',
		  r'ly:module-copy', str)
    return str


@rule ((2, 5, 2), '\markup .. < .. > .. -> \markup .. { .. } ..')
def conv (str):
    str = re.sub (r'\\(column|fill-line|dir-column|center-align|right-align|left-align|bracketed-y-column)\s*<(([^>]|<[^>]*>)*)>',
		  r'\\\1 {\2}', str)
    str = re.sub (r'\\(column|fill-line|dir-column|center-align|right-align|left-align|bracketed-y-column)\s*<(([^>]|<[^>]*>)*)>',
		  r'\\\1 {\2}', str)
    str = re.sub (r'\\(column|fill-line|dir-column|center-align|right-align|left-align|bracketed-y-column)\s*<(([^>]|<[^>]*>)*)>',
		  r'\\\1 {\2}', str)
    def get_markup (m):
	s = m.group (0)
	s = re.sub (r'''((\\"|})\s*){''', '\2 \\line {', s)
	return s
    str = re.sub (r'\\markup\s*{([^}]|{[^}]*})*}', get_markup, str)
    return str


@rule ((2, 5, 3), 'ly:find-glyph-by-name -> ly:font-get-glyph, remove - from glyphnames.')
def conv (str):
    str = re.sub ('ly:find-glyph-by-name', 'ly:font-get-glyph', str)
    str = re.sub ('"(scripts|clefs|accidentals)-', r'"\1.', str)
    str = re.sub ("'hufnagel-do-fa", "'hufnagel.do.fa", str)
    str = re.sub ("'(vaticana|hufnagel|medicaea|petrucci|neomensural|mensural)-", r"'\1.", str)
    return str


@rule ((2, 5, 12), '\set Slur #\'dashed = #X -> \slurDashed')
def conv (str):
    str = re.sub (r"\\override\s+(Voice\.)?Slur #'dashed\s*=\s*#\d*(\.\d+)?",
		  r"\\slurDashed", str)
    return str


@rule ((2, 5, 13), _ ('\\encoding: smart recode latin1..utf-8. Remove ly:point-and-click'))
def conv (str):
    input_encoding = 'latin1'
    def func (match):
	encoding = match.group (1)

	# FIXME: automatic recoding of other than latin1?
	if encoding == 'latin1':
	    return match.group (2)

	stderr_write ('\n')
	stderr_write (NOT_SMART % ("\\encoding: %s" % encoding))
	stderr_write ('\n')
	stderr_write (_ ("LilyPond source must be UTF-8"))
	stderr_write ('\n')
	if encoding == 'TeX':
	    stderr_write (_ ("Try the texstrings backend"))
	    stderr_write ('\n')
	else:
	    stderr_write ( _("Do something like: %s") % \
			       ("recode %s..utf-8 FILE" % encoding))
	    stderr_write ('\n')
	stderr_write (_ ("Or save as UTF-8 in your editor"))
	stderr_write ('\n')
	raise FatalConversionError ()

	return match.group (0)

    str = re.sub (r'\\encoding\s+"?([a-zA-Z0-9]+)"?(\s+)', func, str)

    import codecs
    de_ascii = codecs.getdecoder ('ascii')
    de_utf_8 = codecs.getdecoder ('utf_8')
    de_input = codecs.getdecoder (input_encoding)
    en_utf_8 = codecs.getencoder ('utf_8')
    try:
	de_ascii (str)
    # only in python >= 2.3
    # except UnicodeDecodeError:
    except UnicodeError:
	# do not re-recode UTF-8 input
	try:
	    de_utf_8 (str)
	#except UnicodeDecodeError:
	except UnicodeError:
	    str = en_utf_8 (de_input (str)[0])[0]



    str = re.sub (r"#\(ly:set-point-and-click '[a-z-]+\)", '', str)
    return str


@rule ((2, 5, 17), _ ('remove %s') % 'ly:stencil-set-extent!')
def conv (str):
    if re.search ("ly:stencil-set-extent!", str):
	stderr_write ('\n')
	stderr_write (NOT_SMART % "ly:stencil-set-extent!")
	stderr_write ('\n')
	stderr_write ('use (set! VAR (ly:make-stencil (ly:stencil-expr VAR) X-EXT Y-EXT))\n')
	raise FatalConversionError ()
    if re.search ("ly:stencil-align-to!", str):
	stderr_write ('\n')
	stderr_write (NOT_SMART % "ly:stencil-align-to!")
	stderr_write ('\n')
	stderr_write ('use (set! VAR (ly:stencil-aligned-to VAR AXIS DIR))\n')
	raise FatalConversionError ()
    return str


@rule ((2, 5, 18), 'ly:warn -> ly:warning')
def conv (str):
    str = re.sub (r"ly:warn\b", 'ly:warning', str)
    return str


@rule ((2, 5, 21), _ ('warn about auto beam settings'))
def conv (str):
    if re.search ("(override-|revert-)auto-beam-setting", str)\
       or re.search ("autoBeamSettings", str):
	stderr_write ('\n')
	stderr_write (NOT_SMART % _ ("auto beam settings"))
	stderr_write ('\n')
	stderr_write (_ ('''
Auto beam settings must now specify each interesting moment in a measure
explicitely; 1/4 is no longer multiplied to cover moments 1/2 and 3/4 too.
'''))
	stderr_write (UPDATE_MANUALLY)
	stderr_write ('\n')
	raise FatalConversionError ()
    return str


@rule ((2, 5, 25), 'unfoldrepeats -> unfoldRepeats, compressmusic -> compressMusic')
def conv (str):
    str = re.sub (r"unfoldrepeats", 'unfoldRepeats', str)
    str = re.sub (r"compressmusic", 'compressMusic', str)
    return str


@rule ((2, 6, 0), _ ("bump version for release"))
def conv (str):
    return str


@rule ((2, 7, 0), 'ly:get-default-font -> ly:grob-default-font')
def conv (str):
    return re.sub('ly:get-default-font', 'ly:grob-default-font', str) 


@rule ((2, 7, 1), '''ly:parser-define -> ly:parser-define!
excentricity -> eccentricity
Timing_engraver -> Timing_translator + Default_bar_line_engraver
''')
def conv (str):
    str = re.sub('ly:parser-define', 'ly:parser-define!', str)
    str = re.sub('excentricity', 'eccentricity', str)
    str = re.sub(r'\\(consists|remove) *"?Timing_engraver"?',
		 r'\\\1 "Timing_translator" \\\1 "Default_bar_line_engraver"',
		 str)
    return str


@rule ((2, 7, 2), 'ly:X-moment -> ly:moment-X')
def conv (str):
    str = re.sub('ly:(add|mul|mod|div)-moment', r'ly:moment-\1', str)
    return str


@rule ((2, 7, 4), 'keyAccidentalOrder -> keyAlterationOrder')
def conv (str):
    str = re.sub('keyAccidentalOrder', 'keyAlterationOrder', str)
    return str


@rule ((2, 7, 6), '''Performer_group_performer -> Performer_group, Engraver_group_engraver -> Engraver_group,
inside-slur -> avoid-slur''')
def conv (str):
    str = re.sub('Performer_group_performer', 'Performer_group', str)
    str = re.sub('Engraver_group_engraver', 'Engraver_group', str)
    str = re.sub (r"#'inside-slur\s*=\s*##t *",
		  r"#'avoid-slur = #'inside ", str)
    str = re.sub (r"#'inside-slur\s*=\s*##f *",
		  r"#'avoid-slur = #'around ", str)
    str = re.sub (r"#'inside-slur",
		  r"#'avoid-slur", str)
    return str


@rule ((2, 7, 10), '\\applyxxx -> \\applyXxx')
def conv (str):
    str = re.sub(r'\\applyoutput', r'\\applyOutput', str)
    str = re.sub(r'\\applycontext', r'\\applyContext', str)
    str = re.sub(r'\\applymusic',  r'\\applyMusic', str)
    str = re.sub(r'ly:grob-suicide', 'ly:grob-suicide!', str)
    return str


@rule ((2, 7, 11), '"tabloid" -> "11x17"')
def conv (str):
    str = re.sub(r'\"tabloid\"', '"11x17"', str)
    return str


@rule ((2, 7, 12), 'outputProperty -> overrideProperty')
def conv (str):
    str = re.sub(r'outputProperty' , 'overrideProperty', str)
    return str


@rule ((2, 7, 13), 'layout engine refactoring [FIXME]')
def conv (str):
    def subber (match):
	newkey = {'spacing-procedure': 'springs-and-rods',
		  'after-line-breaking-callback' : 'after-line-breaking',
		  'before-line-breaking-callback' : 'before-line-breaking',
		  'print-function' : 'stencil'} [match.group(3)]
	what = match.group (1)
	grob = match.group (2)

	if what == 'revert':
	    return "revert %s #'callbacks %% %s\n" % (grob, newkey)
	elif what == 'override':
	    return "override %s #'callbacks #'%s" % (grob, newkey)
	else:
	    raise 'urg'
	    return ''

    str = re.sub(r"(override|revert)\s*([a-zA-Z.]+)\s*#'(spacing-procedure|after-line-breaking-callback"
		+ r"|before-line-breaking-callback|print-function)",
		subber, str)

    if re.search ('bar-size-procedure', str):
	stderr_write (NOT_SMART % "bar-size-procedure")
    if re.search ('space-function', str):
	stderr_write (NOT_SMART % "space-function")
    if re.search ('verticalAlignmentChildCallback', str):
	stderr_write (_ ('verticalAlignmentChildCallback has been deprecated'))
    return str


@rule ((2, 7, 14), _ ('Remove callbacks property, deprecate XY-extent-callback.'))
def conv (str):
    str = re.sub (r"\\override +([A-Z.a-z]+) #'callbacks",
		  r"\\override \1", str)
    str = re.sub (r"\\revert ([A-Z.a-z]+) #'callbacks % ([a-zA-Z]+)",
		  r"\\revert \1 #'\2", str)
    str = re.sub (r"([XY]-extent)-callback", r'\1', str)
    str = re.sub (r"RemoveEmptyVerticalGroup", "VerticalAxisGroup", str)
    str = re.sub (r"\\set ([a-zA-Z]*\.?)minimumVerticalExtent",
		  r"\\override \1VerticalAxisGroup #'minimum-Y-extent",
		  str)
    str = re.sub (r"minimumVerticalExtent",
		  r"\\override VerticalAxisGroup #'minimum-Y-extent",
		  str)
    str = re.sub (r"\\set ([a-zA-Z]*\.?)extraVerticalExtent",
		  r"\\override \1VerticalAxisGroup #'extra-Y-extent", str)
    str = re.sub (r"\\set ([a-zA-Z]*\.?)verticalExtent",
		  r"\\override \1VerticalAxisGroup #'Y-extent", str)
    return str


@rule ((2, 7, 15), _ ('Use grob closures iso. XY-offset-callbacks.'))
def conv (str):
    if re.search ('[XY]-offset-callbacks', str):
	stderr_write (NOT_SMART % "[XY]-offset-callbacks")
    if re.search ('position-callbacks', str):
	stderr_write (NOT_SMART % "position-callbacks")
    return str


@rule ((2, 7, 22), r"\tag #'(a b) -> \tag #'a \tag #'b")
def conv (str):
    def sub_syms (m):
	syms =  m.group (1).split ()
	tags = ["\\tag #'%s" % s for s in syms]
	return ' '.join (tags)

    str = re.sub (r"\\tag #'\(([^)]+)\)",  sub_syms, str)
    return str


@rule ((2, 7, 24), _ ('deprecate %s') % 'number-visibility')
def conv (str):
    str = re.sub (r"#'number-visibility",
		  "#'number-visibility % number-visibility is deprecated. Tune the TupletNumber instead\n",
		  str)
    return str


@rule ((2, 7, 28), "ly:spanner-get-bound -> ly:spanner-bound")
def conv (str):
    str = re.sub (r"ly:spanner-get-bound", "ly:spanner-bound", str)
    return str


@rule ((2, 7, 29), "override Stem #'beamed-* -> #'details #'beamed-*")
def conv (str):
    for a in ['beamed-lengths', 'beamed-minimum-free-lengths',
              'lengths',
	      'beamed-extreme-minimum-free-lengths']:
	str = re.sub (r"\\override\s+Stem\s+#'%s" % a,
		      r"\\override Stem #'details #'%s" % a,
		      str)
    return str


@rule ((2, 7, 30), "\\epsfile")
def conv (str):
    str = re.sub (r'\\epsfile *#"', r'\\epsfile #X #10 #"', str)
    return str


@rule ((2, 7, 31), "Foo_bar::bla_bla -> ly:foo-bar::bla-bla")
def conv (str):
    def sub_cxx_id (m):
	str = m.group(1)
	return 'ly:' + str.lower ().replace ('_','-')

    str = re.sub (r'([A-Z][a-z_0-9]+::[a-z_0-9]+)',
		  sub_cxx_id, str)
    return str


@rule ((2, 7, 32), _ ("foobar -> foo-bar for \paper, \layout"))
def conv (str):
    identifier_subs = [
	    ('inputencoding', 'input-encoding'),
	    ('printpagenumber', 'print-page-number'),
	    ('outputscale', 'output-scale'),
	    ('betweensystemspace', 'between-system-space'),
	    ('betweensystempadding', 'between-system-padding'),
	    ('pagetopspace', 'page-top-space'),
	    ('raggedlastbottom', 'ragged-last-bottom'),
	    ('raggedright', 'ragged-right'),
	    ('raggedlast', 'ragged-last'),
	    ('raggedbottom', 'ragged-bottom'),
	    ('aftertitlespace', 'after-title-space'),
	    ('beforetitlespace', 'before-title-space'),
	    ('betweentitlespace', 'between-title-space'),
	    ('topmargin', 'top-margin'),
	    ('bottommargin', 'bottom-margin'),
	    ('headsep', 'head-separation'),
	    ('footsep', 'foot-separation'),
	    ('rightmargin', 'right-margin'),
	    ('leftmargin', 'left-margin'),
	    ('printfirstpagenumber', 'print-first-page-number'),
	    ('firstpagenumber', 'first-page-number'),
	    ('hsize', 'paper-width'),
	    ('vsize', 'paper-height'),
	    ('horizontalshift', 'horizontal-shift'),
	    ('staffspace', 'staff-space'),
	    ('linethickness', 'line-thickness'),
	    ('ledgerlinethickness', 'ledger-line-thickness'),
	    ('blotdiameter', 'blot-diameter'),
	    ('staffheight', 'staff-height'),
	    ('linewidth', 'line-width'),
	    ('annotatespacing', 'annotate-spacing')
	    ]

    for (a,b)  in identifier_subs:
	### for C++:
	## str = re.sub ('"%s"' % a, '"%s"' b, str)

	str = re.sub (a, b, str)
    return str


@rule ((2, 7, 32), "debug-beam-quanting -> debug-beam-scoring")
def conv (str):
    str = re.sub ('debug-beam-quanting', 'debug-beam-scoring', str)
    return str


@rule ((2, 7, 36), "def-(music-function|markup-command) -> define-(music-function|markup-command)")
def conv (str):
    str = re.sub ('def-music-function', 'define-music-function', str)
    str = re.sub ('def-markup-command', 'define-markup-command', str)
    return str


@rule ((2, 7, 40), "rehearsalMarkAlignSymbol/barNumberAlignSymbol -> break-align-symbol")
def conv (str):
    str = re.sub (r'\\set\s+Score\s*\.\s*barNumberAlignSymbol\s*=',
		  r"\\override Score.BarNumber #'break-align-symbol = ", str)
    str = re.sub (r'\\set\s*Score\s*\.\s*rehearsalMarkAlignSymbol\s*=',
		  r"\\override Score.RehearsalMark #'break-align-symbol = ", str)
    return str


@rule ((2, 9, 4), "(page-)penalty -> (page-)break-penalty")
def conv (str):
    str = re.sub ('page-penalty', 'page-break-penalty', str)
    str = re.sub ('([^-])penalty', '\1break-penalty', str)
    return str


@rule ((2, 9, 6), "\\context Foo \\applyOutput #bla -> \\applyOutput #'Foo #bla ")
def conv (str):
    str = re.sub (r'\\context\s+\"?([a-zA-Z]+)\"?\s*\\applyOutput', r"\\applyOutput #'\1", str)
    return str


@rule ((2, 9, 9), "annotatefoo -> annotate-foo")
def conv (str):
    str = re.sub ('annotatepage', 'annotate-page', str)
    str = re.sub ('annotateheaders', 'annotate-headers', str)
    str = re.sub ('annotatesystems', 'annotate-systems', str)
    return str


@rule ((2, 9, 11), "\\set tupletNumberFormatFunction -> \\override #'text = ")
def conv (str):
    str = re.sub (r"""(\\set\s)?(?P<context>[a-zA-Z]*.?)tupletNumberFormatFunction\s*=\s*#denominator-tuplet-formatter""",
                  r"""\\override \g<context>TupletNumber #'text = #tuplet-number::calc-denominator-text""", str)

    str = re.sub (r"""(\\set\s+)?(?P<context>[a-zA-Z]*.?)tupletNumberFormatFunction\s*=\s*#fraction-tuplet-formatter""",
                  r"""\\override \g<context>TupletNumber #'text = #tuplet-number::calc-fraction-text""", str)

    if re.search ('tupletNumberFormatFunction', str):
        stderr_write ("\n")
	stderr_write ("tupletNumberFormatFunction has been removed. Use #'text property on TupletNumber")
        stderr_write ("\n")
    return str


@rule ((2, 9, 13), "instrument -> instrumentName, instr -> shortInstrumentName, vocNam -> shortVocalName")
def conv (str):
    str = re.sub ('vocNam', 'shortVocalName', str)
    str = re.sub (r'\.instr\s*=', r'.shortInstrumentName =', str)
    str = re.sub (r'\.instrument\s*=', r'.instrumentName =', str)
    return str


@rule ((2, 9, 16), _ ("deprecate \\tempo in \\midi"))
def conv (str):

    def sub_tempo (m):
        dur = int (m.group (1))
        dots = len (m.group (2))
        count = int (m.group (3))

        log2 = 0
        while dur > 1 :
            dur /= 2
            log2 += 1
        
        den = (1 << dots) * (1 << log2)
        num = ((1 << (dots+1))  - 1)

        return  """
  \midi {
    \context {
      \Score
      tempoWholesPerMinute = #(ly:make-moment %d %d)
      }
    }

""" % (num*count, den)
    
    str = re.sub (r'\\midi\s*{\s*\\tempo ([0-9]+)\s*([.]*)\s*=\s*([0-9]+)\s*}', sub_tempo, str)
    return str


@rule ((2, 9, 19), "printfirst-page-number -> print-first-page-number")
def conv (str):
    str = re.sub ('printfirst-page-number', 'print-first-page-number', str)
    return str


@rule ((2, 10, 0), _ ("bump version for release"))
def conv (str):
    return str


@rule ((2, 11, 2), "ly:clone-parser -> ly:parser-clone")
def conv (str):
    return re.sub ('ly:clone-parser',
                   'ly:parser-clone', str)


@rule ((2, 11, 5), _ ("deprecate cautionary-style. Use AccidentalCautionary properties"))
def conv (str):
    str = re.sub ("Accidental\s*#'cautionary-style\s*=\s*#'smaller",
                   "AccidentalCautionary #'font-size = #-2", str)
    str = re.sub ("Accidental\s*#'cautionary-style\s*=\s*#'parentheses",
                   "AccidentalCautionary #'parenthesized = ##t", str)
    str = re.sub ("([A-Za-z]+)\s*#'cautionary-style\s*=\s*#'parentheses",
                   r"\1 #'parenthesized = ##t", str)
    str = re.sub ("([A-Za-z]+)\s*#'cautionary-style\s*=\s*#'smaller",
                   r"\1 #'font-size = #-2", str)
    return str


@rule ((2, 11, 6), _ ("Rename accidental glyphs, use glyph-name-alist."))
def conv (str):
    
    def sub_acc_name (m):
        idx = int (m.group (1).replace ('M','-'))
        
        return ["accidentals.doublesharp",
                "accidentals.sharp.slashslash.stemstemstem",
                "accidentals.sharp",
                "accidentals.sharp.slashslash.stem",
                "accidentals.natural",
                "accidentals.mirroredflat",
                "accidentals.flat",
                "accidentals.mirroredflat.flat",
                "accidentals.flatflat"][4-idx]

    str = re.sub (r"accidentals[.](M?[-0-9]+)",
                  sub_acc_name, str) 
    str = re.sub (r"(KeySignature|Accidental[A-Za-z]*)\s*#'style\s*=\s*#'([a-z]+)",
                  r"\1 #'glyph-name-alist = #alteration-\2-glyph-name-alist", str)
    ## FIXME: standard vs default, alteration-FOO vs FOO-alteration
    str = str.replace ('alteration-default-glyph-name-alist',
                       'standard-alteration-glyph-name-alist')
    return str


@rule ((2, 11, 10), """allowBeamBreak -> Beam #'breakable = ##t
addquote -> addQuote
""")
def conv (str):
    str = re.sub (r'(\\set\s+)?([A-Z][a-zA-Z]+\s*\.\s*)allowBeamBreak',
                  r"\override \2Beam #'breakable", str)
    str = re.sub (r'(\\set\s+)?allowBeamBreak',
                  r"\override Beam #'breakable", str)
    str = re.sub (r'addquote', 'addQuote', str)
    if re.search ("Span_dynamic_performer", str):
        stderr_write ("Span_dynamic_performer has been merged into Dynamic_performer")

    return str


@rule ((2, 11, 11), "layout-set-staff-size -> layout-set-absolute-staff-size")
def conv (str):
    str = re.sub (r'\(layout-set-staff-size \(\*\s*([0-9.]+)\s*(pt|mm|cm)\)\)',
                  r'(layout-set-absolute-staff-size (* \1 \2))', str)
    return str


@rule ((2, 11, 13), "#'arrow = ##t -> #'bound-details #'right #'arrow = ##t")
def conv (str):
    str = re.sub (r"\\override\s*([a-zA-Z.]+)\s*#'arrow\s*=\s*##t",
                  r"\\override \1 #'bound-details #'right #'arrow = ##t",
                  str)

    if re.search ('edge-text', str):
	stderr_write (NOT_SMART % _ ("edge-text settings for TextSpanner."))
	stderr_write (_ ("Use\n\n%s") %
                          "\t\\override TextSpanner #'bound-details #'right #'text = <right-text>\n"
                          "\t\\override TextSpanner #'bound-details #'left #'text = <left-text>\n")
    return str


@rule ((2, 11, 15), "#'edge-height -> #'bound-details #'right/left #'text = ...")
def conv (str):
    def sub_edge_height (m):
        s = ''
        for (var, h) in [('left', m.group (3)),
                         ('right', m.group (4))]:

            if h and float (h):
                once = m.group(1)
                if not once:
                    once = ''
                    
                s += (r"%s \override %s #'bound-details #'%s #'text = \markup { \draw-line #'(0 . %s) }"
                      % (once, m.group (2), var, h))

                s += '\n'
            
        return s
    
                  
    str = re.sub (r"(\\once)?\s*\\override\s*([a-zA-Z.]+)\s*#'edge-height\s*=\s*#'\(([0-9.-]+)\s+[.]\s+([0-9.-]+)\)",
                  sub_edge_height, str)
    return str


@rule ((2, 11, 23), "#'break-align-symbol -> #'break-align-symbols")
def conv (str):
    str = re.sub (r"\\override\s*([a-zA-Z.]+)\s*#'break-align-symbol\s*=\s*#'([a-z-]+)",
                  r"\\override \1 #'break-align-symbols = #'(\2)", str)
    return str


@rule ((2, 11, 35), """scripts.caesura -> scripts.caesura.curved.
""" + _ ("Use #'style not #'dash-fraction to select solid/dashed lines."))
def conv (str):
    str = re.sub (r"scripts\.caesura",
                  r"scripts.caesura.curved", str)

    if re.search ('dash-fraction', str):
	stderr_write (NOT_SMART % _ ("all settings related to dashed lines.\n"))
	stderr_write (_ ("Use \\override ... #'style = #'line for solid lines and\n"))
	stderr_write (_ ("\t\\override ... #'style = #'dashed-line for dashed lines."))
    return str


@rule ((2, 11, 38), """\\setEasyHeads -> \\easyHeadsOn, \\fatText -> \\textLengthOn,
\\emptyText -> \\textLengthOff""")
def conv (str):
    str = re.sub (r"setEasyHeads", r"easyHeadsOn", str)
    str = re.sub (r"fatText", r"textLengthOn", str)
    str = re.sub (r"emptyText", r"textLengthOff", str)
    return str


@rule ((2, 11, 46), "\\set hairpinToBarline -> \\override Hairpin #'to-barline")
def conv (str):
    str = re.sub (r"\\set\s+([a-zA-Z]+)\s*.\s*hairpinToBarline\s*=\s*##([tf]+)",
                  r"\\override \1.Hairpin #'to-barline = ##\2", str)
    str = re.sub (r"\\set\s+hairpinToBarline\s*=\s*##([tf]+)",
                  r"\\override Hairpin #'to-barline = ##\1", str)
    str = re.sub (r"\\unset\s+([a-zA-Z]+)\s*.\s*hairpinToBarline",
                  r"\\revert \1.Hairpin #'to-barline", str)
    str = re.sub (r"\\unset\s+hairpinToBarline",
                  r"\\revert Hairpin #'to-barline", str)
    str = re.sub (r"hairpinToBarline\s*=\s*##([tf]+)",
                  r"\\override Hairpin #'to-barline = ##\1", str)
    str = re.sub (r"\\set (de|)crescendoSpanner = #'dashed-line",
                  r"\\set \1crescendoSpanner = #'text", str)
    return str


@rule ((2, 11, 48), "\\compressMusic -> \\scaleDurations")
def conv (str):
    str = re.sub (r"compressMusic", r"scaleDurations", str)
    return str


@rule ((2, 11, 50), "metronomeMarkFormatter uses text markup as second argument")
def conv (str):
    if re.search ('metronomeMarkFormatter', str):
	stderr_write (NOT_SMART % _ ("metronomeMarkFormatter got an additional text argument.\n"))
	stderr_write (_ ("The function assigned to Score.metronomeMarkFunction now uses the signature\n%s") %
                          "\t(format-metronome-markup text dur count context)\n")
    return str

@rule ((2,11,50), "Fret diagram properties moved to fret-diagram-details")
def conv (str):
    fret_props = ['barre-type', 
                'dot-color', 
                'dot-radius',
                'finger-code',
                'fret-count',
                'label-dir',
                'number-type',
                'string-count',
                'xo-font-magnification',
                'mute-string',
                'open-string',
                'orientation']
    for prop in fret_props:
      if re.search ( prop, str):
          stderr_write ('\n')
          stderr_write (NOT_SMART %
            prop + " in fret-diagram properties. Use fret-diagram-details.")
          stderr_write ('\n')
    return str

<<<<<<< HEAD
conversions.append (((2, 11, 50), conv, """Fret diagram properties moved to fret-diagram-details"""))


def conv (str):
  str = re.sub (r"arpeggioUp", r"arpeggioArrowUp", str)
  return str

conversions.append (((2, 11, 51), conv, """\\arpeggioUp -> \\arpeggioArrowUp"""))


def conv (str):
  str = re.sub (r"arpeggioDown", r"arpeggioArrowDown", str)
  return str

conversions.append (((2, 11, 51), conv, """\\arpeggioDown -> \\arpeggioArrowDown"""))


def conv (str):
  str = re.sub (r"arpeggioNeutral", r"arpeggioNormal", str)
  return str

conversions.append (((2, 11, 51), conv, """\\arpeggioNeutral -> \\arpeggioNormal"""))


def conv (str):
  str = re.sub (r"setTextCresc", r"crescTextCresc", str)
  return str

conversions.append (((2, 11, 51), conv, """\\setTextCresc -> \\crescTextCresc"""))


def conv (str):
  str = re.sub (r"setTextDecresc", r"dimTextDecresc", str)
  return str

conversions.append (((2, 11, 51), conv, """\\setTextDecresc -> \\dimTextDecresc"""))


def conv (str):
  str = re.sub (r"setTextDecr", r"dimTextDecr", str)
  return str

conversions.append (((2, 11, 51), conv, """\\setTextDecr -> \\dimTextDecr"""))


def conv (str):
  str = re.sub (r"setTextDim", r"dimTextDim", str)
  return str

conversions.append (((2, 11, 51), conv, """\\setTextDim -> \\dimTextDim"""))


def conv (str):
  str = re.sub (r"setHairpinCresc", r"crescHairpin", str)
  return str

conversions.append (((2, 11, 51), conv, """\\setHairpinCresc -> \\crescHairpin"""))


def conv (str):
  str = re.sub (r"setHairpinDecresc", r"dimHairpin", str)
  return str

conversions.append (((2, 11, 51), conv, """\\setHairpinDecresc -> \\dimHairpin"""))


def conv (str):
  str = re.sub (r"sustainUp", r"sustainOff", str)
  return str

conversions.append (((2, 11, 51), conv, """\\sustainUp -> \\sustainOff"""))


def conv (str):
  str = re.sub (r"sustainDown", r"sustainOn", str)
  return str

conversions.append (((2, 11, 51), conv, """\\sustainDown -> \\sustainOn"""))


def conv (str):
  str = re.sub (r"sostenutoDown", r"sostenutoOn", str)
  return str

conversions.append (((2, 11, 51), conv, """\\sostenutoDown -> \\sostenutoOn"""))


def conv (str):
  str = re.sub (r"sostenutoUp", r"sostenutoOff", str)
  return str

conversions.append (((2, 11, 51), conv, """\\sostenutoUp -> \\sostenutoOff"""))
=======
@rule ((2, 11, 51), "\\octave -> \\octaveCheck")
def conv (str):
    str = re.sub (r"\\octave", r"\\octaveCheck", str)
    return str

>>>>>>> 0234e738
<|MERGE_RESOLUTION|>--- conflicted
+++ resolved
@@ -2757,8 +2757,11 @@
           stderr_write ('\n')
     return str
 
-<<<<<<< HEAD
-conversions.append (((2, 11, 50), conv, """Fret diagram properties moved to fret-diagram-details"""))
+@rule ((2, 11, 51), "\\octave -> \\octaveCheck")
+def conv (str):
+    str = re.sub (r"\\octave", r"\\octaveCheck", str)
+    return str
+
 
 
 def conv (str):
@@ -2849,11 +2852,4 @@
   str = re.sub (r"sostenutoUp", r"sostenutoOff", str)
   return str
 
-conversions.append (((2, 11, 51), conv, """\\sostenutoUp -> \\sostenutoOff"""))
-=======
-@rule ((2, 11, 51), "\\octave -> \\octaveCheck")
-def conv (str):
-    str = re.sub (r"\\octave", r"\\octaveCheck", str)
-    return str
-
->>>>>>> 0234e738
+conversions.append (((2, 11, 51), conv, """\\sostenutoUp -> \\sostenutoOff"""))